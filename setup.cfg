--- conflicted
+++ resolved
@@ -53,11 +53,8 @@
     seaborn
     lightgbm
     xgboost
-<<<<<<< HEAD
     tqdm
-=======
     jupyter-client <= 6.1.12 
->>>>>>> 5bf448a0
 
 [options.extras_require]
 automl =
