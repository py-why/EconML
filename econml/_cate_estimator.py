﻿# Copyright (c) Microsoft Corporation. All rights reserved.
# Licensed under the MIT License.

"""Base classes for all CATE estimators."""

import abc
import numpy as np
from functools import wraps
from copy import deepcopy
from warnings import warn
from .inference import BootstrapInference
from .utilities import (tensordot, ndim, reshape, shape, parse_final_model_params,
                        inverse_onehot, Summary, get_input_columns)
from .inference import StatsModelsInference, StatsModelsInferenceDiscrete, LinearModelFinalInference,\
    LinearModelFinalInferenceDiscrete, NormalInferenceResults, GenericSingleTreatmentModelFinalInference,\
    GenericModelFinalInferenceDiscrete
from ._shap import _shap_explain_cme, _shap_explain_joint_linear_model_cate
from .dowhy import DoWhyWrapper


class BaseCateEstimator(metaclass=abc.ABCMeta):
    """Base class for all CATE estimators in this package."""

    def _get_inference_options(self):
        """
        Produce a dictionary mapping string names to :class:`.Inference` types.

        This is used by the :meth:`fit` method when a string is passed rather than an :class:`.Inference` type.
        """
        return {'bootstrap': BootstrapInference}

    def _get_inference(self, inference):
        options = self._get_inference_options()
        if isinstance(inference, str):
            if inference in options:
                inference = options[inference]()
            else:
                raise ValueError("Inference option '%s' not recognized; valid values are %s" %
                                 (inference, [*options]))
        # since inference objects can be stateful, we must copy it before fitting;
        # otherwise this sequence wouldn't work:
        #   est1.fit(..., inference=inf)
        #   est2.fit(..., inference=inf)
        #   est1.effect_interval(...)
        # because inf now stores state from fitting est2
        return deepcopy(inference)

    def _set_input_names(self, Y, T, X, set_flag=False):
        """Set input column names if inputs have column metadata."""
        self._input_names = {
            "feature_names": get_input_columns(X, prefix="X"),
            "output_names": get_input_columns(Y, prefix="Y"),
            "treatment_names": get_input_columns(T, prefix="T")
        }
        if set_flag:
            # This flag is true when names are set in a child class instead
            # If names are set in a child class, add an attribute reflecting that
            self._input_names_set = True

    def _strata(self, Y, T, *args, **kwargs):
        """
        Get an array of values representing strata that should be preserved by bootstrapping.  For example,
        if treatment is discrete, then each bootstrapped estimator needs to be given at least one instance
        with each treatment type.  For estimators like DRIV, then the same is true of the combination of
        treatment and instrument.  The arguments to this method will match those to fit.

        Returns
        -------
        strata : array or None
            A vector with the same number of rows as the inputs, where the unique values represent
            the strata that need to be preserved by bootstrapping, or None if no preservation is necessary.
        """
        return None

    def _prefit(self, Y, T, *args, **kwargs):
        self._d_y = np.shape(Y)[1:]
        self._d_t = np.shape(T)[1:]
        # This works only if X is passed as a kwarg
        # We plan to enforce X as kwarg only in future releases
        if not hasattr(self, "_input_names_set"):
            # This checks if names have been set in a child class
            # If names were set in a child class, don't do it again
            X = kwargs.get('X')
            self._set_input_names(Y, T, X)

    def _postfit(self, Y, T, *args, **kwargs):
        # Wraps-up fit by setting attributes, cleaning up, etc.
        pass

    @abc.abstractmethod
    def fit(self, *args, inference=None, **kwargs):
        """
        Estimate the counterfactual model from data, i.e. estimates functions
        :math:`\\tau(X, T0, T1)`, :math:`\\partial \\tau(T, X)`.

        Note that the signature of this method may vary in subclasses (e.g. classes that don't
        support instruments will not allow a `Z` argument)

        Parameters
        ----------
        Y: (n, d_y) matrix or vector of length n
            Outcomes for each sample
        T: (n, d_t) matrix or vector of length n
            Treatments for each sample
        X: optional (n, d_x) matrix
            Features for each sample
        W: optional (n, d_w) matrix
            Controls for each sample
        Z: optional (n, d_z) matrix
            Instruments for each sample
        inference: optional string, :class:`.Inference` instance, or None
            Method for performing inference.  All estimators support ``'bootstrap'``
            (or an instance of :class:`.BootstrapInference`), some support other methods as well.

        Returns
        -------
        self

        """
        pass

    def _wrap_fit(m):
        @wraps(m)
        def call(self, Y, T, *args, inference=None, **kwargs):
            inference = self._get_inference(inference)
            self._prefit(Y, T, *args, **kwargs)
            if inference is not None:
                inference.prefit(self, Y, T, *args, **kwargs)
            # call the wrapped fit method
            m(self, Y, T, *args, **kwargs)
            self._postfit(Y, T, *args, **kwargs)
            if inference is not None:
                # NOTE: we call inference fit *after* calling the main fit method
                inference.fit(self, Y, T, *args, **kwargs)
            self._inference = inference
            return self
        return call

    @abc.abstractmethod
    def effect(self, X=None, *, T0, T1):
        """
        Calculate the heterogeneous treatment effect :math:`\\tau(X, T0, T1)`.

        The effect is calculated between the two treatment points
        conditional on a vector of features on a set of m test samples :math:`\\{T0_i, T1_i, X_i\\}`.

        Parameters
        ----------
        T0: (m, d_t) matrix or vector of length m
            Base treatments for each sample
        T1: (m, d_t) matrix or vector of length m
            Target treatments for each sample
        X: optional (m, d_x) matrix
            Features for each sample

        Returns
        -------
        τ: (m, d_y) matrix
            Heterogeneous treatment effects on each outcome for each sample
            Note that when Y is a vector rather than a 2-dimensional array, the corresponding
            singleton dimension will be collapsed (so this method will return a vector)
        """
        pass

    @abc.abstractmethod
    def marginal_effect(self, T, X=None):
        """
        Calculate the heterogeneous marginal effect :math:`\\partial\\tau(T, X)`.

        The marginal effect is calculated around a base treatment
        point conditional on a vector of features on a set of m test samples :math:`\\{T_i, X_i\\}`.

        Parameters
        ----------
        T: (m, d_t) matrix
            Base treatments for each sample
        X: optional (m, d_x) matrix
            Features for each sample

        Returns
        -------
        grad_tau: (m, d_y, d_t) array
            Heterogeneous marginal effects on each outcome for each sample
            Note that when Y or T is a vector rather than a 2-dimensional array,
            the corresponding singleton dimensions in the output will be collapsed
            (e.g. if both are vectors, then the output of this method will also be a vector)
        """
        pass

    def ate(self, X=None, *, T0, T1):
        """
        Calculate the average treatment effect :math:`E_X[\\tau(X, T0, T1)]`.

        The effect is calculated between the two treatment points and is averaged over
        the population of X variables.

        Parameters
        ----------
        T0: (m, d_t) matrix or vector of length m
            Base treatments for each sample
        T1: (m, d_t) matrix or vector of length m
            Target treatments for each sample
        X: optional (m, d_x) matrix
            Features for each sample

        Returns
        -------
        τ: float or (d_y,) array
            Average treatment effects on each outcome
            Note that when Y is a vector rather than a 2-dimensional array, the result will be a scalar
        """
        return np.mean(self.effect(X=X, T0=T0, T1=T1), axis=0)

    def cate_feature_names(self, feature_names=None):
        """Public interface for getting feature names.

        To be overriden by estimators that apply transformations the input features.

        Parameters
        ----------
        feature_names: list of strings of length X.shape[1] or None
            The names of the input features. If None and X is a dataframe, it defaults to the column names
            from the dataframe.

        Returns
        -------
        out_feature_names: list of strings or None
            Returns feature names.
        """
        if feature_names is not None:
            return feature_names
        if hasattr(self, "_input_names"):
            return self._input_names["feature_names"]
        return None

    def cate_output_names(self, output_names=None):
        """
        Public interface for getting output names.

        To be overriden by estimators that apply transformations the outputs.

        Parameters
        ----------
        output_names: list of strings of length Y.shape[1] or None
            The names of the outcomes. If None and the Y passed to fit was a dataframe,
            it defaults to the column names from the dataframe.

        Returns
        -------
        output_names: list of strings
            Returns output names.
        """
        if output_names is not None:
            return output_names
        if hasattr(self, "_input_names"):
            return self._input_names["output_names"]
        return None

    def cate_treatment_names(self, treatment_names=None):
        """
        Public interface for getting treatment names.

        To be overriden by estimators that apply transformations the treatments.

        Parameters
        ----------
        treatment_names: list of strings of length T.shape[1] or None
            The names of the treatments. If None and the T passed to fit was a dataframe,
            it defaults to the column names from the dataframe.

        Returns
        -------
        treatment_names: list of strings
            Returns treatment names.
        """
        if treatment_names is not None:
            return treatment_names
        if hasattr(self, "_input_names"):
            return self._input_names["treatment_names"]
        return None

    def marginal_ate(self, T, X=None):
        """
        Calculate the average marginal effect :math:`E_{T, X}[\\partial\\tau(T, X)]`.

        The marginal effect is calculated around a base treatment
        point and averaged over the population of X.

        Parameters
        ----------
        T: (m, d_t) matrix
            Base treatments for each sample
        X: optional (m, d_x) matrix
            Features for each sample

        Returns
        -------
        grad_tau: (d_y, d_t) array
            Average marginal effects on each outcome
            Note that when Y or T is a vector rather than a 2-dimensional array,
            the corresponding singleton dimensions in the output will be collapsed
            (e.g. if both are vectors, then the output of this method will be a scalar)
        """
        return np.mean(self.marginal_effect(T, X=X), axis=0)

    def _expand_treatments(self, X=None, *Ts):
        """
        Given a set of features and treatments, return possibly modified features and treatments.

        Parameters
        ----------
        X: optional (m, d_x) matrix
            Features for each sample, or None
        Ts: sequence of (m, d_t) matrices
            Base treatments for each sample

        Returns
        -------
        output : tuple (X',T0',T1',...)
        """
        return (X,) + Ts

    def _defer_to_inference(m):
        @wraps(m)
        def call(self, *args, **kwargs):
            name = m.__name__
            if self._inference is not None:
                return getattr(self._inference, name)(*args, **kwargs)
            else:
                raise AttributeError("Can't call '%s' because 'inference' is None" % name)
        return call

    @_defer_to_inference
    def effect_interval(self, X=None, *, T0=0, T1=1, alpha=0.1):
        """ Confidence intervals for the quantities :math:`\\tau(X, T0, T1)` produced
        by the model. Available only when ``inference`` is not ``None``, when
        calling the fit method.

        Parameters
        ----------
        X: optional (m, d_x) matrix
            Features for each sample
        T0: optional (m, d_t) matrix or vector of length m (Default=0)
            Base treatments for each sample
        T1: optional (m, d_t) matrix or vector of length m (Default=1)
            Target treatments for each sample
        alpha: optional float in [0, 1] (Default=0.1)
            The overall level of confidence of the reported interval.
            The alpha/2, 1-alpha/2 confidence interval is reported.

        Returns
        -------
        lower, upper : tuple(type of :meth:`effect(X, T0, T1)<effect>`, type of :meth:`effect(X, T0, T1))<effect>` )
            The lower and the upper bounds of the confidence interval for each quantity.
        """
        pass

    @_defer_to_inference
    def effect_inference(self, X=None, *, T0=0, T1=1):
        """ Inference results for the quantities :math:`\\tau(X, T0, T1)` produced
        by the model. Available only when ``inference`` is not ``None``, when
        calling the fit method.

        Parameters
        ----------
        X: optional (m, d_x) matrix
            Features for each sample
        T0: optional (m, d_t) matrix or vector of length m (Default=0)
            Base treatments for each sample
        T1: optional (m, d_t) matrix or vector of length m (Default=1)
            Target treatments for each sample

        Returns
        -------
        InferenceResults: object
            The inference results instance contains prediction and prediction standard error and
            can on demand calculate confidence interval, z statistic and p value. It can also output
            a dataframe summary of these inference results.
        """
        pass

    @_defer_to_inference
    def marginal_effect_interval(self, T, X=None, *, alpha=0.1):
        """ Confidence intervals for the quantities :math:`\\partial \\tau(T, X)` produced
        by the model. Available only when ``inference`` is not ``None``, when
        calling the fit method.

        Parameters
        ----------
        T: (m, d_t) matrix
            Base treatments for each sample
        X: optional (m, d_x) matrix or None (Default=None)
            Features for each sample
        alpha: optional float in [0, 1] (Default=0.1)
            The overall level of confidence of the reported interval.
            The alpha/2, 1-alpha/2 confidence interval is reported.

        Returns
        -------
        lower, upper : tuple(type of :meth:`marginal_effect(T, X)<marginal_effect>`, \
                             type of :meth:`marginal_effect(T, X)<marginal_effect>` )
            The lower and the upper bounds of the confidence interval for each quantity.
        """
        pass

    @_defer_to_inference
    def marginal_effect_inference(self, T, X=None):
        """ Inference results for the quantities :math:`\\partial \\tau(T, X)` produced
        by the model. Available only when ``inference`` is not ``None``, when
        calling the fit method.

        Parameters
        ----------
        T: (m, d_t) matrix
            Base treatments for each sample
        X: optional (m, d_x) matrix or None (Default=None)
            Features for each sample

        Returns
        -------
        InferenceResults: object
            The inference results instance contains prediction and prediction standard error and
            can on demand calculate confidence interval, z statistic and p value. It can also output
            a dataframe summary of these inference results.
        """
        pass

    @_defer_to_inference
    def ate_interval(self, X=None, *, T0, T1, alpha=0.1):
        """ Confidence intervals for the quantity :math:`E_X[\\tau(X, T0, T1)]` produced
        by the model. Available only when ``inference`` is not ``None``, when
        calling the fit method.

        Parameters
        ----------
        X: optional (m, d_x) matrix
            Features for each sample
        T0: optional (m, d_t) matrix or vector of length m (Default=0)
            Base treatments for each sample
        T1: optional (m, d_t) matrix or vector of length m (Default=1)
            Target treatments for each sample
        alpha: optional float in [0, 1] (Default=0.1)
            The overall level of confidence of the reported interval.
            The alpha/2, 1-alpha/2 confidence interval is reported.

        Returns
        -------
        lower, upper : tuple(type of :meth:`ate(X, T0, T1)<ate>`, type of :meth:`ate(X, T0, T1))<ate>` )
            The lower and the upper bounds of the confidence interval for each quantity.
        """
        pass

    @_defer_to_inference
    def ate_inference(self, X=None, *, T0, T1):
        """ Inference results for the quantity :math:`E_X[\\tau(X, T0, T1)]` produced
        by the model. Available only when ``inference`` is not ``None``, when
        calling the fit method.

        Parameters
        ----------
        X: optional (m, d_x) matrix
            Features for each sample
        T0: optional (m, d_t) matrix or vector of length m (Default=0)
            Base treatments for each sample
        T1: optional (m, d_t) matrix or vector of length m (Default=1)
            Target treatments for each sample

        Returns
        -------
        PopulationSummaryResults: object
            The inference results instance contains prediction and prediction standard error and
            can on demand calculate confidence interval, z statistic and p value. It can also output
            a dataframe summary of these inference results.
        """
        pass

    @_defer_to_inference
    def marginal_ate_interval(self, T, X=None, *, alpha=0.1):
        """ Confidence intervals for the quantities :math:`E_{T,X}[\\partial \\tau(T, X)]` produced
        by the model. Available only when ``inference`` is not ``None``, when
        calling the fit method.

        Parameters
        ----------
        T: (m, d_t) matrix
            Base treatments for each sample
        X: optional (m, d_x) matrix or None (Default=None)
            Features for each sample
        alpha: optional float in [0, 1] (Default=0.1)
            The overall level of confidence of the reported interval.
            The alpha/2, 1-alpha/2 confidence interval is reported.

        Returns
        -------
        lower, upper : tuple(type of :meth:`marginal_ate(T, X)<marginal_ate>`, \
                             type of :meth:`marginal_ate(T, X)<marginal_ate>` )
            The lower and the upper bounds of the confidence interval for each quantity.
        """
        pass

    @_defer_to_inference
    def marginal_ate_inference(self, T, X=None):
        """ Inference results for the quantities :math:`E_{T,X}[\\partial \\tau(T, X)]` produced
        by the model. Available only when ``inference`` is not ``None``, when
        calling the fit method.

        Parameters
        ----------
        T: (m, d_t) matrix
            Base treatments for each sample
        X: optional (m, d_x) matrix or None (Default=None)
            Features for each sample

        Returns
        -------
        PopulationSummaryResults: object
            The inference results instance contains prediction and prediction standard error and
            can on demand calculate confidence interval, z statistic and p value. It can also output
            a dataframe summary of these inference results.
        """
        pass

    @property
    def dowhy(self):
        """ Get an instance of :class:`.DoWhyWrapper` to allow other functionalities from dowhy package.
        (e.g. causal graph, refutation test, etc.)

        Returns
        -------
        DoWhyWrapper: instance
            An instance of :class:`.DoWhyWrapper`
        """
        return DoWhyWrapper(self)


class LinearCateEstimator(BaseCateEstimator):
    """Base class for all CATE estimators with linear treatment effects in this package."""

    @abc.abstractmethod
    def const_marginal_effect(self, X=None):
        """
        Calculate the constant marginal CATE :math:`\\theta(·)`.

        The marginal effect is conditional on a vector of
        features on a set of m test samples X[i].

        Parameters
        ----------
        X: optional (m, d_x) matrix or None (Default=None)
            Features for each sample.

        Returns
        -------
        theta: (m, d_y, d_t) matrix or (d_y, d_t) matrix if X is None
            Constant marginal CATE of each treatment on each outcome for each sample X[i].
            Note that when Y or T is a vector rather than a 2-dimensional array,
            the corresponding singleton dimensions in the output will be collapsed
            (e.g. if both are vectors, then the output of this method will also be a vector)
        """
        pass

    def effect(self, X=None, *, T0, T1):
        """
        Calculate the heterogeneous treatment effect :math:`\\tau(X, T0, T1)`.

        The effect is calculatred between the two treatment points
        conditional on a vector of features on a set of m test samples :math:`\\{T0_i, T1_i, X_i\\}`.
        Since this class assumes a linear effect, only the difference between T0ᵢ and T1ᵢ
        matters for this computation.

        Parameters
        ----------
        T0: (m, d_t) matrix
            Base treatments for each sample
        T1: (m, d_t) matrix
            Target treatments for each sample
        X: optional (m, d_x) matrix
            Features for each sample

        Returns
        -------
        effect: (m, d_y) matrix (or length m vector if Y was a vector)
            Heterogeneous treatment effects on each outcome for each sample.
            Note that when Y is a vector rather than a 2-dimensional array, the corresponding
            singleton dimension will be collapsed (so this method will return a vector)
        """
        X, T0, T1 = self._expand_treatments(X, T0, T1)
        # TODO: what if input is sparse? - there's no equivalent to einsum,
        #       but tensordot can't be applied to this problem because we don't sum over m
        eff = self.const_marginal_effect(X)
        # if X is None then the shape of const_marginal_effect will be wrong because the number
        # of rows of T was not taken into account
        if X is None:
            eff = np.repeat(eff, shape(T0)[0], axis=0)
        m = shape(eff)[0]
        dT = T1 - T0
        einsum_str = 'myt,mt->my'
        if ndim(dT) == 1:
            einsum_str = einsum_str.replace('t', '')
        if ndim(eff) == ndim(dT):  # y is a vector, rather than a 2D array
            einsum_str = einsum_str.replace('y', '')
        return np.einsum(einsum_str, eff, dT)

    def marginal_effect(self, T, X=None):
        """
        Calculate the heterogeneous marginal effect :math:`\\partial\\tau(T, X)`.

        The marginal effect is calculated around a base treatment
        point conditional on a vector of features on a set of m test samples :math:`\\{T_i, X_i\\}`.
        Since this class assumes a linear model, the base treatment is ignored in this calculation.

        Parameters
        ----------
        T: (m, d_t) matrix
            Base treatments for each sample
        X: optional (m, d_x) matrix
            Features for each sample

        Returns
        -------
        grad_tau: (m, d_y, d_t) array
            Heterogeneous marginal effects on each outcome for each sample
            Note that when Y or T is a vector rather than a 2-dimensional array,
            the corresponding singleton dimensions in the output will be collapsed
            (e.g. if both are vectors, then the output of this method will also be a vector)
        """
        X, T = self._expand_treatments(X, T)
        eff = self.const_marginal_effect(X)
        return np.repeat(eff, shape(T)[0], axis=0) if X is None else eff

    def marginal_effect_interval(self, T, X=None, *, alpha=0.1):
        X, T = self._expand_treatments(X, T)
        effs = self.const_marginal_effect_interval(X=X, alpha=alpha)
        if X is None:  # need to repeat by the number of rows of T to ensure the right shape
            effs = tuple(np.repeat(eff, shape(T)[0], axis=0) for eff in effs)
        return effs
    marginal_effect_interval.__doc__ = BaseCateEstimator.marginal_effect_interval.__doc__

    def marginal_effect_inference(self, T, X=None):
        X, T = self._expand_treatments(X, T)
        cme_inf = self.const_marginal_effect_inference(X=X)
        if X is None:
            cme_inf = cme_inf._expand_outputs(shape(T)[0])
        return cme_inf
    marginal_effect_inference.__doc__ = BaseCateEstimator.marginal_effect_inference.__doc__

    @BaseCateEstimator._defer_to_inference
    def const_marginal_effect_interval(self, X=None, *, alpha=0.1):
        """ Confidence intervals for the quantities :math:`\\theta(X)` produced
        by the model. Available only when ``inference`` is not ``None``, when
        calling the fit method.

        Parameters
        ----------
        X: optional (m, d_x) matrix or None (Default=None)
            Features for each sample
        alpha: optional float in [0, 1] (Default=0.1)
            The overall level of confidence of the reported interval.
            The alpha/2, 1-alpha/2 confidence interval is reported.

        Returns
        -------
        lower, upper : tuple(type of :meth:`const_marginal_effect(X)<const_marginal_effect>` ,\
                             type of :meth:`const_marginal_effect(X)<const_marginal_effect>` )
            The lower and the upper bounds of the confidence interval for each quantity.
        """
        pass

    @BaseCateEstimator._defer_to_inference
    def const_marginal_effect_inference(self, X=None):
        """ Inference results for the quantities :math:`\\theta(X)` produced
        by the model. Available only when ``inference`` is not ``None``, when
        calling the fit method.

        Parameters
        ----------
        X: optional (m, d_x) matrix or None (Default=None)
            Features for each sample

        Returns
        -------
        InferenceResults: object
            The inference results instance contains prediction and prediction standard error and
            can on demand calculate confidence interval, z statistic and p value. It can also output
            a dataframe summary of these inference results.
        """
        pass

    def const_marginal_ate(self, X=None):
        """
        Calculate the average constant marginal CATE :math:`E_X[\\theta(X)]`.

        Parameters
        ----------
        X: optional (m, d_x) matrix or None (Default=None)
            Features for each sample.

        Returns
        -------
        theta: (d_y, d_t) matrix
            Average constant marginal CATE of each treatment on each outcome.
            Note that when Y or T is a vector rather than a 2-dimensional array,
            the corresponding singleton dimensions in the output will be collapsed
            (e.g. if both are vectors, then the output of this method will be a scalar)
        """
        return np.mean(self.const_marginal_effect(X=X), axis=0)

    @BaseCateEstimator._defer_to_inference
    def const_marginal_ate_interval(self, X=None, *, alpha=0.1):
        """ Confidence intervals for the quantities :math:`E_X[\\theta(X)]` produced
        by the model. Available only when ``inference`` is not ``None``, when
        calling the fit method.

        Parameters
        ----------
        X: optional (m, d_x) matrix or None (Default=None)
            Features for each sample
        alpha: optional float in [0, 1] (Default=0.1)
            The overall level of confidence of the reported interval.
            The alpha/2, 1-alpha/2 confidence interval is reported.

        Returns
        -------
        lower, upper : tuple(type of :meth:`const_marginal_ate(X)<const_marginal_ate>` ,\
                             type of :meth:`const_marginal_ate(X)<const_marginal_ate>` )
            The lower and the upper bounds of the confidence interval for each quantity.
        """
        pass

    @BaseCateEstimator._defer_to_inference
    def const_marginal_ate_inference(self, X=None):
        """ Inference results for the quantities :math:`E_X[\\theta(X)]` produced
        by the model. Available only when ``inference`` is not ``None``, when
        calling the fit method.

        Parameters
        ----------
        X: optional (m, d_x) matrix or None (Default=None)
            Features for each sample

        Returns
        -------
        PopulationSummaryResults: object
            The inference results instance contains prediction and prediction standard error and
            can on demand calculate confidence interval, z statistic and p value. It can also output
            a dataframe summary of these inference results.
        """
        pass

    def marginal_ate(self, T, X=None):
        return self.const_marginal_ate(X=X)
    marginal_ate.__doc__ = BaseCateEstimator.marginal_ate.__doc__

    def marginal_ate_interval(self, T, X=None, *, alpha=0.1):
        return self.const_marginal_ate_interval(X=X, alpha=alpha)
    marginal_ate_interval.__doc__ = BaseCateEstimator.marginal_ate_interval.__doc__

    def marginal_ate_inference(self, T, X=None):
        return self.const_marginal_ate_inference(X=X)
    marginal_ate_inference.__doc__ = BaseCateEstimator.marginal_ate_inference.__doc__

    def shap_values(self, X, *, feature_names=None, treatment_names=None, output_names=None, background_samples=100):
        """ Shap value for the final stage models (const_marginal_effect)

        Parameters
        ----------
        X: (m, d_x) matrix
            Features for each sample. Should be in the same shape of fitted X in final stage.
        feature_names: optional None or list of strings of length X.shape[1] (Default=None)
            The names of input features.
        treatment_names: optional None or list (Default=None)
            The name of treatment. In discrete treatment scenario, the name should not include the name of
            the baseline treatment (i.e. the control treatment, which by default is the alphabetically smaller)
        output_names:  optional None or list (Default=None)
            The name of the outcome.
        background_samples: int or None, (Default=100)
            How many samples to use to compute the baseline effect. If None then all samples are used.

        Returns
        -------
        shap_outs: nested dictionary of Explanation object
            A nested dictionary by using each output name (e.g. 'Y0', 'Y1', ... when `output_names=None`) and
            each treatment name (e.g. 'T0', 'T1', ... when `treatment_names=None`) as key
            and the shap_values explanation object as value. If the input data at fit time also contain metadata,
            (e.g. are pandas DataFrames), then the column metatdata for the treatments, outcomes and features
            are used instead of the above defaults (unless the user overrides with explicitly passing the
            corresponding names).
        """
        return _shap_explain_cme(self.const_marginal_effect, X, self._d_t, self._d_y,
                                 feature_names=feature_names, treatment_names=treatment_names,
                                 output_names=output_names, input_names=self._input_names,
                                 background_samples=background_samples)


class TreatmentExpansionMixin(BaseCateEstimator):
    """Mixin which automatically handles promotions of scalar treatments to the appropriate shape."""

    transformer = None

    def _prefit(self, Y, T, *args, **kwargs):
        super()._prefit(Y, T, *args, **kwargs)
        # need to store the *original* dimensions of T so that we can expand scalar inputs to match;
        # subclasses should overwrite self._d_t with post-transformed dimensions of T for generating treatments
        self._d_t_in = self._d_t

    def _postfit(self, Y, T, *args, **kwargs):
        super()._postfit(Y, T, *args, **kwargs)
        if self.transformer:
            self._set_transformed_treatment_names()

    def _expand_treatments(self, X=None, *Ts):
        n_rows = 1 if X is None else shape(X)[0]
        outTs = []
        for T in Ts:
            if (ndim(T) == 0) and self._d_t_in and self._d_t_in[0] > 1:
                warn("A scalar was specified but there are multiple treatments; "
                     "the same value will be used for each treatment.  Consider specifying"
                     "all treatments, or using the const_marginal_effect method.")
            if ndim(T) == 0:
                T = np.full((n_rows,) + self._d_t_in, T)

            if self.transformer:
                T = self.transformer.transform(reshape(T, (-1, 1)))
            outTs.append(T)

        return (X,) + tuple(outTs)

    def _set_transformed_treatment_names(self):
        """Works with sklearn OHEs"""
        if hasattr(self, "_input_names"):
            self._input_names["treatment_names"] = self.transformer.get_feature_names(
                self._input_names["treatment_names"]).tolist()

    def cate_treatment_names(self, treatment_names=None):
        """
        Get treatment names.

        If the treatment is discrete, it will return expanded treatment names.

        Parameters
        ----------
        treatment_names: list of strings of length T.shape[1] or None
            The names of the treatments. If None and the T passed to fit was a dataframe,
            it defaults to the column names from the dataframe.

        Returns
        -------
        out_treatment_names: list of strings
            Returns (possibly expanded) treatment names.
        """
        if treatment_names is not None:
            if self.transformer:
                return self.transformer.get_feature_names(treatment_names).tolist()
            return treatment_names
        # Treatment names is None, default to BaseCateEstimator
        return super().cate_treatment_names()

    # override effect to set defaults, which works with the new definition of _expand_treatments
    def effect(self, X=None, *, T0=0, T1=1):
        # NOTE: don't explicitly expand treatments here, because it's done in the super call
        return super().effect(X, T0=T0, T1=T1)
    effect.__doc__ = BaseCateEstimator.effect.__doc__

    def ate(self, X=None, *, T0=0, T1=1):
        return super().ate(X=X, T0=T0, T1=T1)
    ate.__doc__ = BaseCateEstimator.ate.__doc__

    def ate_interval(self, X=None, *, T0=0, T1=1, alpha=0.1):
        return super().ate_interval(X=X, T0=T0, T1=T1, alpha=alpha)
    ate_interval.__doc__ = BaseCateEstimator.ate_interval.__doc__

    def ate_inference(self, X=None, *, T0=0, T1=1):
        return super().ate_inference(X=X, T0=T0, T1=T1)
    ate_inference.__doc__ = BaseCateEstimator.ate_inference.__doc__


class LinearModelFinalCateEstimatorMixin(BaseCateEstimator):
    """
    Base class for models where the final stage is a linear model.

    Such an estimator must implement a :attr:`model_final_` attribute that points
    to the fitted final :class:`.StatsModelsLinearRegression` object that
    represents the fitted CATE model. Also must implement :attr:`featurizer_` that points
    to the fitted featurizer and :attr:`bias_part_of_coef` that designates
    if the intercept is the first element of the :attr:`model_final_` coefficient.

    Attributes
    ----------
    bias_part_of_coef: bool
        Whether the CATE model's intercept is contained in the final model's ``coef_`` rather
        than as a separate ``intercept_``
    """

    def _get_inference_options(self):
        options = super()._get_inference_options()
        options.update(auto=LinearModelFinalInference)
        return options

    @property
    def bias_part_of_coef(self):
        return False

    @property
    def coef_(self):
        """ The coefficients in the linear model of the constant marginal treatment
        effect.

        Returns
        -------
        coef: (n_x,) or (n_t, n_x) or (n_y, n_t, n_x) array like
            Where n_x is the number of features that enter the final model (either the
            dimension of X or the dimension of featurizer.fit_transform(X) if the CATE
            estimator has a featurizer.), n_t is the number of treatments, n_y is
            the number of outcomes. Dimensions are omitted if the original input was
            a vector and not a 2D array. For binary treatment the n_t dimension is
            also omitted.
        """
        return parse_final_model_params(self.model_final_.coef_, self.model_final_.intercept_,
                                        self._d_y, self._d_t, self._d_t_in, self.bias_part_of_coef,
                                        self.fit_cate_intercept_)[0]

    @property
    def intercept_(self):
        """ The intercept in the linear model of the constant marginal treatment
        effect.

        Returns
        -------
        intercept: float or (n_y,) or (n_y, n_t) array like
            Where n_t is the number of treatments, n_y is
            the number of outcomes. Dimensions are omitted if the original input was
            a vector and not a 2D array. For binary treatment the n_t dimension is
            also omitted.
        """
        if not self.fit_cate_intercept_:
            raise AttributeError("No intercept was fitted!")
        return parse_final_model_params(self.model_final_.coef_, self.model_final_.intercept_,
                                        self._d_y, self._d_t, self._d_t_in, self.bias_part_of_coef,
                                        self.fit_cate_intercept_)[1]

    @BaseCateEstimator._defer_to_inference
    def coef__interval(self, *, alpha=0.1):
        """ The coefficients in the linear model of the constant marginal treatment
        effect.

        Parameters
        ----------
        alpha: optional float in [0, 1] (Default=0.1)
            The overall level of confidence of the reported interval.
            The alpha/2, 1-alpha/2 confidence interval is reported.

        Returns
        -------
        lb, ub: tuple(type of :meth:`coef_()<coef_>`, type of :meth:`coef_()<coef_>`)
            The lower and upper bounds of the confidence interval for each quantity.
        """
        pass

    @BaseCateEstimator._defer_to_inference
    def coef__inference(self):
        """ The inference of coefficients in the linear model of the constant marginal treatment
        effect.

        Returns
        -------
        InferenceResults: object
            The inference of the coefficients in the final linear model
        """
        pass

    @BaseCateEstimator._defer_to_inference
    def intercept__interval(self, *, alpha=0.1):
        """ The intercept in the linear model of the constant marginal treatment
        effect.

        Parameters
        ----------
        alpha: optional float in [0, 1] (Default=0.1)
            The overall level of confidence of the reported interval.
            The alpha/2, 1-alpha/2 confidence interval is reported.

        Returns
        -------
        lower, upper: tuple(type of :meth:`intercept_()<intercept_>`, type of :meth:`intercept_()<intercept_>`)
            The lower and upper bounds of the confidence interval.
        """
        pass

    @BaseCateEstimator._defer_to_inference
    def intercept__inference(self):
        """ The inference of intercept in the linear model of the constant marginal treatment
        effect.

        Returns
        -------
        InferenceResults: object
            The inference of the intercept in the final linear model
        """
        pass

    def summary(self, alpha=0.1, value=0, decimals=3, feature_names=None, treatment_names=None, output_names=None):
        """ The summary of coefficient and intercept in the linear model of the constant marginal treatment
        effect.

        Parameters
        ----------
        alpha: optional float in [0, 1] (default=0.1)
            The overall level of confidence of the reported interval.
            The alpha/2, 1-alpha/2 confidence interval is reported.
        value: optinal float (default=0)
            The mean value of the metric you'd like to test under null hypothesis.
        decimals: optinal int (default=3)
            Number of decimal places to round each column to.
        feature_names: optional list of strings or None (default is None)
            The input of the feature names
        treatment_names: optional list of strings or None (default is None)
            The names of the treatments
        output_names: optional list of strings or None (default is None)
            The names of the outputs

        Returns
        -------
        smry : Summary instance
            this holds the summary tables and text, which can be printed or
            converted to various output formats.
        """
        # Get input names
        treatment_names = self.cate_treatment_names(treatment_names)
        output_names = self.cate_output_names(output_names)
        # Summary
        smry = Summary()
        smry.add_extra_txt(["<sub>A linear parametric conditional average treatment effect (CATE) model was fitted:",
                            "$Y = \\Theta(X)\\cdot T + g(X, W) + \\epsilon$",
                            "where for every outcome $i$ and treatment $j$ the CATE $\\Theta_{ij}(X)$ has the form:",
                            "$\\Theta_{ij}(X) = \\phi(X)' coef_{ij} + cate\\_intercept_{ij}$",
                            "where $\\phi(X)$ is the output of the `featurizer` or $X$ if `featurizer`=None. "
                            "Coefficient Results table portrays the $coef_{ij}$ parameter vector for "
                            "each outcome $i$ and treatment $j$. "
                            "Intercept Results table portrays the $cate\\_intercept_{ij}$ parameter.</sub>"])
        d_t = self._d_t[0] if self._d_t else 1
        d_y = self._d_y[0] if self._d_y else 1
        try:
            coef_table = self.coef__inference().summary_frame(alpha=alpha,
                                                              value=value, decimals=decimals,
                                                              feature_names=feature_names,
                                                              treatment_names=treatment_names,
                                                              output_names=output_names)
            coef_array = coef_table.values
            coef_headers = coef_table.columns.tolist()
            n_level = coef_table.index.nlevels
            if n_level > 1:
<<<<<<< HEAD
                coef_stubs = ["|".join(i) for i in coef_table.index.values]
=======
                coef_stubs = ["|".join(ind_value) for ind_value in coef_table.index.values]
>>>>>>> 05fb5959
            else:
                coef_stubs = coef_table.index.tolist()
            coef_title = 'Coefficient Results'
            smry.add_table(coef_array, coef_headers, coef_stubs, coef_title)
        except Exception as e:
            print("Coefficient Results: ", str(e))
        try:
            intercept_table = self.intercept__inference().summary_frame(alpha=alpha,
                                                                        value=value, decimals=decimals,
                                                                        feature_names=None,
                                                                        treatment_names=treatment_names,
                                                                        output_names=output_names)
            intercept_array = intercept_table.values
            intercept_headers = intercept_table.columns.tolist()
            n_level = intercept_table.index.nlevels
            if n_level > 1:
<<<<<<< HEAD
                intercept_stubs = ["|".join(i) for i in intercept_table.index.values]
=======
                intercept_stubs = ["|".join(ind_value) for ind_value in intercept_table.index.values]
>>>>>>> 05fb5959
            else:
                intercept_stubs = intercept_table.index.tolist()
            intercept_title = 'CATE Intercept Results'
            smry.add_table(intercept_array, intercept_headers, intercept_stubs, intercept_title)
        except Exception as e:
            print("CATE Intercept Results: ", str(e))
        if len(smry.tables) > 0:
            return smry

    def shap_values(self, X, *, feature_names=None, treatment_names=None, output_names=None, background_samples=100):
        if hasattr(self, "featurizer_") and self.featurizer_ is not None:
            X = self.featurizer_.transform(X)
        feature_names = self.cate_feature_names(feature_names)
        return _shap_explain_joint_linear_model_cate(self.model_final_, X, self._d_t, self._d_y,
                                                     self.bias_part_of_coef,
                                                     feature_names=feature_names, treatment_names=treatment_names,
                                                     output_names=output_names,
                                                     input_names=self._input_names,
                                                     background_samples=background_samples)

    shap_values.__doc__ = LinearCateEstimator.shap_values.__doc__


class StatsModelsCateEstimatorMixin(LinearModelFinalCateEstimatorMixin):
    """
    Mixin class that offers `inference='statsmodels'` options to the CATE estimator
    that inherits it.

    Such an estimator must implement a :attr:`model_final_` attribute that points
    to the fitted final :class:`.StatsModelsLinearRegression` object that
    represents the fitted CATE model. Also must implement :attr:`featurizer_` that points
    to the fitted featurizer and :attr:`bias_part_of_coef` that designates
    if the intercept is the first element of the :attr:`model_final_` coefficient.
    """

    def _get_inference_options(self):
        # add statsmodels to parent's options
        options = super()._get_inference_options()
        options.update(statsmodels=StatsModelsInference)
        options.update(auto=StatsModelsInference)
        return options


class DebiasedLassoCateEstimatorMixin(LinearModelFinalCateEstimatorMixin):
    """Mixin for cate models where the final stage is a debiased lasso model."""

    def _get_inference_options(self):
        # add debiasedlasso to parent's options
        options = super()._get_inference_options()
        options.update(debiasedlasso=LinearModelFinalInference)
        options.update(auto=LinearModelFinalInference)
        return options


class ForestModelFinalCateEstimatorMixin(BaseCateEstimator):

    def _get_inference_options(self):
        # add blb to parent's options
        options = super()._get_inference_options()
        options.update(blb=GenericSingleTreatmentModelFinalInference)
        options.update(auto=GenericSingleTreatmentModelFinalInference)
        return options

    @property
    def feature_importances_(self):
        return self.model_final_.feature_importances_


class LinearModelFinalCateEstimatorDiscreteMixin(BaseCateEstimator):
    # TODO Share some logic with non-discrete version
    """
    Base class for models where the final stage is a linear model.

    Subclasses must expose a ``fitted_models_final`` attribute
    returning an array of the fitted models for each non-control treatment
    """

    def _get_inference_options(self):
        options = super()._get_inference_options()
        options.update(auto=LinearModelFinalInferenceDiscrete)
        return options

    def coef_(self, T):
        """ The coefficients in the linear model of the constant marginal treatment
        effect associated with treatment T.

        Parameters
        ----------
        T: alphanumeric
            The input treatment for which we want the coefficients.

        Returns
        -------
        coef: (n_x,) or (n_y, n_x) array like
            Where n_x is the number of features that enter the final model (either the
            dimension of X or the dimension of featurizer.fit_transform(X) if the CATE
            estimator has a featurizer.)
        """
        _, T = self._expand_treatments(None, T)
        ind = inverse_onehot(T).item() - 1
        assert ind >= 0, "No model was fitted for the control"
        return self.fitted_models_final[ind].coef_

    def intercept_(self, T):
        """ The intercept in the linear model of the constant marginal treatment
        effect associated with treatment T.

        Parameters
        ----------
        T: alphanumeric
            The input treatment for which we want the coefficients.

        Returns
        -------
        intercept: float or (n_y,) array like
        """
        if not self.fit_cate_intercept_:
            raise AttributeError("No intercept was fitted!")
        _, T = self._expand_treatments(None, T)
        ind = inverse_onehot(T).item() - 1
        assert ind >= 0, "No model was fitted for the control"
        return self.fitted_models_final[ind].intercept_.reshape(self._d_y)

    @BaseCateEstimator._defer_to_inference
    def coef__interval(self, T, *, alpha=0.1):
        """ The confidence interval for the coefficients in the linear model of the
        constant marginal treatment effect associated with treatment T.

        Parameters
        ----------
        T: alphanumeric
            The input treatment for which we want the coefficients.
        alpha: optional float in [0, 1] (Default=0.1)
            The overall level of confidence of the reported interval.
            The alpha/2, 1-alpha/2 confidence interval is reported.

        Returns
        -------
        lower, upper: tuple(type of :meth:`coef_(T)<coef_>`, type of :meth:`coef_(T)<coef_>`)
            The lower and upper bounds of the confidence interval for each quantity.
        """
        pass

    @BaseCateEstimator._defer_to_inference
    def coef__inference(self, T):
        """ The inference for the coefficients in the linear model of the
        constant marginal treatment effect associated with treatment T.

        Parameters
        ----------
        T: alphanumeric
            The input treatment for which we want the coefficients.

        Returns
        -------
        InferenceResults: object
            The inference of the coefficients in the final linear model
        """
        pass

    @BaseCateEstimator._defer_to_inference
    def intercept__interval(self, T, *, alpha=0.1):
        """ The intercept in the linear model of the constant marginal treatment
        effect associated with treatment T.

        Parameters
        ----------
        T: alphanumeric
            The input treatment for which we want the coefficients.
        alpha: optional float in [0, 1] (Default=0.1)
            The overall level of confidence of the reported interval.
            The alpha/2, 1-alpha/2 confidence interval is reported.

        Returns
        -------
        lower, upper: tuple(type of :meth:`intercept_(T)<intercept_>`, type of :meth:`intercept_(T)<intercept_>`)
            The lower and upper bounds of the confidence interval.
        """
        pass

    @BaseCateEstimator._defer_to_inference
    def intercept__inference(self, T):
        """ The inference of the intercept in the linear model of the constant marginal treatment
        effect associated with treatment T.

        Parameters
        ----------
        T: alphanumeric
            The input treatment for which we want the coefficients.

        Returns
        -------
        InferenceResults: object
            The inference of the intercept in the final linear model

        """
        pass

    def summary(self, T, *, alpha=0.1, value=0, decimals=3,
                feature_names=None, treatment_names=None, output_names=None):
        """ The summary of coefficient and intercept in the linear model of the constant marginal treatment
        effect associated with treatment T.

        Parameters
        ----------
        alpha: optional float in [0, 1] (default=0.1)
            The overall level of confidence of the reported interval.
            The alpha/2, 1-alpha/2 confidence interval is reported.
        value: optinal float (default=0)
            The mean value of the metric you'd like to test under null hypothesis.
        decimals: optinal int (default=3)
            Number of decimal places to round each column to.
        feature_names: optional list of strings or None (default is None)
            The input of the feature names
        treatment_names: optional list of strings or None (default is None)
            The names of the treatments
        output_names: optional list of strings or None (default is None)
            The names of the outputs

        Returns
        -------
        smry : Summary instance
            this holds the summary tables and text, which can be printed or
            converted to various output formats.
        """
        # Get input names
        feature_names = self.cate_feature_names(feature_names)
        treatment_names = self.cate_treatment_names(treatment_names)
        output_names = self.cate_output_names(output_names)
        # Summary
        smry = Summary()
        smry.add_extra_txt(["<sub>A linear parametric conditional average treatment effect (CATE) model was fitted:",
                            "$Y = \\Theta(X)\\cdot T + g(X, W) + \\epsilon$",
                            "where $T$ is the one-hot-encoding of the discrete treatment and "
                            "for every outcome $i$ and treatment $j$ the CATE $\\Theta_{ij}(X)$ has the form:",
                            "$\\Theta_{ij}(X) = \\phi(X)' coef_{ij} + cate\\_intercept_{ij}$",
                            "where $\\phi(X)$ is the output of the `featurizer` or $X$ if `featurizer`=None. "
                            "Coefficient Results table portrays the $coef_{ij}$ parameter vector for "
                            "each outcome $i$ and the designated treatment $j$ passed to summary. "
                            "Intercept Results table portrays the $cate\\_intercept_{ij}$ parameter.</sub>"])
        try:
            coef_table = self.coef__inference(T).summary_frame(
                alpha=alpha, value=value, decimals=decimals, feature_names=feature_names,
                output_names=output_names)
            coef_array = coef_table.values
            coef_headers = coef_table.columns.tolist()
            coef_stubs = coef_table.index.tolist()
            coef_title = 'Coefficient Results'
            smry.add_table(coef_array, coef_headers, coef_stubs, coef_title)
        except Exception as e:
            print("Coefficient Results: ", e)
        try:
            intercept_table = self.intercept__inference(T).summary_frame(
                alpha=alpha, value=value, decimals=decimals, feature_names=None,
                output_names=output_names)
            intercept_array = intercept_table.values
            intercept_headers = intercept_table.columns.tolist()
            intercept_stubs = intercept_table.index.tolist()
            intercept_title = 'CATE Intercept Results'
            smry.add_table(intercept_array, intercept_headers, intercept_stubs, intercept_title)
        except Exception as e:
            print("CATE Intercept Results: ", e)

        if len(smry.tables) > 0:
            return smry


class StatsModelsCateEstimatorDiscreteMixin(LinearModelFinalCateEstimatorDiscreteMixin):
    """
    Mixin class that offers `inference='statsmodels'` options to the CATE estimator
    that inherits it.

    Such an estimator must implement a :attr:`model_final_` attribute that points
    to a :class:`.StatsModelsLinearRegression` object that is cloned to fit
    each discrete treatment target CATE model and a :attr:`fitted_models_final` attribute
    that returns the list of fitted final models that represent the CATE for each categorical treatment.
    """

    def _get_inference_options(self):
        # add statsmodels to parent's options
        options = super()._get_inference_options()
        options.update(statsmodels=StatsModelsInferenceDiscrete)
        options.update(auto=StatsModelsInferenceDiscrete)
        return options


class DebiasedLassoCateEstimatorDiscreteMixin(LinearModelFinalCateEstimatorDiscreteMixin):
    """Mixin for cate models where the final stage is a debiased lasso model."""

    def _get_inference_options(self):
        # add statsmodels to parent's options
        options = super()._get_inference_options()
        options.update(debiasedlasso=LinearModelFinalInferenceDiscrete)
        options.update(auto=LinearModelFinalInferenceDiscrete)
        return options


class ForestModelFinalCateEstimatorDiscreteMixin(BaseCateEstimator):

    def _get_inference_options(self):
        # add blb to parent's options
        options = super()._get_inference_options()
        options.update(blb=GenericModelFinalInferenceDiscrete)
        options.update(auto=GenericModelFinalInferenceDiscrete)
        return options

    def feature_importances_(self, T):
        _, T = self._expand_treatments(None, T)
        ind = inverse_onehot(T).item() - 1
        assert ind >= 0, "No model was fitted for the control"
        return self.fitted_models_final[ind].feature_importances_<|MERGE_RESOLUTION|>--- conflicted
+++ resolved
@@ -1049,11 +1049,7 @@
             coef_headers = coef_table.columns.tolist()
             n_level = coef_table.index.nlevels
             if n_level > 1:
-<<<<<<< HEAD
-                coef_stubs = ["|".join(i) for i in coef_table.index.values]
-=======
                 coef_stubs = ["|".join(ind_value) for ind_value in coef_table.index.values]
->>>>>>> 05fb5959
             else:
                 coef_stubs = coef_table.index.tolist()
             coef_title = 'Coefficient Results'
@@ -1070,11 +1066,7 @@
             intercept_headers = intercept_table.columns.tolist()
             n_level = intercept_table.index.nlevels
             if n_level > 1:
-<<<<<<< HEAD
-                intercept_stubs = ["|".join(i) for i in intercept_table.index.values]
-=======
                 intercept_stubs = ["|".join(ind_value) for ind_value in intercept_table.index.values]
->>>>>>> 05fb5959
             else:
                 intercept_stubs = intercept_table.index.tolist()
             intercept_title = 'CATE Intercept Results'
