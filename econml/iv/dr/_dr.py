# Copyright (c) PyWhy contributors. All rights reserved.
# Licensed under the MIT License.

"""Doubly Robust IV for Heterogeneous Treatment Effects.

An Doubly Robust machine learning approach to estimation of heterogeneous
treatment effect with an endogenous treatment and an instrument.

Implements the DRIV algorithm for estimating CATE with IVs from the paper:

Machine Learning Estimation of Heterogeneous Treatment Effects with Instruments
Vasilis Syrgkanis, Victor Lei, Miruna Oprescu, Maggie Hei, Keith Battocchi, Greg Lewis
https://arxiv.org/abs/1905.10176
"""

import numpy as np
from sklearn.base import clone
from sklearn.linear_model import LinearRegression, LogisticRegressionCV
from sklearn.pipeline import Pipeline
from sklearn.preprocessing import FunctionTransformer
from sklearn.dummy import DummyClassifier


from ..._ortho_learner import _OrthoLearner
from ..._cate_estimator import (StatsModelsCateEstimatorMixin, DebiasedLassoCateEstimatorMixin,
                                ForestModelFinalCateEstimatorMixin, GenericSingleTreatmentModelFinalInference,
                                LinearCateEstimator)
from ...inference import StatsModelsInference
from ...sklearn_extensions.linear_model import StatsModelsLinearRegression, DebiasedLasso, WeightedLassoCVWrapper
from ...sklearn_extensions.model_selection import WeightedStratifiedKFold
from ...utilities import (_deprecate_positional, add_intercept, filter_none_kwargs,
                          inverse_onehot, get_feature_names_or_default, check_high_dimensional, check_input_arrays)
from ...grf import RegressionForest
from ...dml.dml import _FirstStageWrapper, _FinalWrapper
from ...iv.dml import NonParamDMLIV
from ..._shap import _shap_explain_model_cate


class _BaseDRIVModelNuisance:
    def __init__(self, prel_model_effect, model_y_xw, model_t_xw, model_tz_xw, model_z, projection,
                 discrete_treatment, discrete_instrument):
        self._prel_model_effect = prel_model_effect
        self._model_y_xw = model_y_xw
        self._model_t_xw = model_t_xw
        self._model_tz_xw = model_tz_xw
        self._projection = projection
        self._discrete_treatment = discrete_treatment
        self._discrete_instrument = discrete_instrument
        if self._projection:
            self._model_t_xwz = model_z
        else:
            self._model_z_xw = model_z

    def _combine(self, W, Z, n_samples):
        if Z is not None:  # Z will not be None
            Z = Z.reshape(n_samples, -1)
            return Z if W is None else np.hstack([W, Z])
        return None if W is None else W

    def fit(self, Y, T, X=None, W=None, Z=None, sample_weight=None, groups=None):
        # T and Z only allow single continuous or binary, keep the shape of (n,) for continuous and (n,1) for binary
        T = T.ravel() if not self._discrete_treatment else T
        Z = Z.ravel() if not self._discrete_instrument else Z

        self._model_y_xw.fit(X=X, W=W, Target=Y, sample_weight=sample_weight, groups=groups)
        self._model_t_xw.fit(X=X, W=W, Target=T, sample_weight=sample_weight, groups=groups)
        if self._projection:
            WZ = self._combine(W, Z, Y.shape[0])
            self._model_t_xwz.fit(X=X, W=WZ, Target=T, sample_weight=sample_weight, groups=groups)
            # fit on projected Z: E[T * E[T|X,Z]|X]
            T_proj = self._model_t_xwz.predict(X, WZ).reshape(T.shape)
            # if discrete, return shape (n,1); if continuous return shape (n,)
            target = (T * T_proj).reshape(T.shape[0],)
            self._model_tz_xw.fit(X=X, W=W, Target=target,
                                  sample_weight=sample_weight, groups=groups)
        else:
            self._model_z_xw.fit(X=X, W=W, Target=Z, sample_weight=sample_weight, groups=groups)
            if self._discrete_treatment:
                if self._discrete_instrument:
                    # target will be discrete and will be inversed from FirstStageWrapper, shape (n,1)
                    target = T * Z
                else:
                    # shape (n,)
                    target = inverse_onehot(T) * Z
            else:
                if self._discrete_instrument:
                    # shape (n,)
                    target = T * inverse_onehot(Z)
                else:
                    # shape(n,)
                    target = T * Z
            self._model_tz_xw.fit(X=X, W=W, Target=target,
                                  sample_weight=sample_weight, groups=groups)

        # TODO: prel_model_effect could allow sample_var and freq_weight?
        if self._discrete_instrument:
            Z = inverse_onehot(Z)
        if self._discrete_treatment:
            T = inverse_onehot(T)
        self._prel_model_effect.fit(Y, T, Z=Z, X=X,
                                    W=W, sample_weight=sample_weight, groups=groups)
        return self

    def score(self, Y, T, X=None, W=None, Z=None, sample_weight=None, groups=None):
        # T and Z only allow single continuous or binary, keep the shape of (n,) for continuous and (n,1) for binary
        T = T.ravel() if not self._discrete_treatment else T
        Z = Z.ravel() if not self._discrete_instrument else Z

        if hasattr(self._model_y_xw, 'score'):
            y_xw_score = self._model_y_xw.score(X=X, W=W, Target=Y, sample_weight=sample_weight)
        else:
            y_xw_score = None
        if hasattr(self._model_t_xw, 'score'):
            t_xw_score = self._model_t_xw.score(X=X, W=W, Target=T, sample_weight=sample_weight)
        else:
            t_xw_score = None

        if hasattr(self._prel_model_effect, 'score'):
            # we need to undo the one-hot encoding for calling effect,
            # since it expects raw values
            raw_T = inverse_onehot(T) if self._discrete_treatment else T
            raw_Z = inverse_onehot(Z) if self._discrete_instrument else Z
            effect_score = self._prel_model_effect.score(Y, raw_T,
                                                         Z=raw_Z, X=X, W=W, sample_weight=sample_weight)
        else:
            effect_score = None

        if self._projection:
            if hasattr(self._model_t_xwz, 'score'):
                WZ = self._combine(W, Z, Y.shape[0])
                t_xwz_score = self._model_t_xwz.score(X=X, W=WZ, Target=T, sample_weight=sample_weight)
            else:
                t_xwz_score = None

            if hasattr(self._model_tz_xw, 'score'):
                T_proj = self._model_t_xwz.predict(X, WZ).reshape(T.shape)
                # if discrete, return shape (n,1); if continuous return shape (n,)
                target = (T * T_proj).reshape(T.shape[0],)
                tz_xw_score = self._model_tz_xw.score(X=X, W=W, Target=target, sample_weight=sample_weight)
            else:
                tz_xw_score = None
            return y_xw_score, t_xw_score, t_xwz_score, tz_xw_score, effect_score

        else:
            if hasattr(self._model_z_xw, 'score'):
                z_xw_score = self._model_z_xw.score(X=X, W=W, Target=Z, sample_weight=sample_weight)
            else:
                z_xw_score = None

            if hasattr(self._model_tz_xw, 'score'):
                if self._discrete_treatment:
                    if self._discrete_instrument:
                        # target will be discrete and will be inversed from FirstStageWrapper
                        target = T * Z
                    else:
                        target = inverse_onehot(T) * Z
                else:
                    if self._discrete_instrument:
                        target = T * inverse_onehot(Z)
                    else:
                        target = T * Z
                tz_xw_score = self._model_tz_xw.score(X=X, W=W, Target=target, sample_weight=sample_weight)
            else:
                tz_xw_score = None

            return y_xw_score, t_xw_score, z_xw_score, tz_xw_score, effect_score

    def predict(self, Y, T, X=None, W=None, Z=None, sample_weight=None, groups=None):
        Y_pred = self._model_y_xw.predict(X, W)
        T_pred = self._model_t_xw.predict(X, W)
        TZ_pred = self._model_tz_xw.predict(X, W)
        prel_theta = self._prel_model_effect.effect(X)

        if X is None:
            prel_theta = np.tile(prel_theta.reshape(1, -1), (Y.shape[0], 1))
            if W is None:
                Y_pred = np.tile(Y_pred.reshape(1, -1), (Y.shape[0], 1))
                T_pred = np.tile(T_pred.reshape(1, -1), (Y.shape[0], 1))
                TZ_pred = np.tile(TZ_pred.reshape(1, -1), (Y.shape[0], 1))

        # for convenience, reshape Z,T to a vector since they are either binary or single dimensional continuous
        T = T.reshape(T.shape[0],)
        Z = Z.reshape(Z.shape[0],)
        # reshape the predictions
        Y_pred = Y_pred.reshape(Y.shape)
        T_pred = T_pred.reshape(T.shape)
        TZ_pred = TZ_pred.reshape(T.shape)

        Y_res = Y - Y_pred
        T_res = T - T_pred

        if self._projection:
            # concat W and Z
            WZ = self._combine(W, Z, Y.shape[0])
            T_proj = self._model_t_xwz.predict(X, WZ).reshape(T.shape)
            Z_res = T_proj - T_pred
            cov = TZ_pred - T_pred**2
        else:
            Z_pred = self._model_z_xw.predict(X, W)
            if X is None and W is None:
                Z_pred = np.tile(Z_pred.reshape(1, -1), (Z.shape[0], 1))
            Z_pred = Z_pred.reshape(Z.shape)
            Z_res = Z - Z_pred
            cov = TZ_pred - T_pred * Z_pred

        # check nuisances outcome shape
        # Y_res could be a vector or 1-dimensional 2d-array
        assert T_res.ndim == 1, "Nuisance outcome should be vector!"
        assert Z_res.ndim == 1, "Nuisance outcome should be vector!"
        assert cov.ndim == 1, "Nuisance outcome should be vector!"

        return prel_theta, Y_res, T_res, Z_res, cov


class _BaseDRIVModelFinal:
    def __init__(self, model_final, featurizer, fit_cate_intercept, cov_clip, opt_reweighted):
        self._model_final = clone(model_final, safe=False)
        self._original_featurizer = clone(featurizer, safe=False)
        self._fit_cate_intercept = fit_cate_intercept
        self._cov_clip = cov_clip
        self._opt_reweighted = opt_reweighted

        if self._fit_cate_intercept:
            add_intercept_trans = FunctionTransformer(add_intercept,
                                                      validate=True)
            if featurizer:
                self._featurizer = Pipeline([('featurize', self._original_featurizer),
                                             ('add_intercept', add_intercept_trans)])
            else:
                self._featurizer = add_intercept_trans
        else:
            self._featurizer = self._original_featurizer

    def _effect_estimate(self, nuisances):
        # all could be reshaped to vector since Y, T, Z are all single dimensional.
        prel_theta, res_y, res_t, res_z, cov = [nuisance.reshape(nuisances[0].shape[0]) for nuisance in nuisances]

        # Estimate final model of theta(X) by minimizing the square loss:
        # (prel_theta(X) + (Y_res - prel_theta(X) * T_res) * Z_res / cov[T,Z | X] - theta(X))^2
        # We clip the covariance so that it is bounded away from zero, so as to reduce variance
        # at the expense of some small bias. For points with very small covariance we revert
        # to the model-based preliminary estimate and do not add the correction term.
        cov_sign = np.sign(cov)
        cov_sign[cov_sign == 0] = 1
        clipped_cov = cov_sign * np.clip(np.abs(cov),
                                         self._cov_clip, np.inf)
        return prel_theta + (res_y - prel_theta * res_t) * res_z / clipped_cov, clipped_cov, res_z

    def _transform_X(self, X, n=1, fitting=True):
        if X is not None:
            if self._featurizer is not None:
                F = self._featurizer.fit_transform(X) if fitting else self._featurizer.transform(X)
            else:
                F = X
        else:
            if not self._fit_cate_intercept:
                raise AttributeError("Cannot have X=None and also not allow for a CATE intercept!")
            F = np.ones((n, 1))
        return F

    def fit(self, Y, T, X=None, W=None, Z=None, nuisances=None,
            sample_weight=None, freq_weight=None, sample_var=None, groups=None):
        self.d_y = Y.shape[1:]
        self.d_t = T.shape[1:]
        theta_dr, clipped_cov, res_z = self._effect_estimate(nuisances)

        X = self._transform_X(X, n=theta_dr.shape[0])
        if self._opt_reweighted and (sample_weight is not None):
            sample_weight = sample_weight * clipped_cov.ravel()**2
        elif self._opt_reweighted:
            sample_weight = clipped_cov.ravel()**2
        target_var = sample_var * (res_z**2 / clipped_cov**2) if sample_var is not None else None
        self._model_final.fit(X, theta_dr, **filter_none_kwargs(sample_weight=sample_weight,
                                                                freq_weight=freq_weight, sample_var=target_var))
        return self

    def predict(self, X=None):
        X = self._transform_X(X, fitting=False)
        return self._model_final.predict(X).reshape((-1,) + self.d_y + self.d_t)

    def score(self, Y, T, X=None, W=None, Z=None, nuisances=None, sample_weight=None):
        theta_dr, clipped_cov, _ = self._effect_estimate(nuisances)

        X = self._transform_X(X, fitting=False)

        if self._opt_reweighted and (sample_weight is not None):
            sample_weight = sample_weight * clipped_cov.ravel()**2
        elif self._opt_reweighted:
            sample_weight = clipped_cov.ravel()**2

        return np.average((theta_dr.ravel() - self._model_final.predict(X).ravel())**2,
                          weights=sample_weight, axis=0)


class _BaseDRIV(_OrthoLearner):
    # A helper class that access all the internal fitted objects of a DRIV Cate Estimator.
    # Used by both DRIV and IntentToTreatDRIV.
    def __init__(self, *,
                 model_final,
                 featurizer=None,
                 fit_cate_intercept=False,
                 cov_clip=1e-3,
                 opt_reweighted=False,
                 discrete_instrument=False,
                 discrete_treatment=False,
                 treatment_featurizer=None,
                 categories='auto',
                 cv=2,
                 mc_iters=None,
                 mc_agg='mean',
                 random_state=None,
<<<<<<< HEAD
                 use_ray=False,
                 ray_remote_func_options=None):
=======
                 allow_missing=False):
>>>>>>> 25c3b3b8
        self.model_final = clone(model_final, safe=False)
        self.featurizer = clone(featurizer, safe=False)
        self.fit_cate_intercept = fit_cate_intercept
        self.cov_clip = cov_clip
        self.opt_reweighted = opt_reweighted
        super().__init__(discrete_instrument=discrete_instrument,
                         discrete_treatment=discrete_treatment,
                         treatment_featurizer=treatment_featurizer,
                         categories=categories,
                         cv=cv,
                         mc_iters=mc_iters,
                         mc_agg=mc_agg,
                         random_state=random_state,
<<<<<<< HEAD
                         use_ray=use_ray,
                         ray_remote_func_options=ray_remote_func_options)
=======
                         allow_missing=allow_missing)

    def _gen_allowed_missing_vars(self):
        return ['W'] if self.allow_missing else []
>>>>>>> 25c3b3b8

    # Maggie: I think that would be the case?
    def _get_inference_options(self):
        options = super()._get_inference_options()
        options.update(auto=GenericSingleTreatmentModelFinalInference)
        return options

    def _gen_featurizer(self):
        return clone(self.featurizer, safe=False)

    def _gen_model_final(self):
        return clone(self.model_final, safe=False)

    def _gen_ortho_learner_model_final(self):
        return _BaseDRIVModelFinal(self._gen_model_final(), self._gen_featurizer(), self.fit_cate_intercept,
                                   self.cov_clip, self.opt_reweighted)

    def _check_inputs(self, Y, T, Z, X, W):
        Y1, T1, Z1, = check_input_arrays(Y, T, Z)
        if len(Y1.shape) > 1 and Y1.shape[1] > 1:
            raise AssertionError("DRIV only supports single dimensional outcome")
        if len(T1.shape) > 1 and T1.shape[1] > 1:
            if self.discrete_treatment:
                raise AttributeError("DRIV only supports binary treatments")
            elif self.treatment_featurizer:  # defer possible failure to downstream logic
                pass
            else:
                raise AttributeError("DRIV only supports single-dimensional continuous treatments")
        if len(Z1.shape) > 1 and Z1.shape[1] > 1:
            if self.discrete_instrument:
                raise AttributeError("DRIV only supports binary instruments")
            else:
                raise AttributeError("DRIV only supports single-dimensional continuous instruments")
        return Y, T, Z, X, W

    def fit(self, Y, T, *, Z, X=None, W=None, sample_weight=None, freq_weight=None, sample_var=None, groups=None,
            cache_values=False, inference="auto"):
        """
        Estimate the counterfactual model from data, i.e. estimates function :math:`\\theta(\\cdot)`.

        Parameters
        ----------
        Y: (n,) vector of length n
            Outcomes for each sample
        T: (n,) vector of length n
            Treatments for each sample
        Z: (n, d_z) matrix
            Instruments for each sample
        X:(n, d_x) matrix, optional
            Features for each sample
        W:(n, d_w) matrix, optional
            Controls for each sample
        sample_weight : (n,) array_like, optional
            Individual weights for each sample. If None, it assumes equal weight.
        freq_weight: (n,) array_like of int, optional
            Weight for the observation. Observation i is treated as the mean
            outcome of freq_weight[i] independent observations.
            When ``sample_var`` is not None, this should be provided.
        sample_var : (n,) nd array_like, optional
            Variance of the outcome(s) of the original freq_weight[i] observations that were used to
            compute the mean outcome represented by observation i.
        groups: (n,) vector, optional
            All rows corresponding to the same group will be kept together during splitting.
            If groups is not None, the `cv` argument passed to this class's initializer
            must support a 'groups' argument to its split method.
        cache_values: bool, default False
            Whether to cache inputs and first stage results, which will allow refitting a different final model
        inference: str, :class:`.Inference` instance, or None
            Method for performing inference.  This estimator supports 'bootstrap'
            (or an instance of :class:`.BootstrapInference`) and 'auto'
            (or an instance of :class:`.GenericSingleTreatmentModelFinalInference`)

        Returns
        -------
        self
        """
        Y, T, Z, X, W = self._check_inputs(Y, T, Z, X, W)
        # Replacing fit from _OrthoLearner, to reorder arguments and improve the docstring
        return super().fit(Y, T, X=X, W=W, Z=Z,
                           sample_weight=sample_weight, freq_weight=freq_weight, sample_var=sample_var, groups=groups,
                           cache_values=cache_values, inference=inference)

    def refit_final(self, *, inference='auto'):
        return super().refit_final(inference=inference)
    refit_final.__doc__ = _OrthoLearner.refit_final.__doc__

    def score(self, Y, T, Z, X=None, W=None, sample_weight=None):
        """
        Score the fitted CATE model on a new data set. Generates nuisance parameters
        for the new data set based on the fitted residual nuisance models created at fit time.
        It uses the mean prediction of the models fitted by the different crossfit folds.
        Then calculates the MSE of the final residual Y on residual T regression.

        If model_final does not have a score method, then it raises an :exc:`.AttributeError`

        Parameters
        ----------
        Y: (n, d_y) matrix or vector of length n
            Outcomes for each sample
        T: (n, d_t) matrix or vector of length n
            Treatments for each sample
        Z: (n, d_z) matrix
            Instruments for each sample
        X:(n, d_x) matrix, optional
            Features for each sample
        W:(n, d_w) matrix, optional
            Controls for each sample
        sample_weight:(n,) vector, optional
            Weights for each samples


        Returns
        -------
        score: float
            The MSE of the final CATE model on the new data.
        """
        # Replacing score from _OrthoLearner, to enforce Z to be required and improve the docstring
        return super().score(Y, T, X=X, W=W, Z=Z, sample_weight=sample_weight)

    @property
    def featurizer_(self):
        """
        Get the fitted featurizer.

        Returns
        -------
        featurizer: object of type(`featurizer`)
            An instance of the fitted featurizer that was used to preprocess X in the final CATE model training.
            Available only when featurizer is not None and X is not None.
        """
        return self.ortho_learner_model_final_._featurizer

    @property
    def original_featurizer(self):
        # NOTE: important to use the ortho_learner_model_final_ attribute instead of the
        #       attribute so that the trained featurizer will be passed through
        return self.ortho_learner_model_final_._original_featurizer

    def cate_feature_names(self, feature_names=None):
        """
        Get the output feature names.

        Parameters
        ----------
        feature_names: list of str of length X.shape[1] or None
            The names of the input features. If None and X is a dataframe, it defaults to the column names
            from the dataframe.

        Returns
        -------
        out_feature_names: list of str or None
            The names of the output features :math:`\\phi(X)`, i.e. the features with respect to which the
            final CATE model for each treatment is linear. It is the names of the features that are associated
            with each entry of the :meth:`coef_` parameter. Available only when the featurizer is not None and has
            a method: `get_feature_names(feature_names)`. Otherwise None is returned.
        """
        if self._d_x is None:
            # Handles the corner case when X=None but featurizer might be not None
            return None
        if feature_names is None:
            feature_names = self._input_names["feature_names"]
        if self.original_featurizer is None:
            return feature_names
        return get_feature_names_or_default(self.original_featurizer, feature_names)

    @property
    def model_final_(self):
        # NOTE This is used by the inference methods and is more for internal use to the library
        return self.ortho_learner_model_final_._model_final

    @property
    def model_cate(self):
        """
        Get the fitted final CATE model.

        Returns
        -------
        model_cate: object of type(model_final)
            An instance of the model_final object that was fitted after calling fit which corresponds
            to the constant marginal CATE model.
        """
        return self.ortho_learner_model_final_._model_final

    def shap_values(self, X, *, feature_names=None, treatment_names=None, output_names=None, background_samples=100):
        return _shap_explain_model_cate(self.const_marginal_effect, self.model_cate, X, self._d_t, self._d_y,
                                        featurizer=self.featurizer_,
                                        feature_names=feature_names,
                                        treatment_names=treatment_names,
                                        output_names=output_names,
                                        input_names=self._input_names,
                                        background_samples=background_samples)
    shap_values.__doc__ = LinearCateEstimator.shap_values.__doc__

    @property
    def residuals_(self):
        """
        A tuple (prel_theta, Y_res, T_res, Z_res, cov, X, W, Z), of the residuals from the first stage estimation
        along with the associated X, W and Z. Samples are not guaranteed to be in the same
        order as the input order.
        """
        if not hasattr(self, '_cached_values'):
            raise AttributeError("Estimator is not fitted yet!")
        if self._cached_values is None:
            raise AttributeError("`fit` was called with `cache_values=False`. "
                                 "Set to `True` to enable residual storage.")
        prel_theta, Y_res, T_res, Z_res, cov = self._cached_values.nuisances
        return (prel_theta, Y_res, T_res, Z_res, cov, self._cached_values.X, self._cached_values.W,
                self._cached_values.Z)


class _DRIV(_BaseDRIV):
    """
    Private Base class for the DRIV algorithm.
    """

    def __init__(self, *,
                 model_y_xw="auto",
                 model_t_xw="auto",
                 model_z_xw="auto",
                 model_t_xwz="auto",
                 model_tz_xw="auto",
                 prel_model_effect,
                 model_final,
                 projection=False,
                 featurizer=None,
                 fit_cate_intercept=False,
                 cov_clip=1e-3,
                 opt_reweighted=False,
                 discrete_instrument=False,
                 discrete_treatment=False,
                 treatment_featurizer=None,
                 categories='auto',
                 cv=2,
                 mc_iters=None,
                 mc_agg='mean',
                 random_state=None,
<<<<<<< HEAD
                 use_ray=False,
                 ray_remote_func_options=None,
                 ):
=======
                 allow_missing=False):
>>>>>>> 25c3b3b8
        self.model_y_xw = clone(model_y_xw, safe=False)
        self.model_t_xw = clone(model_t_xw, safe=False)
        self.model_t_xwz = clone(model_t_xwz, safe=False)
        self.model_z_xw = clone(model_z_xw, safe=False)
        self.model_tz_xw = clone(model_tz_xw, safe=False)
        self.prel_model_effect = clone(prel_model_effect, safe=False)
        self.projection = projection
        super().__init__(model_final=model_final,
                         featurizer=featurizer,
                         fit_cate_intercept=fit_cate_intercept,
                         cov_clip=cov_clip,
                         opt_reweighted=opt_reweighted,
                         discrete_instrument=discrete_instrument,
                         discrete_treatment=discrete_treatment,
                         treatment_featurizer=treatment_featurizer,
                         categories=categories,
                         cv=cv,
                         mc_iters=mc_iters,
                         mc_agg=mc_agg,
                         random_state=random_state,
<<<<<<< HEAD
                         use_ray=use_ray,
                         ray_remote_func_options=ray_remote_func_options,)
=======
                         allow_missing=allow_missing)
>>>>>>> 25c3b3b8

    def _gen_prel_model_effect(self):
        return clone(self.prel_model_effect, safe=False)

    def _gen_ortho_learner_model_nuisance(self):
        if self.model_y_xw == 'auto':
            model_y_xw = WeightedLassoCVWrapper(random_state=self.random_state)
        else:
            model_y_xw = clone(self.model_y_xw, safe=False)

        if self.model_t_xw == 'auto':
            if self.discrete_treatment:
                model_t_xw = LogisticRegressionCV(cv=WeightedStratifiedKFold(random_state=self.random_state),
                                                  random_state=self.random_state)
            else:
                model_t_xw = WeightedLassoCVWrapper(random_state=self.random_state)
        else:
            model_t_xw = clone(self.model_t_xw, safe=False)

        if self.projection:
            # this is a regression model since proj_t is probability
            if self.model_tz_xw == "auto":
                model_tz_xw = WeightedLassoCVWrapper(random_state=self.random_state)
            else:
                model_tz_xw = clone(self.model_tz_xw, safe=False)

            if self.model_t_xwz == 'auto':
                if self.discrete_treatment:
                    model_t_xwz = LogisticRegressionCV(cv=WeightedStratifiedKFold(random_state=self.random_state),
                                                       random_state=self.random_state)
                else:
                    model_t_xwz = WeightedLassoCVWrapper(random_state=self.random_state)
            else:
                model_t_xwz = clone(self.model_t_xwz, safe=False)

            return _BaseDRIVModelNuisance(self._gen_prel_model_effect(),
                                          _FirstStageWrapper(model_y_xw, True, self._gen_featurizer(), False, False),
                                          _FirstStageWrapper(model_t_xw, False, self._gen_featurizer(),
                                                             False, self.discrete_treatment),
                                          # outcome is continuous since proj_t is probability
                                          _FirstStageWrapper(model_tz_xw, False, self._gen_featurizer(), False,
                                                             False),
                                          _FirstStageWrapper(model_t_xwz, False, self._gen_featurizer(),
                                                             False, self.discrete_treatment),
                                          self.projection, self.discrete_treatment, self.discrete_instrument)

        else:
            if self.model_tz_xw == "auto":
                if self.discrete_treatment and self.discrete_instrument:
                    model_tz_xw = LogisticRegressionCV(cv=WeightedStratifiedKFold(random_state=self.random_state),
                                                       random_state=self.random_state)
                else:
                    model_tz_xw = WeightedLassoCVWrapper(random_state=self.random_state)
            else:
                model_tz_xw = clone(self.model_tz_xw, safe=False)

            if self.model_z_xw == 'auto':
                if self.discrete_instrument:
                    model_z_xw = LogisticRegressionCV(cv=WeightedStratifiedKFold(random_state=self.random_state),
                                                      random_state=self.random_state)
                else:
                    model_z_xw = WeightedLassoCVWrapper(random_state=self.random_state)
            else:
                model_z_xw = clone(self.model_z_xw, safe=False)

            return _BaseDRIVModelNuisance(self._gen_prel_model_effect(),
                                          _FirstStageWrapper(model_y_xw, True, self._gen_featurizer(), False, False),
                                          _FirstStageWrapper(model_t_xw, False, self._gen_featurizer(),
                                                             False, self.discrete_treatment),
                                          _FirstStageWrapper(model_tz_xw, False, self._gen_featurizer(), False,
                                                             self.discrete_treatment and self.discrete_instrument),
                                          _FirstStageWrapper(model_z_xw, False, self._gen_featurizer(),
                                                             False, self.discrete_instrument),
                                          self.projection, self.discrete_treatment, self.discrete_instrument)


class DRIV(_DRIV):
    """
    The DRIV algorithm for estimating CATE with IVs. It is the parent of the
    public classes {LinearDRIV, SparseLinearDRIV,ForestDRIV}

    Parameters
    ----------
    model_y_xw : estimator or 'auto' (default is 'auto')
        model to estimate :math:`\\E[Y | X, W]`.  Must support `fit` and `predict` methods.
        If 'auto' :class:`.WeightedLassoCV`/:class:`.WeightedMultiTaskLassoCV` will be chosen.

    model_t_xw : estimator or 'auto' (default is 'auto')
        model to estimate :math:`\\E[T | X, W]`.  Must support `fit` and `predict` methods.
        If 'auto', :class:`~sklearn.linear_model.LogisticRegressionCV`
        will be applied for discrete treatment,
        and :class:`.WeightedLassoCV`/:class:`.WeightedMultiTaskLassoCV`
        will be applied for continuous treatment.

    model_z_xw : estimator or 'auto' (default is 'auto')
        model to estimate :math:`\\E[Z | X, W]`.  Must support `fit` and `predict` methods.
        If 'auto', :class:`~sklearn.linear_model.LogisticRegressionCV`
        will be applied for discrete instrument,
        and :class:`.WeightedLassoCV`/:class:`.WeightedMultiTaskLassoCV`
        will be applied for continuous instrument.

    model_t_xwz : estimator or 'auto' (default is 'auto')
        model to estimate :math:`\\E[T | X, W, Z]`.  Must support `fit` and `predict` methods.
        If 'auto', :class:`~sklearn.linear_model.LogisticRegressionCV`
        will be applied for discrete treatment,
        and :class:`.WeightedLassoCV`/:class:`.WeightedMultiTaskLassoCV`
        will be applied for continuous treatment.

    model_tz_xw : estimator or 'auto' (default is 'auto')
        model to estimate :math:`\\E[T*Z | X, W]`.  Must support `fit` and `predict` methods.
        If 'auto', :class:`~sklearn.linear_model.LogisticRegressionCV`
        will be applied for discrete instrument and discrete treatment,
        and :class:`.WeightedLassoCV`/:class:`.WeightedMultiTaskLassoCV`
        will be applied for continuous instrument or continuous treatment.

    flexible_model_effect : estimator or 'auto' (default is 'auto')
        a flexible model for a preliminary version of the CATE, must accept sample_weight at fit time.
        If 'auto', :class:`.StatsModelsLinearRegression` will be applied.

    model_final : estimator, optional
        a final model for the CATE and projections. If None, then flexible_model_effect is also used as a final model

    prel_cate_approach : one of {'driv', 'dmliv'}, default 'driv'
        model that estimates a preliminary version of the CATE.
        If 'driv', :class:`._DRIV` will be used.
        If 'dmliv', :class:`.NonParamDMLIV` will be used

    prel_cv : int, cross-validation generator or an iterable, default 1
        Determines the cross-validation splitting strategy for the preliminary effect model.

    prel_opt_reweighted : bool, default True
        Whether to reweight the samples to minimize variance for the preliminary effect model.

    projection: bool, default False
        If True, we fit a slight variant of DRIV where we use E[T|X, W, Z] as the instrument as opposed to Z,
        model_z_xw will be disabled; If False, model_t_xwz will be disabled.

    featurizer : :term:`transformer`, optional
        Must support fit_transform and transform. Used to create composite features in the final CATE regression.
        It is ignored if X is None. The final CATE will be trained on the outcome of featurizer.fit_transform(X).
        If featurizer=None, then CATE is trained on X.

    fit_cate_intercept : bool, default False
        Whether the linear CATE model should have a constant term.

    cov_clip : float, default 0.1
        clipping of the covariate for regions with low "overlap", to reduce variance

    opt_reweighted : bool, default False
        Whether to reweight the samples to minimize variance. If True then
        model_final.fit must accept sample_weight as a kw argument. If True then
        assumes the model_final is flexible enough to fit the true CATE model. Otherwise,
        it method will return a biased projection to the model_final space, biased
        to give more weight on parts of the feature space where the instrument is strong.

    discrete_instrument: bool, default False
        Whether the instrument values should be treated as categorical, rather than continuous, quantities

    discrete_treatment: bool, default False
        Whether the treatment values should be treated as categorical, rather than continuous, quantities

    treatment_featurizer : :term:`transformer`, optional
        Must support fit_transform and transform. Used to create composite treatment in the final CATE regression.
        The final CATE will be trained on the outcome of featurizer.fit_transform(T).
        If featurizer=None, then CATE is trained on T.

    categories: 'auto' or list, default 'auto'
        The categories to use when encoding discrete treatments (or 'auto' to use the unique sorted values).
        The first category will be treated as the control treatment.

    cv: int, cross-validation generator or an iterable, default 2
        Determines the cross-validation splitting strategy.
        Possible inputs for cv are:

        - None, to use the default 3-fold cross-validation,
        - integer, to specify the number of folds.
        - :term:`CV splitter`
        - An iterable yielding (train, test) splits as arrays of indices.

        For integer/None inputs, if the treatment is discrete
        :class:`~sklearn.model_selection.StratifiedKFold` is used, else,
        :class:`~sklearn.model_selection.KFold` is used
        (with a random shuffle in either case).

        Unless an iterable is used, we call `split(concat[W, X], T)` to generate the splits. If all
        W, X are None, then we call `split(ones((T.shape[0], 1)), T)`.

    mc_iters: int, optional
        The number of times to rerun the first stage models to reduce the variance of the nuisances.

    mc_agg: {'mean', 'median'}, default 'mean'
        How to aggregate the nuisance value for each sample across the `mc_iters` monte carlo iterations of
        cross-fitting.

    random_state : int, RandomState instance, or None, default None

        If int, random_state is the seed used by the random number generator;
        If :class:`~numpy.random.mtrand.RandomState` instance, random_state is the random number generator;
        If None, the random number generator is the :class:`~numpy.random.mtrand.RandomState` instance used
        by :mod:`np.random<numpy.random>`.

<<<<<<< HEAD
    use_ray: bool, default False
        Whether to use Ray to parallelize the cross-validation step. If True, Ray must be installed.

    ray_remote_func_options : dict, default None
        Options to pass to the remote function when using Ray.
        See https://docs.ray.io/en/latest/ray-core/api/doc/ray.remote.html
=======
    allow_missing: bool
        Whether to allow missing values in W. If True, will need to supply nuisance models
        that can handle missing values.
>>>>>>> 25c3b3b8

    Examples
    --------
    A simple example with the default models:

    .. testcode::
        :hide:

        import numpy as np
        import scipy.special
        np.set_printoptions(suppress=True)

    .. testcode::

        from econml.iv.dr import DRIV

        # Define the data generation functions
        def dgp(n, p, true_fn):
            X = np.random.normal(0, 1, size=(n, p))
            Z = np.random.binomial(1, 0.5, size=(n,))
            nu = np.random.uniform(0, 10, size=(n,))
            coef_Z = 0.8
            C = np.random.binomial(
                1, coef_Z * scipy.special.expit(0.4 * X[:, 0] + nu)
            )  # Compliers when recomended
            C0 = np.random.binomial(
                1, 0.06 * np.ones(X.shape[0])
            )  # Non-compliers when not recommended
            T = C * Z + C0 * (1 - Z)
            y = true_fn(X) * T + 2 * nu + 5 * (X[:, 3] > 0) + 0.1 * np.random.uniform(0, 1, size=(n,))
            return y, T, Z, X

        def true_heterogeneity_function(X):
            return 5 * X[:, 0]

        np.random.seed(123)
        y, T, Z, X = dgp(1000, 5, true_heterogeneity_function)
        est = DRIV(discrete_treatment=True, discrete_instrument=True)
        est.fit(Y=y, T=T, Z=Z, X=X)

    >>> est.effect(X[:3])
    array([-4.45223...,  6.03803..., -2.97548...])
    """

    def __init__(self, *,
                 model_y_xw="auto",
                 model_t_xw="auto",
                 model_z_xw="auto",
                 model_t_xwz="auto",
                 model_tz_xw="auto",
                 flexible_model_effect="auto",
                 model_final=None,
                 prel_cate_approach="driv",
                 prel_cv=1,
                 prel_opt_reweighted=True,
                 projection=False,
                 featurizer=None,
                 fit_cate_intercept=False,
                 cov_clip=1e-3,
                 opt_reweighted=False,
                 discrete_instrument=False,
                 discrete_treatment=False,
                 treatment_featurizer=None,
                 categories='auto',
                 cv=2,
                 mc_iters=None,
                 mc_agg='mean',
                 random_state=None,
<<<<<<< HEAD
                 use_ray=False,
                 ray_remote_func_options=None,
                 ):
=======
                 allow_missing=False):

>>>>>>> 25c3b3b8
        if flexible_model_effect == "auto":
            self.flexible_model_effect = StatsModelsLinearRegression(fit_intercept=False)
        else:
            self.flexible_model_effect = clone(flexible_model_effect, safe=False)
        self.prel_cate_approach = prel_cate_approach
        self.prel_cv = prel_cv
        self.prel_opt_reweighted = prel_opt_reweighted
        super().__init__(model_y_xw=model_y_xw,
                         model_t_xw=model_t_xw,
                         model_z_xw=model_z_xw,
                         model_t_xwz=model_t_xwz,
                         model_tz_xw=model_tz_xw,
                         prel_model_effect=self.prel_cate_approach,
                         model_final=model_final,
                         projection=projection,
                         featurizer=featurizer,
                         fit_cate_intercept=fit_cate_intercept,
                         cov_clip=cov_clip,
                         opt_reweighted=opt_reweighted,
                         discrete_instrument=discrete_instrument,
                         discrete_treatment=discrete_treatment,
                         treatment_featurizer=treatment_featurizer,
                         categories=categories,
                         cv=cv,
                         mc_iters=mc_iters,
                         mc_agg=mc_agg,
                         random_state=random_state,
<<<<<<< HEAD
                         use_ray=use_ray,
                         ray_remote_func_options=ray_remote_func_options,)
=======
                         allow_missing=allow_missing)
>>>>>>> 25c3b3b8

    def _gen_model_final(self):
        if self.model_final is None:
            return clone(self.flexible_model_effect, safe=False)
        return clone(self.model_final, safe=False)

    def _gen_prel_model_effect(self):
        if self.prel_cate_approach == "driv":
            return _DRIV(model_y_xw=clone(self.model_y_xw, safe=False),
                         model_t_xw=clone(self.model_t_xw, safe=False),
                         model_z_xw=clone(self.model_z_xw, safe=False),
                         model_t_xwz=clone(self.model_t_xwz, safe=False),
                         model_tz_xw=clone(self.model_tz_xw, safe=False),
                         prel_model_effect=_DummyCATE(),
                         model_final=clone(self.flexible_model_effect, safe=False),
                         projection=self.projection,
                         featurizer=self._gen_featurizer(),
                         fit_cate_intercept=self.fit_cate_intercept,
                         cov_clip=self.cov_clip,
                         opt_reweighted=self.prel_opt_reweighted,
                         discrete_instrument=self.discrete_instrument,
                         discrete_treatment=self.discrete_treatment,
                         categories=self.categories,
                         cv=self.prel_cv,
                         mc_iters=self.mc_iters,
                         mc_agg=self.mc_agg,
                         random_state=self.random_state,
                         allow_missing=self.allow_missing)
        elif self.prel_cate_approach == "dmliv":
            return NonParamDMLIV(model_y_xw=clone(self.model_y_xw, safe=False),
                                 model_t_xw=clone(self.model_t_xw, safe=False),
                                 model_t_xwz=clone(self.model_t_xwz, safe=False),
                                 model_final=clone(self.flexible_model_effect, safe=False),
                                 discrete_instrument=self.discrete_instrument,
                                 discrete_treatment=self.discrete_treatment,
                                 featurizer=self._gen_featurizer(),
                                 categories=self.categories,
                                 cv=self.prel_cv,
                                 mc_iters=self.mc_iters,
                                 mc_agg=self.mc_agg,
                                 random_state=self.random_state,
                                 allow_missing=self.allow_missing)
        else:
            raise ValueError(
                "We only support 'dmliv' or 'driv' preliminary model effect, "
                f"but received '{self.prel_cate_approach}'!")

    def fit(self, Y, T, *, Z, X=None, W=None, sample_weight=None, freq_weight=None, sample_var=None, groups=None,
            cache_values=False, inference="auto"):
        """
        Estimate the counterfactual model from data, i.e. estimates function :math:`\\theta(\\cdot)`.

        Parameters
        ----------
        Y: (n,) vector of length n
            Outcomes for each sample
        T: (n,) vector of length n
            Treatments for each sample
        Z: (n, d_z) matrix
            Instruments for each sample
        X:(n, d_x) matrix, optional
            Features for each sample
        W:(n, d_w) matrix, optional
            Controls for each sample
        sample_weight : (n,) array_like, optional
            Individual weights for each sample. If None, it assumes equal weight.
        freq_weight: (n,) array_like of int, optional
            Weight for the observation. Observation i is treated as the mean
            outcome of freq_weight[i] independent observations.
            When ``sample_var`` is not None, this should be provided.
        sample_var : (n,) nd array_like, optional
            Variance of the outcome(s) of the original freq_weight[i] observations that were used to
            compute the mean outcome represented by observation i.
        groups: (n,) vector, optional
            All rows corresponding to the same group will be kept together during splitting.
            If groups is not None, the `cv` argument passed to this class's initializer
            must support a 'groups' argument to its split method.
        cache_values: bool, default False
            Whether to cache inputs and first stage results, which will allow refitting a different final model
        inference: str, :class:`.Inference` instance, or None
            Method for performing inference.  This estimator supports 'bootstrap'
            (or an instance of :class:`.BootstrapInference`) and 'auto'
            (or an instance of :class:`.GenericSingleTreatmentModelFinalInference`)

        Returns
        -------
        self
        """
        if self.projection:
            assert self.model_z_xw == "auto", ("In the case of projection=True, model_z_xw will not be fitted, "
                                               "please keep it as default!")
        if self.prel_cate_approach == "driv" and not self.projection:
            assert self.model_t_xwz == "auto", ("In the case of projection=False and prel_cate_approach='driv', "
                                                "model_t_xwz will not be fitted, "
                                                "please keep it as default!")
        return super().fit(Y, T, X=X, W=W, Z=Z,
                           sample_weight=sample_weight, freq_weight=freq_weight, sample_var=sample_var, groups=groups,
                           cache_values=cache_values, inference=inference)

    @property
    def models_y_xw(self):
        """
        Get the fitted models for :math:`\\E[Y | X]`.

        Returns
        -------
        models_y_xw: nested list of objects of type(`model_y_xw`)
            A nested list of instances of the `model_y_xw` object. Number of sublist equals to number of monte carlo
            iterations, each element in the sublist corresponds to a crossfitting
            fold and is the model instance that was fitted for that training fold.
        """
        return [[mdl._model_y_xw._model for mdl in mdls] for mdls in super().models_nuisance_]

    @property
    def models_t_xw(self):
        """
        Get the fitted models for :math:`\\E[T | X]`.

        Returns
        -------
        models_t_xw: nested list of objects of type(`model_t_xw`)
            A nested list of instances of the `model_t_xw` object. Number of sublist equals to number of monte carlo
            iterations, each element in the sublist corresponds to a crossfitting
            fold and is the model instance that was fitted for that training fold.
        """
        return [[mdl._model_t_xw._model for mdl in mdls] for mdls in super().models_nuisance_]

    @property
    def models_z_xw(self):
        """
        Get the fitted models for :math:`\\E[Z | X]`.

        Returns
        -------
        models_z_xw: nested list of objects of type(`model_z_xw`)
            A nested list of instances of the `model_z_xw` object. Number of sublist equals to number of monte carlo
            iterations, each element in the sublist corresponds to a crossfitting
            fold and is the model instance that was fitted for that training fold.
        """
        if self.projection:
            raise AttributeError("Projection model is fitted for instrument! Use models_t_xwz.")
        return [[mdl._model_z_xw._model for mdl in mdls] for mdls in super().models_nuisance_]

    @property
    def models_t_xwz(self):
        """
        Get the fitted models for :math:`\\E[Z | X]`.

        Returns
        -------
        models_z_xw: nested list of objects of type(`model_z_xw`)
            A nested list of instances of the `model_z_xw` object. Number of sublist equals to number of monte carlo
            iterations, each element in the sublist corresponds to a crossfitting
            fold and is the model instance that was fitted for that training fold.
        """
        if not self.projection:
            raise AttributeError("Direct model is fitted for instrument! Use models_z_xw.")
        return [[mdl._model_t_xwz._model for mdl in mdls] for mdls in super().models_nuisance_]

    @property
    def models_tz_xw(self):
        """
        Get the fitted models for :math:`\\E[T*Z | X]`.

        Returns
        -------
        models_tz_xw: nested list of objects of type(`model_tz_xw`)
            A nested list of instances of the `model_tz_xw` object. Number of sublist equals to number of monte carlo
            iterations, each element in the sublist corresponds to a crossfitting
            fold and is the model instance that was fitted for that training fold.
        """
        return [[mdl._model_tz_xw._model for mdl in mdls] for mdls in super().models_nuisance_]

    @property
    def models_prel_model_effect(self):
        """
        Get the fitted preliminary CATE estimator.

        Returns
        -------
        prel_model_effect: nested list of objects of type(`prel_model_effect`)
            A nested list of instances of the `prel_model_effect` object. Number of sublist equals to number
            of monte carlo iterations, each element in the sublist corresponds to a crossfitting
            fold and is the model instance that was fitted for that training fold.
        """
        return [[mdl._prel_model_effect for mdl in mdls] for mdls in super().models_nuisance_]

    @property
    def nuisance_scores_y_xw(self):
        """
        Get the scores for y_xw model on the out-of-sample training data
        """
        return self.nuisance_scores_[0]

    @property
    def nuisance_scores_t_xw(self):
        """
        Get the scores for t_xw model on the out-of-sample training data
        """
        return self.nuisance_scores_[1]

    @property
    def nuisance_scores_z_xw(self):
        """
        Get the scores for z_xw model on the out-of-sample training data
        """
        if self.projection:
            raise AttributeError("Projection model is fitted for instrument! Use nuisance_scores_t_xwz.")
        return self.nuisance_scores_[2]

    @property
    def nuisance_scores_t_xwz(self):
        """
        Get the scores for z_xw model on the out-of-sample training data
        """
        if not self.projection:
            raise AttributeError("Direct model is fitted for instrument! Use nuisance_scores_z_xw.")
        return self.nuisance_scores_[2]

    @property
    def nuisance_scores_tz_xw(self):
        """
        Get the scores for tz_xw model on the out-of-sample training data
        """
        return self.nuisance_scores_[3]

    @property
    def nuisance_scores_prel_model_effect(self):
        """
        Get the scores for prel_model_effect model on the out-of-sample training data
        """
        return self.nuisance_scores_[4]


class LinearDRIV(StatsModelsCateEstimatorMixin, DRIV):
    """
    Special case of the :class:`.DRIV` where the final stage
    is a Linear Regression. In this case, inference can be performed via the StatsModels Inference approach
    and its asymptotic normal characterization of the estimated parameters. This is computationally
    faster than bootstrap inference. Leave the default ``inference='auto'`` unchanged, or explicitly set
    ``inference='statsmodels'`` at fit time to enable inference via asymptotic normality.

    Parameters
    ----------
    model_y_xw : estimator or 'auto' (default is 'auto')
        model to estimate :math:`\\E[Y | X, W]`.  Must support `fit` and `predict` methods.
        If 'auto' :class:`.WeightedLassoCV`/:class:`.WeightedMultiTaskLassoCV` will be chosen.

    model_t_xw : estimator or 'auto' (default is 'auto')
        model to estimate :math:`\\E[T | X, W]`.  Must support `fit` and `predict` methods.
        If 'auto', :class:`~sklearn.linear_model.LogisticRegressionCV`
        will be applied for discrete treatment,
        and :class:`.WeightedLassoCV`/:class:`.WeightedMultiTaskLassoCV`
        will be applied for continuous treatment.

    model_z_xw : estimator or 'auto' (default is 'auto')
        model to estimate :math:`\\E[Z | X, W]`.  Must support `fit` and `predict` methods.
        If 'auto', :class:`~sklearn.linear_model.LogisticRegressionCV`
        will be applied for discrete instrument,
        and :class:`.WeightedLassoCV`/:class:`.WeightedMultiTaskLassoCV`
        will be applied for continuous instrument.

    model_t_xwz : estimator or 'auto' (default is 'auto')
        model to estimate :math:`\\E[T | X, W, Z]`.  Must support `fit` and `predict` methods.
        If 'auto', :class:`~sklearn.linear_model.LogisticRegressionCV`
        will be applied for discrete treatment,
        and :class:`.WeightedLassoCV`/:class:`.WeightedMultiTaskLassoCV`
        will be applied for continuous treatment.

    model_tz_xw : estimator or 'auto' (default is 'auto')
        model to estimate :math:`\\E[T*Z | X, W]`.  Must support `fit` and `predict` methods.
        If 'auto', :class:`~sklearn.linear_model.LogisticRegressionCV`
        will be applied for discrete instrument and discrete treatment,
        and :class:`.WeightedLassoCV`/:class:`.WeightedMultiTaskLassoCV`
        will be applied for continuous instrument or continuous treatment.

    flexible_model_effect : estimator or 'auto' (default is 'auto')
        a flexible model for a preliminary version of the CATE, must accept sample_weight at fit time.
        If 'auto', :class:`.StatsModelsLinearRegression` will be applied.

    prel_cate_approach : one of {'driv', 'dmliv'}, default 'driv'
        model that estimates a preliminary version of the CATE.
        If 'driv', :class:`._DRIV` will be used.
        If 'dmliv', :class:`.NonParamDMLIV` will be used

    prel_cv : int, cross-validation generator or an iterable, default 1
        Determines the cross-validation splitting strategy for the preliminary effect model.

    prel_opt_reweighted : bool, default True
        Whether to reweight the samples to minimize variance for the preliminary effect model.

    projection: bool, default False
        If True, we fit a slight variant of DRIV where we use E[T|X, W, Z] as the instrument as opposed to Z,
        model_z_xw will be disabled; If False, model_t_xwz will be disabled.

    featurizer : :term:`transformer`, optional
        Must support fit_transform and transform. Used to create composite features in the final CATE regression.
        It is ignored if X is None. The final CATE will be trained on the outcome of featurizer.fit_transform(X).
        If featurizer=None, then CATE is trained on X.

    fit_cate_intercept : bool, default True
        Whether the linear CATE model should have a constant term.

    cov_clip : float, default 0.1
        clipping of the covariate for regions with low "overlap", to reduce variance

    opt_reweighted : bool, default False
        Whether to reweight the samples to minimize variance. If True then
        model_final.fit must accept sample_weight as a kw argument. If True then
        assumes the model_final is flexible enough to fit the true CATE model. Otherwise,
        it method will return a biased projection to the model_final space, biased
        to give more weight on parts of the feature space where the instrument is strong.

    discrete_instrument: bool, default False
        Whether the instrument values should be treated as categorical, rather than continuous, quantities

    discrete_treatment: bool, default False
        Whether the treatment values should be treated as categorical, rather than continuous, quantities

    treatment_featurizer : :term:`transformer`, optional
        Must support fit_transform and transform. Used to create composite treatment in the final CATE regression.
        The final CATE will be trained on the outcome of featurizer.fit_transform(T).
        If featurizer=None, then CATE is trained on T.

    categories: 'auto' or list, default 'auto'
        The categories to use when encoding discrete treatments (or 'auto' to use the unique sorted values).
        The first category will be treated as the control treatment.

    cv: int, cross-validation generator or an iterable, default 2
        Determines the cross-validation splitting strategy.
        Possible inputs for cv are:

        - None, to use the default 3-fold cross-validation,
        - integer, to specify the number of folds.
        - :term:`CV splitter`
        - An iterable yielding (train, test) splits as arrays of indices.

        For integer/None inputs, if the treatment is discrete
        :class:`~sklearn.model_selection.StratifiedKFold` is used, else,
        :class:`~sklearn.model_selection.KFold` is used
        (with a random shuffle in either case).

        Unless an iterable is used, we call `split(concat[W, X], T)` to generate the splits. If all
        W, X are None, then we call `split(ones((T.shape[0], 1)), T)`.

    mc_iters: int, optional
        The number of times to rerun the first stage models to reduce the variance of the nuisances.

    mc_agg: {'mean', 'median'}, default 'mean'
        How to aggregate the nuisance value for each sample across the `mc_iters` monte carlo iterations of
        cross-fitting.

    random_state : int, RandomState instance, or None, default None

        If int, random_state is the seed used by the random number generator;
        If :class:`~numpy.random.mtrand.RandomState` instance, random_state is the random number generator;
        If None, the random number generator is the :class:`~numpy.random.mtrand.RandomState` instance used
        by :mod:`np.random<numpy.random>`.

<<<<<<< HEAD
    use_ray: bool, default False
        Whether to use Ray to parallelize the cross-validation step. If True, Ray must be installed.

    ray_remote_func_options : dict, default None
        Options to pass to the remote function when using Ray.
        See https://docs.ray.io/en/latest/ray-core/api/doc/ray.remote.html
=======
    allow_missing: bool
        Whether to allow missing values in W. If True, will need to supply nuisance models
        that can handle missing values.
>>>>>>> 25c3b3b8

    Examples
    --------
    A simple example with the default models:

    .. testcode::
        :hide:

        import numpy as np
        import scipy.special
        np.set_printoptions(suppress=True)

    .. testcode::

        from econml.iv.dr import LinearDRIV

        # Define the data generation functions
        def dgp(n, p, true_fn):
            X = np.random.normal(0, 1, size=(n, p))
            Z = np.random.binomial(1, 0.5, size=(n,))
            nu = np.random.uniform(0, 10, size=(n,))
            coef_Z = 0.8
            C = np.random.binomial(
                1, coef_Z * scipy.special.expit(0.4 * X[:, 0] + nu)
            )  # Compliers when recomended
            C0 = np.random.binomial(
                1, 0.06 * np.ones(X.shape[0])
            )  # Non-compliers when not recommended
            T = C * Z + C0 * (1 - Z)
            y = true_fn(X) * T + 2 * nu + 5 * (X[:, 3] > 0) + 0.1 * np.random.uniform(0, 1, size=(n,))
            return y, T, Z, X

        def true_heterogeneity_function(X):
            return 5 * X[:, 0]

        np.random.seed(123)
        y, T, Z, X = dgp(1000, 5, true_heterogeneity_function)
        est = LinearDRIV(discrete_treatment=True, discrete_instrument=True)
        est.fit(Y=y, T=T, Z=Z, X=X)

    >>> est.effect(X[:3])
    array([-4.82328...,  5.66220..., -3.37199...])
    >>> est.effect_interval(X[:3])
    (array([-7.73320...,  1.47710..., -6.00997...]),
    array([-1.91335...,  9.84730..., -0.73402...]))
    >>> est.coef_
    array([ 4.92394...,  0.77110...,  0.26769..., -0.04996...,  0.07749...])
    >>> est.coef__interval()
    (array([ 3.64471..., -0.48678..., -0.99551... , -1.16740..., -1.24289...]),
    array([6.20316..., 2.02898..., 1.53090..., 1.06748..., 1.39788...]))
    >>> est.intercept_
    -0.35292...
    >>> est.intercept__interval()
    (-1.54654..., 0.84069...)
    """

    def __init__(self, *,
                 model_y_xw="auto",
                 model_t_xw="auto",
                 model_z_xw="auto",
                 model_t_xwz="auto",
                 model_tz_xw="auto",
                 flexible_model_effect="auto",
                 prel_cate_approach="driv",
                 prel_cv=1,
                 prel_opt_reweighted=True,
                 projection=False,
                 featurizer=None,
                 fit_cate_intercept=True,
                 cov_clip=1e-3,
                 opt_reweighted=False,
                 discrete_instrument=False,
                 discrete_treatment=False,
                 treatment_featurizer=None,
                 categories='auto',
                 cv=2,
                 mc_iters=None,
                 mc_agg='mean',
                 random_state=None,
<<<<<<< HEAD
                 use_ray=False,
                 ray_remote_func_options=None
                 ):
=======
                 allow_missing=False):
>>>>>>> 25c3b3b8
        super().__init__(model_y_xw=model_y_xw,
                         model_t_xw=model_t_xw,
                         model_z_xw=model_z_xw,
                         model_t_xwz=model_t_xwz,
                         model_tz_xw=model_tz_xw,
                         flexible_model_effect=flexible_model_effect,
                         model_final=None,
                         prel_cate_approach=prel_cate_approach,
                         prel_cv=prel_cv,
                         prel_opt_reweighted=prel_opt_reweighted,
                         projection=projection,
                         featurizer=featurizer,
                         fit_cate_intercept=fit_cate_intercept,
                         cov_clip=cov_clip,
                         opt_reweighted=opt_reweighted,
                         discrete_instrument=discrete_instrument,
                         discrete_treatment=discrete_treatment,
                         treatment_featurizer=treatment_featurizer,
                         categories=categories,
                         cv=cv,
                         mc_iters=mc_iters,
                         mc_agg=mc_agg,
                         random_state=random_state,
<<<<<<< HEAD
                         use_ray=use_ray,
                         ray_remote_func_options=ray_remote_func_options)
=======
                         allow_missing=allow_missing)
>>>>>>> 25c3b3b8

    def _gen_model_final(self):
        return StatsModelsLinearRegression(fit_intercept=False)

    def fit(self, Y, T, *, Z, X=None, W=None, sample_weight=None, freq_weight=None, sample_var=None, groups=None,
            cache_values=False, inference='auto'):
        """
        Estimate the counterfactual model from data, i.e. estimates function :math:`\\theta(\\cdot)`.

        Parameters
        ----------
        Y: (n,) vector of length n
            Outcomes for each sample
        T: (n,) vector of length n
            Treatments for each sample
        Z: (n, d_z) matrix
            Instruments for each sample
        X:(n, d_x) matrix, optional
            Features for each sample
        W:(n, d_w) matrix, optional
            Controls for each sample
        sample_weight : (n,) array_like, optional
            Individual weights for each sample. If None, it assumes equal weight.
        freq_weight: (n,) array_like of int, optional
            Weight for the observation. Observation i is treated as the mean
            outcome of freq_weight[i] independent observations.
            When ``sample_var`` is not None, this should be provided.
        sample_var : (n,) nd array_like, optional
            Variance of the outcome(s) of the original freq_weight[i] observations that were used to
            compute the mean outcome represented by observation i.
        groups: (n,) vector, optional
            All rows corresponding to the same group will be kept together during splitting.
            If groups is not None, the `cv` argument passed to this class's initializer
            must support a 'groups' argument to its split method.
        cache_values: bool, default False
            Whether to cache inputs and first stage results, which will allow refitting a different final model
        inference: str, :class:`.Inference` instance, or None
            Method for performing inference.  This estimator supports ``'bootstrap'``
            (or an instance of :class:`.BootstrapInference`) and ``'statsmodels'``
            (or an instance of :class:`.StatsModelsInferenceDiscrete`).

        Returns
        -------
        self
        """
        # Replacing fit from _OrthoLearner, to reorder arguments and improve the docstring
        return super().fit(Y, T, X=X, W=W, Z=Z,
                           sample_weight=sample_weight, freq_weight=freq_weight, sample_var=sample_var, groups=groups,
                           cache_values=cache_values, inference=inference)

    @property
    def fit_cate_intercept_(self):
        return self.ortho_learner_model_final_._fit_cate_intercept

    @property
    def bias_part_of_coef(self):
        return self.ortho_learner_model_final_._fit_cate_intercept

    @property
    def model_final(self):
        return self._gen_model_final()

    @model_final.setter
    def model_final(self, model):
        if model is not None:
            raise ValueError("Parameter `model_final` cannot be altered for this estimator!")


class SparseLinearDRIV(DebiasedLassoCateEstimatorMixin, DRIV):
    """
    Special case of the :class:`.DRIV` where the final stage
    is a Debiased Lasso Regression. In this case, inference can be performed via the debiased lasso approach
    and its asymptotic normal characterization of the estimated parameters. This is computationally
    faster than bootstrap inference. Leave the default ``inference='auto'`` unchanged, or explicitly set
    ``inference='debiasedlasso'`` at fit time to enable inference via asymptotic normality.

    Parameters
    ----------
    model_y_xw : estimator or 'auto' (default is 'auto')
        model to estimate :math:`\\E[Y | X, W]`.  Must support `fit` and `predict` methods.
        If 'auto' :class:`.WeightedLassoCV`/:class:`.WeightedMultiTaskLassoCV` will be chosen.

    model_t_xw : estimator or 'auto' (default is 'auto')
        model to estimate :math:`\\E[T | X, W]`.  Must support `fit` and `predict` methods.
        If 'auto', :class:`~sklearn.linear_model.LogisticRegressionCV`
        will be applied for discrete treatment,
        and :class:`.WeightedLassoCV`/:class:`.WeightedMultiTaskLassoCV`
        will be applied for continuous treatment.

    model_z_xw : estimator or 'auto' (default is 'auto')
        model to estimate :math:`\\E[Z | X, W]`.  Must support `fit` and `predict` methods.
        If 'auto', :class:`~sklearn.linear_model.LogisticRegressionCV`
        will be applied for discrete instrument,
        and :class:`.WeightedLassoCV`/:class:`.WeightedMultiTaskLassoCV`
        will be applied for continuous instrument.

    model_t_xwz : estimator or 'auto' (default is 'auto')
        model to estimate :math:`\\E[T | X, W, Z]`.  Must support `fit` and `predict` methods.
        If 'auto', :class:`~sklearn.linear_model.LogisticRegressionCV`
        will be applied for discrete treatment,
        and :class:`.WeightedLassoCV`/:class:`.WeightedMultiTaskLassoCV`
        will be applied for continuous treatment.

    model_tz_xw : estimator or 'auto' (default is 'auto')
        model to estimate :math:`\\E[T*Z | X, W]`.  Must support `fit` and `predict` methods.
        If 'auto', :class:`~sklearn.linear_model.LogisticRegressionCV`
        will be applied for discrete instrument and discrete treatment,
        and :class:`.WeightedLassoCV`/:class:`.WeightedMultiTaskLassoCV`
        will be applied for continuous instrument or continuous treatment.

    flexible_model_effect : estimator or 'auto' (default is 'auto')
        a flexible model for a preliminary version of the CATE, must accept sample_weight at fit time.
        If 'auto', :class:`.StatsModelsLinearRegression` will be applied.

    prel_cate_approach : one of {'driv', 'dmliv'}, default 'driv'
        model that estimates a preliminary version of the CATE.
        If 'driv', :class:`._DRIV` will be used.
        If 'dmliv', :class:`.NonParamDMLIV` will be used

    prel_cv : int, cross-validation generator or an iterable, default 1
        Determines the cross-validation splitting strategy for the preliminary effect model.

    prel_opt_reweighted : bool, default True
        Whether to reweight the samples to minimize variance for the preliminary effect model.

    projection: bool, default False
        If True, we fit a slight variant of DRIV where we use E[T|X, W, Z] as the instrument as opposed to Z,
        model_z_xw will be disabled; If False, model_t_xwz will be disabled.

    featurizer : :term:`transformer`, optional
        Must support fit_transform and transform. Used to create composite features in the final CATE regression.
        It is ignored if X is None. The final CATE will be trained on the outcome of featurizer.fit_transform(X).
        If featurizer=None, then CATE is trained on X.

    fit_cate_intercept : bool, default True
        Whether the linear CATE model should have a constant term.

    alpha: str | float, optional., default 'auto'.
        CATE L1 regularization applied through the debiased lasso in the final model.
        'auto' corresponds to a CV form of the :class:`DebiasedLasso`.

    n_alphas : int, default 100
        How many alphas to try if alpha='auto'

    alpha_cov : str | float, default 'auto'
        The regularization alpha that is used when constructing the pseudo inverse of
        the covariance matrix Theta used to for correcting the final state lasso coefficient
        in the debiased lasso. Each such regression corresponds to the regression of one feature
        on the remainder of the features.

    n_alphas_cov : int, default 10
        How many alpha_cov to try if alpha_cov='auto'.

    max_iter : int, default 1000
        The maximum number of iterations in the Debiased Lasso

    tol : float, default 1e-4
        The tolerance for the optimization: if the updates are
        smaller than ``tol``, the optimization code checks the
        dual gap for optimality and continues until it is smaller
        than ``tol``.

    n_jobs : int or None, optional
        The number of jobs to run in parallel for both `fit` and `predict`.
        ``None`` means 1 unless in a :func:`joblib.parallel_backend` context.
        ``-1`` means using all processors.

    cov_clip : float, default 0.1
        clipping of the covariate for regions with low "overlap", to reduce variance

    opt_reweighted : bool, default False
        Whether to reweight the samples to minimize variance. If True then
        model_final.fit must accept sample_weight as a kw argument. If True then
        assumes the model_final is flexible enough to fit the true CATE model. Otherwise,
        it method will return a biased projection to the model_final space, biased
        to give more weight on parts of the feature space where the instrument is strong.

    discrete_instrument: bool, default False
        Whether the instrument values should be treated as categorical, rather than continuous, quantities

    discrete_treatment: bool, default False
        Whether the treatment values should be treated as categorical, rather than continuous, quantities

    treatment_featurizer : :term:`transformer`, optional
        Must support fit_transform and transform. Used to create composite treatment in the final CATE regression.
        The final CATE will be trained on the outcome of featurizer.fit_transform(T).
        If featurizer=None, then CATE is trained on T.

    categories: 'auto' or list, default 'auto'
        The categories to use when encoding discrete treatments (or 'auto' to use the unique sorted values).
        The first category will be treated as the control treatment.

    cv: int, cross-validation generator or an iterable, default 2
        Determines the cross-validation splitting strategy.
        Possible inputs for cv are:

        - None, to use the default 3-fold cross-validation,
        - integer, to specify the number of folds.
        - :term:`CV splitter`
        - An iterable yielding (train, test) splits as arrays of indices.

        For integer/None inputs, if the treatment is discrete
        :class:`~sklearn.model_selection.StratifiedKFold` is used, else,
        :class:`~sklearn.model_selection.KFold` is used
        (with a random shuffle in either case).

        Unless an iterable is used, we call `split(concat[W, X], T)` to generate the splits. If all
        W, X are None, then we call `split(ones((T.shape[0], 1)), T)`.

    mc_iters: int, optional
        The number of times to rerun the first stage models to reduce the variance of the nuisances.

    mc_agg: {'mean', 'median'}, default 'mean'
        How to aggregate the nuisance value for each sample across the `mc_iters` monte carlo iterations of
        cross-fitting.

    random_state : int, RandomState instance, or None, default None

        If int, random_state is the seed used by the random number generator;
        If :class:`~numpy.random.mtrand.RandomState` instance, random_state is the random number generator;
        If None, the random number generator is the :class:`~numpy.random.mtrand.RandomState` instance used
        by :mod:`np.random<numpy.random>`.

<<<<<<< HEAD
    use_ray: bool, default False
        Whether to use Ray to parallelize the cross-validation step. If True, Ray must be installed.

    ray_remote_func_options : dict, default None
        Options to pass to the remote function when using Ray.
        See https://docs.ray.io/en/latest/ray-core/api/doc/ray.remote.html
=======
    allow_missing: bool
        Whether to allow missing values in W. If True, will need to supply nuisance models
        that can handle missing values.
>>>>>>> 25c3b3b8

    Examples
    --------
    A simple example with the default models:

    .. testcode::
        :hide:

        import numpy as np
        import scipy.special
        np.set_printoptions(suppress=True)

    .. testcode::

        from econml.iv.dr import SparseLinearDRIV

        # Define the data generation functions
        def dgp(n, p, true_fn):
            X = np.random.normal(0, 1, size=(n, p))
            Z = np.random.binomial(1, 0.5, size=(n,))
            nu = np.random.uniform(0, 10, size=(n,))
            coef_Z = 0.8
            C = np.random.binomial(
                1, coef_Z * scipy.special.expit(0.4 * X[:, 0] + nu)
            )  # Compliers when recomended
            C0 = np.random.binomial(
                1, 0.06 * np.ones(X.shape[0])
            )  # Non-compliers when not recommended
            T = C * Z + C0 * (1 - Z)
            y = true_fn(X) * T + 2 * nu + 5 * (X[:, 3] > 0) + 0.1 * np.random.uniform(0, 1, size=(n,))
            return y, T, Z, X

        def true_heterogeneity_function(X):
            return 5 * X[:, 0]

        np.random.seed(123)
        y, T, Z, X = dgp(1000, 5, true_heterogeneity_function)
        est = SparseLinearDRIV(discrete_treatment=True, discrete_instrument=True)
        est.fit(Y=y, T=T, Z=Z, X=X)

    >>> est.effect(X[:3])
    array([-4.83304...,  5.76728..., -3.38677...])
    >>> est.effect_interval(X[:3])
    (array([-7.73949... ,  1.62799..., -5.92335... ]),
    array([-1.92659...,  9.90657..., -0.85020...]))
    >>> est.coef_
    array([ 4.91422... ,  0.75957...,  0.23460..., -0.02084...,  0.08548...])
    >>> est.coef__interval()
    (array([ 3.71131... , -0.45763..., -1.00739..., -1.20516..., -1.15926...]),
    array([6.11713..., 1.97678..., 1.47661..., 1.16347..., 1.33023...]))
    >>> est.intercept_
    -0.30389...
    >>> est.intercept__interval()
    (-1.50685..., 0.89906...)
    """

    def __init__(self, *,
                 model_y_xw="auto",
                 model_t_xw="auto",
                 model_z_xw="auto",
                 model_t_xwz="auto",
                 model_tz_xw="auto",
                 flexible_model_effect="auto",
                 prel_cate_approach="driv",
                 prel_cv=1,
                 prel_opt_reweighted=True,
                 projection=False,
                 featurizer=None,
                 fit_cate_intercept=True,
                 alpha='auto',
                 n_alphas=100,
                 alpha_cov='auto',
                 n_alphas_cov=10,
                 max_iter=1000,
                 tol=1e-4,
                 n_jobs=None,
                 cov_clip=1e-3,
                 opt_reweighted=False,
                 discrete_instrument=False,
                 discrete_treatment=False,
                 treatment_featurizer=None,
                 categories='auto',
                 cv=2,
                 mc_iters=None,
                 mc_agg='mean',
                 random_state=None,
<<<<<<< HEAD
                 use_ray=False,
                 ray_remote_func_options=None):
=======
                 allow_missing=False):
>>>>>>> 25c3b3b8
        self.alpha = alpha
        self.n_alphas = n_alphas
        self.alpha_cov = alpha_cov
        self.n_alphas_cov = n_alphas_cov
        self.max_iter = max_iter
        self.tol = tol
        self.n_jobs = n_jobs
        super().__init__(model_y_xw=model_y_xw,
                         model_t_xw=model_t_xw,
                         model_z_xw=model_z_xw,
                         model_t_xwz=model_t_xwz,
                         model_tz_xw=model_tz_xw,
                         flexible_model_effect=flexible_model_effect,
                         model_final=None,
                         prel_cate_approach=prel_cate_approach,
                         prel_cv=prel_cv,
                         prel_opt_reweighted=prel_opt_reweighted,
                         projection=projection,
                         featurizer=featurizer,
                         fit_cate_intercept=fit_cate_intercept,
                         cov_clip=cov_clip,
                         opt_reweighted=opt_reweighted,
                         discrete_instrument=discrete_instrument,
                         discrete_treatment=discrete_treatment,
                         treatment_featurizer=treatment_featurizer,
                         categories=categories,
                         cv=cv,
                         mc_iters=mc_iters,
                         mc_agg=mc_agg,
                         random_state=random_state,
<<<<<<< HEAD
                         use_ray=use_ray,
                         ray_remote_func_options=ray_remote_func_options
                         )
=======
                         allow_missing=allow_missing)
>>>>>>> 25c3b3b8

    def _gen_model_final(self):
        return DebiasedLasso(alpha=self.alpha,
                             n_alphas=self.n_alphas,
                             alpha_cov=self.alpha_cov,
                             n_alphas_cov=self.n_alphas_cov,
                             fit_intercept=False,
                             max_iter=self.max_iter,
                             tol=self.tol,
                             n_jobs=self.n_jobs,
                             random_state=self.random_state)

    def fit(self, Y, T, *, Z, X=None, W=None, sample_weight=None, groups=None,
            cache_values=False, inference='auto'):
        """
        Estimate the counterfactual model from data, i.e. estimates function :math:`\\theta(\\cdot)`.

        Parameters
        ----------
        Y: (n,) vector of length n
            Outcomes for each sample
        T: (n,) vector of length n
            Treatments for each sample
        Z: (n, d_z) matrix
            Instruments for each sample
        X:(n, d_x) matrix, optional
            Features for each sample
        W:(n, d_w) matrix, optional
            Controls for each sample
        sample_weight : (n,) array_like, optional
            Individual weights for each sample. If None, it assumes equal weight.
        groups: (n,) vector, optional
            All rows corresponding to the same group will be kept together during splitting.
            If groups is not None, the `cv` argument passed to this class's initializer
            must support a 'groups' argument to its split method.
        cache_values: bool, default False
            Whether to cache inputs and first stage results, which will allow refitting a different final model
        inference: str, :class:`.Inference` instance, or None
            Method for performing inference.  This estimator supports ``'bootstrap'``
            (or an instance of :class:`.BootstrapInference`) and ``'debiasedlasso'``
            (or an instance of :class:`.LinearModelInferenceDiscrete`).

        Returns
        -------
        self
        """
        # TODO: support freq_weight and sample_var in debiased lasso
        # Replacing fit from _OrthoLearner, to reorder arguments and improve the docstring
        check_high_dimensional(X, T, threshold=5, featurizer=self.featurizer,
                               discrete_treatment=self.discrete_treatment,
                               msg="The number of features in the final model (< 5) is too small for a sparse model. "
                                   "We recommend using the LinearDRLearner for this low-dimensional setting.")
        return super().fit(Y, T, X=X, W=W, Z=Z,
                           sample_weight=sample_weight, groups=groups,
                           cache_values=cache_values, inference=inference)

    @property
    def fit_cate_intercept_(self):
        return self.ortho_learner_model_final_._fit_cate_intercept

    @property
    def bias_part_of_coef(self):
        return self.ortho_learner_model_final_._fit_cate_intercept

    @property
    def model_final(self):
        return self._gen_model_final()

    @model_final.setter
    def model_final(self, model):
        if model is not None:
            raise ValueError("Parameter `model_final` cannot be altered for this estimator!")


class ForestDRIV(ForestModelFinalCateEstimatorMixin, DRIV):
    """ Instance of DRIV with a :class:`~econml.grf.RegressionForest`
    as a final model, so as to enable non-parametric inference.

    Parameters
    ----------
    model_y_xw : estimator or 'auto' (default is 'auto')
        model to estimate :math:`\\E[Y | X, W]`.  Must support `fit` and `predict` methods.
        If 'auto' :class:`.WeightedLassoCV`/:class:`.WeightedMultiTaskLassoCV` will be chosen.

    model_t_xw : estimator or 'auto' (default is 'auto')
        model to estimate :math:`\\E[T | X, W]`.  Must support `fit` and `predict` methods.
        If 'auto', :class:`~sklearn.linear_model.LogisticRegressionCV`
        will be applied for discrete treatment,
        and :class:`.WeightedLassoCV`/:class:`.WeightedMultiTaskLassoCV`
        will be applied for continuous treatment.

    model_z_xw : estimator or 'auto' (default is 'auto')
        model to estimate :math:`\\E[Z | X, W]`.  Must support `fit` and `predict` methods.
        If 'auto', :class:`~sklearn.linear_model.LogisticRegressionCV`
        will be applied for discrete instrument,
        and :class:`.WeightedLassoCV`/:class:`.WeightedMultiTaskLassoCV`
        will be applied for continuous instrument.

    model_t_xwz : estimator or 'auto' (default is 'auto')
        model to estimate :math:`\\E[T | X, W, Z]`.  Must support `fit` and `predict` methods.
        If 'auto', :class:`~sklearn.linear_model.LogisticRegressionCV`
        will be applied for discrete treatment,
        and :class:`.WeightedLassoCV`/:class:`.WeightedMultiTaskLassoCV`
        will be applied for continuous treatment.

    model_tz_xw : estimator or 'auto' (default is 'auto')
        model to estimate :math:`\\E[T*Z | X, W]`.  Must support `fit` and `predict` methods.
        If 'auto', :class:`~sklearn.linear_model.LogisticRegressionCV`
        will be applied for discrete instrument and discrete treatment,
        and :class:`.WeightedLassoCV`/:class:`.WeightedMultiTaskLassoCV`
        will be applied for continuous instrument or continuous treatment.

    flexible_model_effect : estimator or 'auto' (default is 'auto')
        a flexible model for a preliminary version of the CATE, must accept sample_weight at fit time.
        If 'auto', :class:`.StatsModelsLinearRegression` will be applied.

    prel_cate_approach : one of {'driv', 'dmliv'}, default 'driv'
        model that estimates a preliminary version of the CATE.
        If 'driv', :class:`._DRIV` will be used.
        If 'dmliv', :class:`.NonParamDMLIV` will be used

    prel_cv : int, cross-validation generator or an iterable, default 1
        Determines the cross-validation splitting strategy for the preliminary effect model.

    prel_opt_reweighted : bool, default True
        Whether to reweight the samples to minimize variance for the preliminary effect model.

    projection: bool, default False
        If True, we fit a slight variant of DRIV where we use E[T|X, W, Z] as the instrument as opposed to Z,
        model_z_xw will be disabled; If False, model_t_xwz will be disabled.

    featurizer : :term:`transformer`, optional
        Must support fit_transform and transform. Used to create composite features in the final CATE regression.
        It is ignored if X is None. The final CATE will be trained on the outcome of featurizer.fit_transform(X).
        If featurizer=None, then CATE is trained on X.

    n_estimators : int, default 100
        The total number of trees in the forest. The forest consists of a
        forest of sqrt(n_estimators) sub-forests, where each sub-forest
        contains sqrt(n_estimators) trees.

    max_depth : int or None, optional
        The maximum depth of the tree. If None, then nodes are expanded until
        all leaves are pure or until all leaves contain less than
        min_samples_split samples.

    min_samples_split : int, float, default 2
        The minimum number of splitting samples required to split an internal node.

        - If int, then consider `min_samples_split` as the minimum number.
        - If float, then `min_samples_split` is a fraction and
          `ceil(min_samples_split * n_samples)` are the minimum
          number of samples for each split.

    min_samples_leaf : int, float, default 1
        The minimum number of samples required to be at a leaf node.
        A split point at any depth will only be considered if it leaves at
        least ``min_samples_leaf`` splitting samples in each of the left and
        right branches.  This may have the effect of smoothing the model,
        especially in regression. After construction the tree is also pruned
        so that there are at least min_samples_leaf estimation samples on
        each leaf.

        - If int, then consider `min_samples_leaf` as the minimum number.
        - If float, then `min_samples_leaf` is a fraction and
          `ceil(min_samples_leaf * n_samples)` are the minimum
          number of samples for each node.

    min_weight_fraction_leaf : float, default 0.
        The minimum weighted fraction of the sum total of weights (of all
        splitting samples) required to be at a leaf node. Samples have
        equal weight when sample_weight is not provided. After construction
        the tree is pruned so that the fraction of the sum total weight
        of the estimation samples contained in each leaf node is at
        least min_weight_fraction_leaf

    max_features : int, float, str, or None, default "auto"
        The number of features to consider when looking for the best split:

        - If int, then consider `max_features` features at each split.
        - If float, then `max_features` is a fraction and
          `int(max_features * n_features)` features are considered at each
          split.
        - If "auto", then `max_features=n_features`.
        - If "sqrt", then `max_features=sqrt(n_features)`.
        - If "log2", then `max_features=log2(n_features)`.
        - If None, then `max_features=n_features`.

        Note: the search for a split does not stop until at least one
        valid partition of the node samples is found, even if it requires to
        effectively inspect more than ``max_features`` features.

    min_impurity_decrease : float, default 0.
        A node will be split if this split induces a decrease of the impurity
        greater than or equal to this value.

        The weighted impurity decrease equation is the following::

            N_t / N * (impurity - N_t_R / N_t * right_impurity
                                - N_t_L / N_t * left_impurity)

        where ``N`` is the total number of split samples, ``N_t`` is the number of
        split samples at the current node, ``N_t_L`` is the number of split samples in the
        left child, and ``N_t_R`` is the number of split samples in the right child.

        ``N``, ``N_t``, ``N_t_R`` and ``N_t_L`` all refer to the weighted sum,
        if ``sample_weight`` is passed.

    max_samples : int or float in (0, .5], default .45,
        The number of samples to use for each subsample that is used to train each tree:

        - If int, then train each tree on `max_samples` samples, sampled without replacement from all the samples
        - If float, then train each tree on ceil(`max_samples` * `n_samples`), sampled without replacement
          from all the samples.

    min_balancedness_tol: float in [0, .5], default .45
        How imbalanced a split we can tolerate. This enforces that each split leaves at least
        (.5 - min_balancedness_tol) fraction of samples on each side of the split; or fraction
        of the total weight of samples, when sample_weight is not None. Default value, ensures
        that at least 5% of the parent node weight falls in each side of the split. Set it to 0.0 for no
        balancedness and to .5 for perfectly balanced splits. For the formal inference theory
        to be valid, this has to be any positive constant bounded away from zero.

    honest : bool, default True
        Whether to use honest trees, i.e. half of the samples are used for
        creating the tree structure and the other half for the estimation at
        the leafs. If False, then all samples are used for both parts.

    subforest_size : int, default 4,
        The number of trees in each sub-forest that is used in the bootstrap-of-little-bags calculation.
        The parameter `n_estimators` must be divisible by `subforest_size`. Should typically be a small constant.

    n_jobs : int or None, default -1
        The number of jobs to run in parallel for both `fit` and `predict`.
        ``None`` means 1 unless in a :func:`joblib.parallel_backend` context.
        ``-1`` means using all processors. See :term:`Glossary <n_jobs>`
        for more details.

    verbose : int, default 0
        Controls the verbosity when fitting and predicting.

    cov_clip : float, default 0.1
        clipping of the covariate for regions with low "overlap", to reduce variance

    opt_reweighted : bool, default False
        Whether to reweight the samples to minimize variance. If True then
        model_final.fit must accept sample_weight as a kw argument. If True then
        assumes the model_final is flexible enough to fit the true CATE model. Otherwise,
        it method will return a biased projection to the model_final space, biased
        to give more weight on parts of the feature space where the instrument is strong.

    discrete_instrument: bool, default False
        Whether the instrument values should be treated as categorical, rather than continuous, quantities

    discrete_treatment: bool, default False
        Whether the treatment values should be treated as categorical, rather than continuous, quantities

    treatment_featurizer : :term:`transformer`, optional
        Must support fit_transform and transform. Used to create composite treatment in the final CATE regression.
        The final CATE will be trained on the outcome of featurizer.fit_transform(T).
        If featurizer=None, then CATE is trained on T.

    categories: 'auto' or list, default 'auto'
        The categories to use when encoding discrete treatments (or 'auto' to use the unique sorted values).
        The first category will be treated as the control treatment.

    cv: int, cross-validation generator or an iterable, default 2
        Determines the cross-validation splitting strategy.
        Possible inputs for cv are:

        - None, to use the default 3-fold cross-validation,
        - integer, to specify the number of folds.
        - :term:`CV splitter`
        - An iterable yielding (train, test) splits as arrays of indices.

        For integer/None inputs, if the treatment is discrete
        :class:`~sklearn.model_selection.StratifiedKFold` is used, else,
        :class:`~sklearn.model_selection.KFold` is used
        (with a random shuffle in either case).

        Unless an iterable is used, we call `split(concat[W, X], T)` to generate the splits. If all
        W, X are None, then we call `split(ones((T.shape[0], 1)), T)`.

    mc_iters: int, optional
        The number of times to rerun the first stage models to reduce the variance of the nuisances.

    mc_agg: {'mean', 'median'}, default 'mean'
        How to aggregate the nuisance value for each sample across the `mc_iters` monte carlo iterations of
        cross-fitting.

    random_state : int, RandomState instance, or None, default None

        If int, random_state is the seed used by the random number generator;
        If :class:`~numpy.random.mtrand.RandomState` instance, random_state is the random number generator;
        If None, the random number generator is the :class:`~numpy.random.mtrand.RandomState` instance used
        by :mod:`np.random<numpy.random>`.

<<<<<<< HEAD
    use_ray: bool, default False
        Whether to use Ray to parallelize the cross-validation step. If True, Ray must be installed.

    ray_remote_func_options : dict, default None
        Options to pass to the remote function when using Ray.
        See https://docs.ray.io/en/latest/ray-core/api/doc/ray.remote.html
=======
    allow_missing: bool
        Whether to allow missing values in W. If True, will need to supply nuisance models
        that can handle missing values.
>>>>>>> 25c3b3b8

    Examples
    --------
    A simple example with the default models:

    .. testcode::
        :hide:

        import numpy as np
        import scipy.special
        np.set_printoptions(suppress=True)

    .. testcode::

        from econml.iv.dr import ForestDRIV

        # Define the data generation functions
        def dgp(n, p, true_fn):
            X = np.random.normal(0, 1, size=(n, p))
            Z = np.random.binomial(1, 0.5, size=(n,))
            nu = np.random.uniform(0, 10, size=(n,))
            coef_Z = 0.8
            C = np.random.binomial(
                1, coef_Z * scipy.special.expit(0.4 * X[:, 0] + nu)
            )  # Compliers when recomended
            C0 = np.random.binomial(
                1, 0.06 * np.ones(X.shape[0])
            )  # Non-compliers when not recommended
            T = C * Z + C0 * (1 - Z)
            y = true_fn(X) * T + 2 * nu + 5 * (X[:, 3] > 0) + 0.1 * np.random.uniform(0, 1, size=(n,))
            return y, T, Z, X

        def true_heterogeneity_function(X):
            return 5 * X[:, 0]

        np.random.seed(123)
        y, T, Z, X = dgp(1000, 5, true_heterogeneity_function)
        est = ForestDRIV(discrete_treatment=True, discrete_instrument=True, random_state=123)
        est.fit(Y=y, T=T, Z=Z, X=X)

    >>> est.effect(X[:3])
    array([-2.40650...,  6.03247..., -2.46690...])
    >>> est.effect_interval(X[:3])
    (array([-6.77859..., -0.05394..., -4.48171...]),
    array([ 1.96558..., 12.11890..., -0.45210... ]))
    """

    def __init__(self, *,
                 model_y_xw="auto",
                 model_t_xw="auto",
                 model_z_xw="auto",
                 model_t_xwz="auto",
                 model_tz_xw="auto",
                 flexible_model_effect="auto",
                 prel_cate_approach="driv",
                 prel_cv=1,
                 prel_opt_reweighted=True,
                 projection=False,
                 featurizer=None,
                 n_estimators=1000,
                 max_depth=None,
                 min_samples_split=5,
                 min_samples_leaf=5,
                 min_weight_fraction_leaf=0.,
                 max_features="auto",
                 min_impurity_decrease=0.,
                 max_samples=.45,
                 min_balancedness_tol=.45,
                 honest=True,
                 subforest_size=4,
                 n_jobs=-1,
                 verbose=0,
                 cov_clip=1e-3,
                 opt_reweighted=False,
                 discrete_instrument=False,
                 discrete_treatment=False,
                 treatment_featurizer=None,
                 categories='auto',
                 cv=2,
                 mc_iters=None,
                 mc_agg='mean',
                 random_state=None,
<<<<<<< HEAD
                 use_ray=False,
                 ray_remote_func_options=None):
=======
                 allow_missing=False):
>>>>>>> 25c3b3b8
        self.n_estimators = n_estimators
        self.max_depth = max_depth
        self.min_samples_split = min_samples_split
        self.min_samples_leaf = min_samples_leaf
        self.min_weight_fraction_leaf = min_weight_fraction_leaf
        self.max_features = max_features
        self.min_impurity_decrease = min_impurity_decrease
        self.max_samples = max_samples
        self.min_balancedness_tol = min_balancedness_tol
        self.honest = honest
        self.subforest_size = subforest_size
        self.n_jobs = n_jobs
        self.verbose = verbose
        super().__init__(model_y_xw=model_y_xw,
                         model_t_xw=model_t_xw,
                         model_z_xw=model_z_xw,
                         model_t_xwz=model_t_xwz,
                         model_tz_xw=model_tz_xw,
                         flexible_model_effect=flexible_model_effect,
                         model_final=None,
                         prel_cate_approach=prel_cate_approach,
                         prel_cv=prel_cv,
                         prel_opt_reweighted=prel_opt_reweighted,
                         projection=projection,
                         featurizer=featurizer,
                         fit_cate_intercept=False,
                         cov_clip=cov_clip,
                         opt_reweighted=opt_reweighted,
                         discrete_instrument=discrete_instrument,
                         discrete_treatment=discrete_treatment,
                         treatment_featurizer=treatment_featurizer,
                         categories=categories,
                         cv=cv,
                         mc_iters=mc_iters,
                         mc_agg=mc_agg,
                         random_state=random_state,
<<<<<<< HEAD
                         use_ray=use_ray,
                         ray_remote_func_options=ray_remote_func_options)
=======
                         allow_missing=allow_missing)
>>>>>>> 25c3b3b8

    def _gen_model_final(self):
        return RegressionForest(n_estimators=self.n_estimators,
                                max_depth=self.max_depth,
                                min_samples_split=self.min_samples_split,
                                min_samples_leaf=self.min_samples_leaf,
                                min_weight_fraction_leaf=self.min_weight_fraction_leaf,
                                max_features=self.max_features,
                                min_impurity_decrease=self.min_impurity_decrease,
                                max_samples=self.max_samples,
                                min_balancedness_tol=self.min_balancedness_tol,
                                honest=self.honest,
                                inference=True,
                                subforest_size=self.subforest_size,
                                n_jobs=self.n_jobs,
                                random_state=self.random_state,
                                verbose=self.verbose,
                                warm_start=False)

    def fit(self, Y, T, *, Z, X=None, W=None, sample_weight=None, groups=None,
            cache_values=False, inference='auto'):
        """
        Estimate the counterfactual model from data, i.e. estimates function :math:`\\theta(\\cdot)`.

        Parameters
        ----------
        Y: (n,) vector of length n
            Outcomes for each sample
        T: (n,) vector of length n
            Treatments for each sample
        Z: (n, d_z) matrix
            Instruments for each sample
        X:(n, d_x) matrix, optional
            Features for each sample
        W:(n, d_w) matrix, optional
            Controls for each sample
        sample_weight : (n,) array_like, optional
            Individual weights for each sample. If None, it assumes equal weight.
        groups: (n,) vector, optional
            All rows corresponding to the same group will be kept together during splitting.
            If groups is not None, the `cv` argument passed to this class's initializer
            must support a 'groups' argument to its split method.
        cache_values: bool, default False
            Whether to cache inputs and first stage results, which will allow refitting a different final model
        inference: str, `Inference` instance, or None
            Method for performing inference.  This estimator supports 'bootstrap'
            (or an instance of :class:`.BootstrapInference`) and 'blb'
            (for Bootstrap-of-Little-Bags based inference)

        Returns
        -------
        self
        """
        if X is None:
            raise ValueError("This estimator does not support X=None!")

        # Replacing fit from _OrthoLearner, to reorder arguments and improve the docstring
        return super().fit(Y, T, X=X, W=W, Z=Z,
                           sample_weight=sample_weight, groups=groups,
                           cache_values=cache_values, inference=inference)

    @property
    def model_final(self):
        return self._gen_model_final()

    @model_final.setter
    def model_final(self, model):
        if model is not None:
            raise ValueError("Parameter `model_final` cannot be altered for this estimator!")


class _IntentToTreatDRIVModelNuisance:
    def __init__(self, model_y_xw, model_t_xwz, dummy_z, prel_model_effect):
        self._model_y_xw = clone(model_y_xw, safe=False)
        self._model_t_xwz = clone(model_t_xwz, safe=False)
        self._dummy_z = clone(dummy_z, safe=False)
        self._prel_model_effect = clone(prel_model_effect, safe=False)

    def _combine(self, W, Z, n_samples):
        if Z is not None:  # Z will not be None
            Z = Z.reshape(n_samples, -1)
            return Z if W is None else np.hstack([W, Z])
        return None if W is None else W

    def fit(self, Y, T, X=None, W=None, Z=None, sample_weight=None, groups=None):
        self._model_y_xw.fit(X=X, W=W, Target=Y, sample_weight=sample_weight, groups=groups)
        # concat W and Z
        WZ = self._combine(W, Z, Y.shape[0])
        self._model_t_xwz.fit(X=X, W=WZ, Target=T, sample_weight=sample_weight, groups=groups)
        self._dummy_z.fit(X=X, W=W, Target=Z, sample_weight=sample_weight, groups=groups)
        # we need to undo the one-hot encoding for calling effect,
        # since it expects raw values
        self._prel_model_effect.fit(Y, inverse_onehot(T), Z=inverse_onehot(Z), X=X, W=W,
                                    sample_weight=sample_weight, groups=groups)
        return self

    def score(self, Y, T, X=None, W=None, Z=None, sample_weight=None, groups=None):
        if hasattr(self._model_y_xw, 'score'):
            Y_X_score = self._model_y_xw.score(X=X, W=W, Target=Y, sample_weight=sample_weight)
        else:
            Y_X_score = None
        if hasattr(self._model_t_xwz, 'score'):
            # concat W and Z
            WZ = self._combine(W, Z, Y.shape[0])
            T_XZ_score = self._model_t_xwz.score(X=X, W=WZ, Target=T, sample_weight=sample_weight)
        else:
            T_XZ_score = None
        if hasattr(self._prel_model_effect, 'score'):
            # we need to undo the one-hot encoding for calling effect,
            # since it expects raw values
            effect_score = self._prel_model_effect.score(Y, inverse_onehot(T),
                                                         inverse_onehot(Z), X=X, W=W, sample_weight=sample_weight)
        else:
            effect_score = None

        return Y_X_score, T_XZ_score, effect_score

    def predict(self, Y, T, X=None, W=None, Z=None, sample_weight=None, groups=None):
        Y_pred = self._model_y_xw.predict(X, W)
        T_pred_zero = self._model_t_xwz.predict(X, self._combine(W, np.zeros(Z.shape), Y.shape[0]))
        T_pred_one = self._model_t_xwz.predict(X, self._combine(W, np.ones(Z.shape), Y.shape[0]))
        Z_pred = self._dummy_z.predict(X, W)
        prel_theta = self._prel_model_effect.effect(X)

        if X is None:  # In this case predict above returns a single row
            prel_theta = np.tile(prel_theta.reshape(1, -1), (T.shape[0], 1))
            if W is None:
                Y_pred = np.tile(Y_pred.reshape(1, -1), (Y.shape[0], 1))
                Z_pred = np.tile(Z_pred.reshape(1, -1), (Z.shape[0], 1))

        # reshape the predictions
        Y_pred = Y_pred.reshape(Y.shape)
        Z_pred = Z_pred.reshape(Z.shape)
        T_pred_one = T_pred_one.reshape(T.shape)
        T_pred_zero = T_pred_zero.reshape(T.shape)

        # T_res, Z_res, beta expect shape to be (n,1)
        beta = Z_pred * (1 - Z_pred) * (T_pred_one - T_pred_zero)
        T_pred = T_pred_one * Z_pred + T_pred_zero * (1 - Z_pred)
        Y_res = Y - Y_pred
        T_res = T - T_pred
        Z_res = Z - Z_pred

        return prel_theta, Y_res, T_res, Z_res, beta


class _DummyClassifier:
    """
    A dummy classifier that always returns the prior ratio

    Parameters
    ----------
    ratio: float
        The ratio of treatment samples
    """

    def __init__(self, *, ratio):
        self.ratio = ratio

    def fit(self, X, y, **kwargs):
        return self

    def predict_proba(self, X):
        n = X.shape[0]
        return np.hstack((np.tile(1 - self.ratio, (n, 1)), np.tile(self.ratio, (n, 1))))


class _IntentToTreatDRIV(_BaseDRIV):
    """
    Base class for the DRIV algorithm for the intent-to-treat A/B test setting
    """

    def __init__(self, *,
                 model_y_xw="auto",
                 model_t_xwz="auto",
                 prel_model_effect,
                 model_final,
                 z_propensity="auto",
                 featurizer=None,
                 fit_cate_intercept=False,
                 cov_clip=1e-3,
                 opt_reweighted=False,
                 categories='auto',
                 cv=3,
                 mc_iters=None,
                 mc_agg='mean',
                 random_state=None,
<<<<<<< HEAD
                 use_ray=False,
                 ray_remote_func_options=None,):
=======
                 allow_missing=False):
>>>>>>> 25c3b3b8
        self.model_y_xw = clone(model_y_xw, safe=False)
        self.model_t_xwz = clone(model_t_xwz, safe=False)
        self.prel_model_effect = clone(prel_model_effect, safe=False)
        self.z_propensity = z_propensity

        super().__init__(model_final=model_final,
                         featurizer=featurizer,
                         fit_cate_intercept=fit_cate_intercept,
                         cov_clip=cov_clip,
                         cv=cv,
                         mc_iters=mc_iters,
                         mc_agg=mc_agg,
                         discrete_instrument=True,
                         discrete_treatment=True,
                         categories=categories,
                         opt_reweighted=opt_reweighted,
                         random_state=random_state,
<<<<<<< HEAD
                         use_ray=use_ray,
                         ray_remote_func_options=ray_remote_func_options,)
=======
                         allow_missing=allow_missing)
>>>>>>> 25c3b3b8

    def _gen_prel_model_effect(self):
        return clone(self.prel_model_effect, safe=False)

    def _gen_ortho_learner_model_nuisance(self):
        if self.model_y_xw == 'auto':
            model_y_xw = WeightedLassoCVWrapper(random_state=self.random_state)
        else:
            model_y_xw = clone(self.model_y_xw, safe=False)

        if self.model_t_xwz == 'auto':
            model_t_xwz = LogisticRegressionCV(cv=WeightedStratifiedKFold(random_state=self.random_state),
                                               random_state=self.random_state)
        else:
            model_t_xwz = clone(self.model_t_xwz, safe=False)

        if self.z_propensity == "auto":
            dummy_z = DummyClassifier(strategy="prior")
        elif isinstance(self.z_propensity, float):
            dummy_z = _DummyClassifier(ratio=self.z_propensity)
        else:
            raise ValueError("Only 'auto' or float is allowed!")

        return _IntentToTreatDRIVModelNuisance(_FirstStageWrapper(model_y_xw, True, self._gen_featurizer(),
                                                                  False, False),
                                               _FirstStageWrapper(model_t_xwz, False,
                                                                  self._gen_featurizer(), False, True),
                                               _FirstStageWrapper(dummy_z, False,
                                                                  self._gen_featurizer(), False, True),
                                               self._gen_prel_model_effect()
                                               )


class _DummyCATE:
    """
    A dummy cate effect model that always returns zero effect
    """

    def __init__(self):
        return

    def fit(self, y, T, *, Z, X=None, W=None, sample_weight=None, groups=None, **kwargs):
        return self

    def effect(self, X):
        if X is None:
            return np.zeros(1)
        return np.zeros(X.shape[0])


class IntentToTreatDRIV(_IntentToTreatDRIV):
    """
    Implements the DRIV algorithm for the intent-to-treat A/B test setting

    Parameters
    ----------
    model_y_xw : estimator or 'auto' (default is 'auto')
        model to estimate :math:`\\E[Y | X, W]`.  Must support `fit` and `predict` methods.
        If 'auto' :class:`.WeightedLassoCV`/:class:`.WeightedMultiTaskLassoCV` will be chosen.

    model_t_xwz : estimator or 'auto' (default is 'auto')
        model to estimate :math:`\\E[T | X, W, Z]`.  Must support `fit` and `predict_proba` methods.
        If 'auto', :class:`~sklearn.linear_model.LogisticRegressionCV`
        will be applied for discrete treatment.

    flexible_model_effect : estimator or 'auto' (default is 'auto')
        a flexible model for a preliminary version of the CATE, must accept sample_weight at fit time.
        If 'auto', :class:`.StatsModelsLinearRegression` will be applied.

    model_final : estimator, optional
        a final model for the CATE and projections. If None, then flexible_model_effect is also used as a final model

    prel_cate_approach : one of {'driv', 'dmliv'}, default 'driv'
        model that estimates a preliminary version of the CATE.
        If 'driv', :class:`._DRIV` will be used.
        If 'dmliv', :class:`.NonParamDMLIV` will be used

    prel_cv : int, cross-validation generator or an iterable, default 1
        Determines the cross-validation splitting strategy for the preliminary effect model.

    prel_opt_reweighted : bool, default True
        Whether to reweight the samples to minimize variance for the preliminary effect model.

    z_propensity: float or "auto", default "auto"
        The ratio of the A/B test in treatment group. If "auto", we assume that the instrument is fully randomized
        and independent of any other variables. It's calculated as the proportion of Z=1 in the overall population;
        If input a ratio, it has to be a float between 0 to 1.

    featurizer : :term:`transformer`, optional
        Must support fit_transform and transform. Used to create composite features in the final CATE regression.
        It is ignored if X is None. The final CATE will be trained on the outcome of featurizer.fit_transform(X).
        If featurizer=None, then CATE is trained on X.

    fit_cate_intercept : bool, default False
        Whether the linear CATE model should have a constant term.

    cov_clip : float, default 0.1
        clipping of the covariate for regions with low "overlap", to reduce variance

    cv: int, cross-validation generator or an iterable, default 3
        Determines the cross-validation splitting strategy.
        Possible inputs for cv are:

        - None, to use the default 3-fold cross-validation,
        - integer, to specify the number of folds.
        - :term:`CV splitter`
        - An iterable yielding (train, test) splits as arrays of indices.

        For integer/None inputs, if the treatment is discrete
        :class:`~sklearn.model_selection.StratifiedKFold` is used, else,
        :class:`~sklearn.model_selection.KFold` is used
        (with a random shuffle in either case).

        Unless an iterable is used, we call `split(concat[W, X], T)` to generate the splits. If all
        W, X are None, then we call `split(ones((T.shape[0], 1)), T)`.

    mc_iters: int, optional
        The number of times to rerun the first stage models to reduce the variance of the nuisances.

    mc_agg: {'mean', 'median'}, default 'mean'
        How to aggregate the nuisance value for each sample across the `mc_iters` monte carlo iterations of
        cross-fitting.

    opt_reweighted : bool, default False
        Whether to reweight the samples to minimize variance. If True then
        final_model_effect.fit must accept sample_weight as a kw argument (WeightWrapper from
        utilities can be used for any linear model to enable sample_weights). If True then
        assumes the final_model_effect is flexible enough to fit the true CATE model. Otherwise,
        it method will return a biased projection to the model_effect space, biased
        to give more weight on parts of the feature space where the instrument is strong.

    categories: 'auto' or list, default 'auto'
        The categories to use when encoding discrete treatments (or 'auto' to use the unique sorted values).
        The first category will be treated as the control treatment.

    random_state : int, RandomState instance, or None, default None

        If int, random_state is the seed used by the random number generator;
        If :class:`~numpy.random.mtrand.RandomState` instance, random_state is the random number generator;
        If None, the random number generator is the :class:`~numpy.random.mtrand.RandomState` instance used
        by :mod:`np.random<numpy.random>`.

<<<<<<< HEAD
    use_ray: bool, default False
        Whether to use Ray to parallelize the cross-validation step. If True, Ray must be installed.

    ray_remote_func_options : dict, default None
        Options to pass to the remote function when using Ray.
        See https://docs.ray.io/en/latest/ray-core/api/doc/ray.remote.html
=======
    allow_missing: bool
        Whether to allow missing values in W. If True, will need to supply nuisance models
        that can handle missing values.
>>>>>>> 25c3b3b8

    Examples
    --------
    A simple example with the default models:

    .. testcode::
        :hide:

        import numpy as np
        import scipy.special
        np.set_printoptions(suppress=True)

    .. testcode::

        from econml.iv.dr import IntentToTreatDRIV

        # Define the data generation functions
        def dgp(n, p, true_fn):
            X = np.random.normal(0, 1, size=(n, p))
            Z = np.random.binomial(1, 0.5, size=(n,))
            nu = np.random.uniform(0, 10, size=(n,))
            coef_Z = 0.8
            C = np.random.binomial(
                1, coef_Z * scipy.special.expit(0.4 * X[:, 0] + nu)
            )  # Compliers when recomended
            C0 = np.random.binomial(
                1, 0.06 * np.ones(X.shape[0])
            )  # Non-compliers when not recommended
            T = C * Z + C0 * (1 - Z)
            y = true_fn(X) * T + 2 * nu + 5 * (X[:, 3] > 0) + 0.1 * np.random.uniform(0, 1, size=(n,))
            return y, T, Z, X

        def true_heterogeneity_function(X):
            return 5 * X[:, 0]

        np.random.seed(123)
        y, T, Z, X = dgp(1000, 5, true_heterogeneity_function)
        est = IntentToTreatDRIV()
        est.fit(Y=y, T=T, Z=Z, X=X)

    >>> est.effect(X[:3])
    array([-4.29282...,  6.08590..., -2.11608...])
    """

    def __init__(self, *,
                 model_y_xw="auto",
                 model_t_xwz="auto",
                 prel_cate_approach="driv",
                 flexible_model_effect="auto",
                 model_final=None,
                 prel_cv=1,
                 prel_opt_reweighted=True,
                 z_propensity="auto",
                 featurizer=None,
                 fit_cate_intercept=False,
                 cov_clip=1e-3,
                 cv=3,
                 mc_iters=None,
                 mc_agg='mean',
                 opt_reweighted=False,
                 categories='auto',
                 random_state=None,
<<<<<<< HEAD
                 use_ray=False,
                 ray_remote_func_options=None):

=======
                 allow_missing=False):
>>>>>>> 25c3b3b8
        # maybe shouldn't expose fit_cate_intercept in this class?
        if flexible_model_effect == "auto":
            self.flexible_model_effect = StatsModelsLinearRegression(fit_intercept=False)
        else:
            self.flexible_model_effect = clone(flexible_model_effect, safe=False)
        self.prel_cate_approach = prel_cate_approach
        self.prel_cv = prel_cv
        self.prel_opt_reweighted = prel_opt_reweighted
        super().__init__(model_y_xw=model_y_xw,
                         model_t_xwz=model_t_xwz,
                         prel_model_effect=self.prel_cate_approach,
                         model_final=model_final,
                         z_propensity=z_propensity,
                         featurizer=featurizer,
                         fit_cate_intercept=fit_cate_intercept,
                         cov_clip=cov_clip,
                         opt_reweighted=opt_reweighted,
                         categories=categories,
                         cv=cv,
                         mc_iters=mc_iters,
                         mc_agg=mc_agg,
                         random_state=random_state,
<<<<<<< HEAD
                         use_ray=use_ray,
                         ray_remote_func_options=ray_remote_func_options)
=======
                         allow_missing=allow_missing)
>>>>>>> 25c3b3b8

    def _gen_model_final(self):
        if self.model_final is None:
            return clone(self.flexible_model_effect, safe=False)
        return clone(self.model_final, safe=False)

    def _gen_prel_model_effect(self):
        if self.prel_cate_approach == "driv":
            return _IntentToTreatDRIV(model_y_xw=clone(self.model_y_xw, safe=False),
                                      model_t_xwz=clone(self.model_t_xwz, safe=False),
                                      prel_model_effect=_DummyCATE(),
                                      model_final=clone(self.flexible_model_effect, safe=False),
                                      featurizer=self._gen_featurizer(),
                                      fit_cate_intercept=self.fit_cate_intercept,
                                      cov_clip=self.cov_clip,
                                      categories=self.categories,
                                      opt_reweighted=self.prel_opt_reweighted,
                                      cv=self.prel_cv,
                                      random_state=self.random_state,
                                      allow_missing=self.allow_missing)
        elif self.prel_cate_approach == "dmliv":
            return NonParamDMLIV(model_y_xw=clone(self.model_y_xw, safe=False),
                                 model_t_xw=clone(self.model_t_xwz, safe=False),
                                 model_t_xwz=clone(self.model_t_xwz, safe=False),
                                 model_final=clone(self.flexible_model_effect, safe=False),
                                 discrete_instrument=True,
                                 discrete_treatment=True,
                                 featurizer=self._gen_featurizer(),
                                 categories=self.categories,
                                 cv=self.prel_cv,
                                 mc_iters=self.mc_iters,
                                 mc_agg=self.mc_agg,
                                 random_state=self.random_state,
                                 allow_missing=self.allow_missing)
        else:
            raise ValueError(
                "We only support 'dmliv' or 'driv' preliminary model effect, "
                f"but received '{self.prel_cate_approach}'!")

    @property
    def models_y_xw(self):
        """
        Get the fitted models for :math:`\\E[Y | X]`.

        Returns
        -------
        models_y_xw: nested list of objects of type(`model_y_xw`)
            A nested list of instances of the `model_y_xw` object. Number of sublist equals to number of monte carlo
            iterations, each element in the sublist corresponds to a crossfitting
            fold and is the model instance that was fitted for that training fold.
        """
        return [[mdl._model_y_xw._model for mdl in mdls] for mdls in super().models_nuisance_]

    @property
    def models_t_xwz(self):
        """
        Get the fitted models for :math:`\\E[T | X, Z]`.

        Returns
        -------
        models_t_xwz: nested list of objects of type(`model_t_xwz`)
            A nested list of instances of the `model_t_xwz` object. Number of sublist equals to number of monte carlo
            iterations, each element in the sublist corresponds to a crossfitting
            fold and is the model instance that was fitted for that training fold.
        """
        return [[mdl._model_t_xwz._model for mdl in mdls] for mdls in super().models_nuisance_]

    @property
    def models_prel_model_effect(self):
        """
        Get the fitted preliminary CATE estimator.

        Returns
        -------
        prel_model_effect: nested list of objects of type(`prel_model_effect`)
            A nested list of instances of the `prel_model_effect` object. Number of sublist equals to number
            of monte carlo iterations, each element in the sublist corresponds to a crossfitting
            fold and is the model instance that was fitted for that training fold.
        """
        return [[mdl._prel_model_effect for mdl in mdls] for mdls in super().models_nuisance_]

    @property
    def nuisance_scores_y_xw(self):
        """
        Get the scores for y_xw model on the out-of-sample training data
        """
        return self.nuisance_scores_[0]

    @property
    def nuisance_scores_t_xwz(self):
        """
        Get the scores for t_xw model on the out-of-sample training data
        """
        return self.nuisance_scores_[1]

    @property
    def nuisance_scores_prel_model_effect(self):
        """
        Get the scores for prel_model_effect model on the out-of-sample training data
        """
        return self.nuisance_scores_[2]


class LinearIntentToTreatDRIV(StatsModelsCateEstimatorMixin, IntentToTreatDRIV):
    """
    Implements the DRIV algorithm for the Linear Intent-to-Treat A/B test setting

    Parameters
    ----------
    model_y_xw : estimator or 'auto' (default is 'auto')
        model to estimate :math:`\\E[Y | X, W]`.  Must support `fit` and `predict` methods.
        If 'auto' :class:`.WeightedLassoCV`/:class:`.WeightedMultiTaskLassoCV` will be chosen.


    model_t_xwz : estimator or 'auto' (default is 'auto')
        model to estimate :math:`\\E[T | X, W, Z]`.  Must support `fit` and `predict_proba` methods.
        If 'auto', :class:`~sklearn.linear_model.LogisticRegressionCV`
        will be applied for discrete treatment.

    flexible_model_effect : estimator or 'auto' (default is 'auto')
        a flexible model for a preliminary version of the CATE, must accept sample_weight at fit time.
        If 'auto', :class:`.StatsModelsLinearRegression` will be applied.

    prel_cate_approach : one of {'driv', 'dmliv'}, default 'driv'
        model that estimates a preliminary version of the CATE.
        If 'driv', :class:`._DRIV` will be used.
        If 'dmliv', :class:`.NonParamDMLIV` will be used

    prel_cv : int, cross-validation generator or an iterable, default 1
        Determines the cross-validation splitting strategy for the preliminary effect model.

    prel_opt_reweighted : bool, default True
        Whether to reweight the samples to minimize variance for the preliminary effect model.

    z_propensity: float or "auto", default "auto"
        The ratio of the A/B test in treatment group. If "auto", we assume that the instrument is fully randomized
        and independent of any other variables. It's calculated as the proportion of Z=1 in the overall population;
        If input a ratio, it has to be a float between 0 to 1.

    featurizer : :term:`transformer`, optional
        Must support fit_transform and transform. Used to create composite features in the final CATE regression.
        It is ignored if X is None. The final CATE will be trained on the outcome of featurizer.fit_transform(X).
        If featurizer=None, then CATE is trained on X.

    fit_cate_intercept : bool, default True
        Whether the linear CATE model should have a constant term.

    cov_clip : float, default 0.1
        clipping of the covariate for regions with low "overlap", to reduce variance

    cv: int, cross-validation generator or an iterable, default 3
        Determines the cross-validation splitting strategy.
        Possible inputs for cv are:

        - None, to use the default 3-fold cross-validation,
        - integer, to specify the number of folds.
        - :term:`CV splitter`
        - An iterable yielding (train, test) splits as arrays of indices.

        For integer/None inputs, if the treatment is discrete
        :class:`~sklearn.model_selection.StratifiedKFold` is used, else,
        :class:`~sklearn.model_selection.KFold` is used
        (with a random shuffle in either case).

        Unless an iterable is used, we call `split(concat[W, X], T)` to generate the splits. If all
        W, X are None, then we call `split(ones((T.shape[0], 1)), T)`.

    mc_iters: int, optional
        The number of times to rerun the first stage models to reduce the variance of the nuisances.

    mc_agg: {'mean', 'median'}, default 'mean'
        How to aggregate the nuisance value for each sample across the `mc_iters` monte carlo iterations of
        cross-fitting.

    opt_reweighted : bool, default False
        Whether to reweight the samples to minimize variance. If True then
        final_model_effect.fit must accept sample_weight as a kw argument (WeightWrapper from
        utilities can be used for any linear model to enable sample_weights). If True then
        assumes the final_model_effect is flexible enough to fit the true CATE model. Otherwise,
        it method will return a biased projection to the model_effect space, biased
        to give more weight on parts of the feature space where the instrument is strong.

    categories: 'auto' or list, default 'auto'
        The categories to use when encoding discrete treatments (or 'auto' to use the unique sorted values).
        The first category will be treated as the control treatment.

    random_state : int, RandomState instance, or None, default None

        If int, random_state is the seed used by the random number generator;
        If :class:`~numpy.random.mtrand.RandomState` instance, random_state is the random number generator;
        If None, the random number generator is the :class:`~numpy.random.mtrand.RandomState` instance used
        by :mod:`np.random<numpy.random>`.

<<<<<<< HEAD
    use_ray: bool, default False
        Whether to use Ray to parallelize the cross-validation step. If True, Ray must be installed.

    ray_remote_func_options : dict, default None
        Options to pass to the remote function when using Ray.
        See https://docs.ray.io/en/latest/ray-core/api/doc/ray.remote.html
=======
    allow_missing: bool
        Whether to allow missing values in W. If True, will need to supply nuisance models
        that can handle missing values.
>>>>>>> 25c3b3b8

    Examples
    --------
    A simple example with the default models:

    .. testcode::
        :hide:

        import numpy as np
        import scipy.special
        np.set_printoptions(suppress=True)

    .. testcode::

        from econml.iv.dr import LinearIntentToTreatDRIV

        # Define the data generation functions
        def dgp(n, p, true_fn):
            X = np.random.normal(0, 1, size=(n, p))
            Z = np.random.binomial(1, 0.5, size=(n,))
            nu = np.random.uniform(0, 10, size=(n,))
            coef_Z = 0.8
            C = np.random.binomial(
                1, coef_Z * scipy.special.expit(0.4 * X[:, 0] + nu)
            )  # Compliers when recomended
            C0 = np.random.binomial(
                1, 0.06 * np.ones(X.shape[0])
            )  # Non-compliers when not recommended
            T = C * Z + C0 * (1 - Z)
            y = true_fn(X) * T + 2 * nu + 5 * (X[:, 3] > 0) + 0.1 * np.random.uniform(0, 1, size=(n,))
            return y, T, Z, X

        def true_heterogeneity_function(X):
            return 5 * X[:, 0]

        np.random.seed(123)
        y, T, Z, X = dgp(1000, 5, true_heterogeneity_function)
        est = LinearIntentToTreatDRIV()
        est.fit(Y=y, T=T, Z=Z, X=X)

    >>> est.effect(X[:3])
    array([-4.81123...,  5.65430..., -2.63204...])
    >>> est.effect_interval(X[:3])
    (array([-8.42669...,  0.36538... , -5.82840...]),
    array([-1.19578... , 10.94323...,  0.56430...]))
    >>> est.coef_
    array([ 5.01936...,  0.71988...,  0.82603..., -0.08192... , -0.02520...])
    >>> est.coef__interval()
    (array([ 3.52057... , -0.72550..., -0.72653..., -1.50040... , -1.52896...]),
    array([6.51816..., 2.16527..., 2.37861..., 1.33656..., 1.47854...]))
    >>> est.intercept_
    -0.45176...
    >>> est.intercept__interval()
    (-1.93313..., 1.02959...)
    """

    def __init__(self, *,
                 model_y_xw="auto",
                 model_t_xwz="auto",
                 prel_cate_approach="driv",
                 flexible_model_effect="auto",
                 prel_cv=1,
                 prel_opt_reweighted=True,
                 z_propensity="auto",
                 featurizer=None,
                 fit_cate_intercept=True,
                 cov_clip=1e-3,
                 cv=3,
                 mc_iters=None,
                 mc_agg='mean',
                 opt_reweighted=False,
                 categories='auto',
                 random_state=None,
<<<<<<< HEAD
                 use_ray=False,
                 ray_remote_func_options=None):
=======
                 allow_missing=False):
>>>>>>> 25c3b3b8
        super().__init__(model_y_xw=model_y_xw,
                         model_t_xwz=model_t_xwz,
                         flexible_model_effect=flexible_model_effect,
                         model_final=None,
                         prel_cate_approach=prel_cate_approach,
                         prel_cv=prel_cv,
                         prel_opt_reweighted=prel_opt_reweighted,
                         z_propensity=z_propensity,
                         featurizer=featurizer,
                         fit_cate_intercept=fit_cate_intercept,
                         cov_clip=cov_clip,
                         cv=cv,
                         mc_iters=mc_iters,
                         mc_agg=mc_agg,
                         opt_reweighted=opt_reweighted,
                         categories=categories,
                         random_state=random_state,
<<<<<<< HEAD
                         use_ray=use_ray,
                         ray_remote_func_options=ray_remote_func_options)
=======
                         allow_missing=allow_missing)
>>>>>>> 25c3b3b8

    def _gen_model_final(self):
        return StatsModelsLinearRegression(fit_intercept=False)

    # override only so that we can update the docstring to indicate support for `StatsModelsInference`
    def fit(self, Y, T, *, Z, X=None, W=None, sample_weight=None, freq_weight=None, sample_var=None, groups=None,
            cache_values=False, inference='auto'):
        """
        Estimate the counterfactual model from data, i.e. estimates function :math:`\\theta(\\cdot)`.

        Parameters
        ----------
        Y: (n, d_y) matrix or vector of length n
            Outcomes for each sample
        T: (n, d_t) matrix or vector of length n
            Treatments for each sample
        Z: (n, d_z) matrix or vector of length n
            Instruments for each sample
        X:(n, d_x) matrix, optional
            Features for each sample
        W:(n, d_w) matrix, optional
            Controls for each sample
        sample_weight : (n,) array_like or None
            Individual weights for each sample. If None, it assumes equal weight.
        freq_weight: (n,) array_like of int, optional
            Weight for the observation. Observation i is treated as the mean
            outcome of freq_weight[i] independent observations.
            When ``sample_var`` is not None, this should be provided.
        sample_var : (n,) nd array_like, optional
            Variance of the outcome(s) of the original freq_weight[i] observations that were used to
            compute the mean outcome represented by observation i.
        groups: (n,) vector, optional
            All rows corresponding to the same group will be kept together during splitting.
            If groups is not None, the `cv` argument passed to this class's initializer
            must support a 'groups' argument to its split method.
        cache_values: bool, default False
            Whether to cache inputs and first stage results, which will allow refitting a different final model
        inference: str,:class:`.Inference` instance, or None
            Method for performing inference.  This estimator supports 'bootstrap'
            (or an instance of:class:`.BootstrapInference`) and 'statsmodels'
            (or an instance of :class:`.StatsModelsInference`).

        Returns
        -------
        self : instance
        """
        # TODO: do correct adjustment for sample_var
        return super().fit(Y, T, Z=Z, X=X, W=W,
                           sample_weight=sample_weight, freq_weight=freq_weight, sample_var=sample_var, groups=groups,
                           cache_values=cache_values, inference=inference)

    @property
    def fit_cate_intercept_(self):
        return self.ortho_learner_model_final_._fit_cate_intercept

    @property
    def bias_part_of_coef(self):
        return self.ortho_learner_model_final_._fit_cate_intercept

    @property
    def model_final(self):
        return self._gen_model_final()

    @model_final.setter
    def model_final(self, value):
        if value is not None:
            raise ValueError("Parameter `model_final` cannot be altered for this estimator.")<|MERGE_RESOLUTION|>--- conflicted
+++ resolved
@@ -309,12 +309,9 @@
                  mc_iters=None,
                  mc_agg='mean',
                  random_state=None,
-<<<<<<< HEAD
+                 allow_missing=False,
                  use_ray=False,
                  ray_remote_func_options=None):
-=======
-                 allow_missing=False):
->>>>>>> 25c3b3b8
         self.model_final = clone(model_final, safe=False)
         self.featurizer = clone(featurizer, safe=False)
         self.fit_cate_intercept = fit_cate_intercept
@@ -328,15 +325,12 @@
                          mc_iters=mc_iters,
                          mc_agg=mc_agg,
                          random_state=random_state,
-<<<<<<< HEAD
+                         allow_missing=allow_missing,
                          use_ray=use_ray,
                          ray_remote_func_options=ray_remote_func_options)
-=======
-                         allow_missing=allow_missing)
 
     def _gen_allowed_missing_vars(self):
         return ['W'] if self.allow_missing else []
->>>>>>> 25c3b3b8
 
     # Maggie: I think that would be the case?
     def _get_inference_options(self):
@@ -573,13 +567,10 @@
                  mc_iters=None,
                  mc_agg='mean',
                  random_state=None,
-<<<<<<< HEAD
+                 allow_missing=False,
                  use_ray=False,
-                 ray_remote_func_options=None,
+                 ray_remote_func_options=None
                  ):
-=======
-                 allow_missing=False):
->>>>>>> 25c3b3b8
         self.model_y_xw = clone(model_y_xw, safe=False)
         self.model_t_xw = clone(model_t_xw, safe=False)
         self.model_t_xwz = clone(model_t_xwz, safe=False)
@@ -600,12 +591,9 @@
                          mc_iters=mc_iters,
                          mc_agg=mc_agg,
                          random_state=random_state,
-<<<<<<< HEAD
+                         allow_missing=allow_missing,
                          use_ray=use_ray,
-                         ray_remote_func_options=ray_remote_func_options,)
-=======
-                         allow_missing=allow_missing)
->>>>>>> 25c3b3b8
+                         ray_remote_func_options=ray_remote_func_options)
 
     def _gen_prel_model_effect(self):
         return clone(self.prel_model_effect, safe=False)
@@ -807,18 +795,16 @@
         If None, the random number generator is the :class:`~numpy.random.mtrand.RandomState` instance used
         by :mod:`np.random<numpy.random>`.
 
-<<<<<<< HEAD
+    allow_missing: bool
+        Whether to allow missing values in W. If True, will need to supply nuisance models
+        that can handle missing values.
+
     use_ray: bool, default False
         Whether to use Ray to parallelize the cross-validation step. If True, Ray must be installed.
 
     ray_remote_func_options : dict, default None
         Options to pass to the remote function when using Ray.
         See https://docs.ray.io/en/latest/ray-core/api/doc/ray.remote.html
-=======
-    allow_missing: bool
-        Whether to allow missing values in W. If True, will need to supply nuisance models
-        that can handle missing values.
->>>>>>> 25c3b3b8
 
     Examples
     --------
@@ -887,14 +873,10 @@
                  mc_iters=None,
                  mc_agg='mean',
                  random_state=None,
-<<<<<<< HEAD
+                 allow_missing=False,
                  use_ray=False,
-                 ray_remote_func_options=None,
+                 ray_remote_func_options=None
                  ):
-=======
-                 allow_missing=False):
-
->>>>>>> 25c3b3b8
         if flexible_model_effect == "auto":
             self.flexible_model_effect = StatsModelsLinearRegression(fit_intercept=False)
         else:
@@ -922,12 +904,9 @@
                          mc_iters=mc_iters,
                          mc_agg=mc_agg,
                          random_state=random_state,
-<<<<<<< HEAD
+                         allow_missing=allow_missing,
                          use_ray=use_ray,
-                         ray_remote_func_options=ray_remote_func_options,)
-=======
-                         allow_missing=allow_missing)
->>>>>>> 25c3b3b8
+                         ray_remote_func_options=ray_remote_func_options)
 
     def _gen_model_final(self):
         if self.model_final is None:
@@ -1287,18 +1266,16 @@
         If None, the random number generator is the :class:`~numpy.random.mtrand.RandomState` instance used
         by :mod:`np.random<numpy.random>`.
 
-<<<<<<< HEAD
+    allow_missing: bool
+        Whether to allow missing values in W. If True, will need to supply nuisance models
+        that can handle missing values.
+
     use_ray: bool, default False
         Whether to use Ray to parallelize the cross-validation step. If True, Ray must be installed.
 
     ray_remote_func_options : dict, default None
         Options to pass to the remote function when using Ray.
         See https://docs.ray.io/en/latest/ray-core/api/doc/ray.remote.html
-=======
-    allow_missing: bool
-        Whether to allow missing values in W. If True, will need to supply nuisance models
-        that can handle missing values.
->>>>>>> 25c3b3b8
 
     Examples
     --------
@@ -1378,13 +1355,10 @@
                  mc_iters=None,
                  mc_agg='mean',
                  random_state=None,
-<<<<<<< HEAD
+                 allow_missing=False,
                  use_ray=False,
                  ray_remote_func_options=None
                  ):
-=======
-                 allow_missing=False):
->>>>>>> 25c3b3b8
         super().__init__(model_y_xw=model_y_xw,
                          model_t_xw=model_t_xw,
                          model_z_xw=model_z_xw,
@@ -1408,12 +1382,9 @@
                          mc_iters=mc_iters,
                          mc_agg=mc_agg,
                          random_state=random_state,
-<<<<<<< HEAD
+                         allow_missing=allow_missing,
                          use_ray=use_ray,
                          ray_remote_func_options=ray_remote_func_options)
-=======
-                         allow_missing=allow_missing)
->>>>>>> 25c3b3b8
 
     def _gen_model_final(self):
         return StatsModelsLinearRegression(fit_intercept=False)
@@ -1637,18 +1608,16 @@
         If None, the random number generator is the :class:`~numpy.random.mtrand.RandomState` instance used
         by :mod:`np.random<numpy.random>`.
 
-<<<<<<< HEAD
+    allow_missing: bool
+        Whether to allow missing values in W. If True, will need to supply nuisance models
+        that can handle missing values.
+
     use_ray: bool, default False
         Whether to use Ray to parallelize the cross-validation step. If True, Ray must be installed.
 
     ray_remote_func_options : dict, default None
         Options to pass to the remote function when using Ray.
         See https://docs.ray.io/en/latest/ray-core/api/doc/ray.remote.html
-=======
-    allow_missing: bool
-        Whether to allow missing values in W. If True, will need to supply nuisance models
-        that can handle missing values.
->>>>>>> 25c3b3b8
 
     Examples
     --------
@@ -1735,12 +1704,9 @@
                  mc_iters=None,
                  mc_agg='mean',
                  random_state=None,
-<<<<<<< HEAD
+                 allow_missing=False,
                  use_ray=False,
                  ray_remote_func_options=None):
-=======
-                 allow_missing=False):
->>>>>>> 25c3b3b8
         self.alpha = alpha
         self.n_alphas = n_alphas
         self.alpha_cov = alpha_cov
@@ -1771,13 +1737,10 @@
                          mc_iters=mc_iters,
                          mc_agg=mc_agg,
                          random_state=random_state,
-<<<<<<< HEAD
+                         allow_missing=allow_missing,
                          use_ray=use_ray,
                          ray_remote_func_options=ray_remote_func_options
                          )
-=======
-                         allow_missing=allow_missing)
->>>>>>> 25c3b3b8
 
     def _gen_model_final(self):
         return DebiasedLasso(alpha=self.alpha,
@@ -2075,18 +2038,16 @@
         If None, the random number generator is the :class:`~numpy.random.mtrand.RandomState` instance used
         by :mod:`np.random<numpy.random>`.
 
-<<<<<<< HEAD
+    allow_missing: bool
+        Whether to allow missing values in W. If True, will need to supply nuisance models
+        that can handle missing values.
+
     use_ray: bool, default False
         Whether to use Ray to parallelize the cross-validation step. If True, Ray must be installed.
 
     ray_remote_func_options : dict, default None
         Options to pass to the remote function when using Ray.
         See https://docs.ray.io/en/latest/ray-core/api/doc/ray.remote.html
-=======
-    allow_missing: bool
-        Whether to allow missing values in W. If True, will need to supply nuisance models
-        that can handle missing values.
->>>>>>> 25c3b3b8
 
     Examples
     --------
@@ -2169,12 +2130,9 @@
                  mc_iters=None,
                  mc_agg='mean',
                  random_state=None,
-<<<<<<< HEAD
+                 allow_missing=False,
                  use_ray=False,
                  ray_remote_func_options=None):
-=======
-                 allow_missing=False):
->>>>>>> 25c3b3b8
         self.n_estimators = n_estimators
         self.max_depth = max_depth
         self.min_samples_split = min_samples_split
@@ -2211,12 +2169,9 @@
                          mc_iters=mc_iters,
                          mc_agg=mc_agg,
                          random_state=random_state,
-<<<<<<< HEAD
+                         allow_missing=allow_missing,
                          use_ray=use_ray,
                          ray_remote_func_options=ray_remote_func_options)
-=======
-                         allow_missing=allow_missing)
->>>>>>> 25c3b3b8
 
     def _gen_model_final(self):
         return RegressionForest(n_estimators=self.n_estimators,
@@ -2404,12 +2359,9 @@
                  mc_iters=None,
                  mc_agg='mean',
                  random_state=None,
-<<<<<<< HEAD
+                 allow_missing=False,
                  use_ray=False,
-                 ray_remote_func_options=None,):
-=======
-                 allow_missing=False):
->>>>>>> 25c3b3b8
+                 ray_remote_func_options=None):
         self.model_y_xw = clone(model_y_xw, safe=False)
         self.model_t_xwz = clone(model_t_xwz, safe=False)
         self.prel_model_effect = clone(prel_model_effect, safe=False)
@@ -2427,12 +2379,9 @@
                          categories=categories,
                          opt_reweighted=opt_reweighted,
                          random_state=random_state,
-<<<<<<< HEAD
+                         allow_missing=allow_missing,
                          use_ray=use_ray,
-                         ray_remote_func_options=ray_remote_func_options,)
-=======
-                         allow_missing=allow_missing)
->>>>>>> 25c3b3b8
+                         ray_remote_func_options=ray_remote_func_options)
 
     def _gen_prel_model_effect(self):
         return clone(self.prel_model_effect, safe=False)
@@ -2575,18 +2524,16 @@
         If None, the random number generator is the :class:`~numpy.random.mtrand.RandomState` instance used
         by :mod:`np.random<numpy.random>`.
 
-<<<<<<< HEAD
+    allow_missing: bool
+        Whether to allow missing values in W. If True, will need to supply nuisance models
+        that can handle missing values.
+
     use_ray: bool, default False
         Whether to use Ray to parallelize the cross-validation step. If True, Ray must be installed.
 
     ray_remote_func_options : dict, default None
         Options to pass to the remote function when using Ray.
         See https://docs.ray.io/en/latest/ray-core/api/doc/ray.remote.html
-=======
-    allow_missing: bool
-        Whether to allow missing values in W. If True, will need to supply nuisance models
-        that can handle missing values.
->>>>>>> 25c3b3b8
 
     Examples
     --------
@@ -2649,13 +2596,10 @@
                  opt_reweighted=False,
                  categories='auto',
                  random_state=None,
-<<<<<<< HEAD
+                 allow_missing=False,
                  use_ray=False,
                  ray_remote_func_options=None):
 
-=======
-                 allow_missing=False):
->>>>>>> 25c3b3b8
         # maybe shouldn't expose fit_cate_intercept in this class?
         if flexible_model_effect == "auto":
             self.flexible_model_effect = StatsModelsLinearRegression(fit_intercept=False)
@@ -2678,12 +2622,9 @@
                          mc_iters=mc_iters,
                          mc_agg=mc_agg,
                          random_state=random_state,
-<<<<<<< HEAD
+                         allow_missing=allow_missing,
                          use_ray=use_ray,
                          ray_remote_func_options=ray_remote_func_options)
-=======
-                         allow_missing=allow_missing)
->>>>>>> 25c3b3b8
 
     def _gen_model_final(self):
         if self.model_final is None:
@@ -2877,18 +2818,16 @@
         If None, the random number generator is the :class:`~numpy.random.mtrand.RandomState` instance used
         by :mod:`np.random<numpy.random>`.
 
-<<<<<<< HEAD
+    allow_missing: bool
+        Whether to allow missing values in W. If True, will need to supply nuisance models
+        that can handle missing values.
+
     use_ray: bool, default False
         Whether to use Ray to parallelize the cross-validation step. If True, Ray must be installed.
 
     ray_remote_func_options : dict, default None
         Options to pass to the remote function when using Ray.
         See https://docs.ray.io/en/latest/ray-core/api/doc/ray.remote.html
-=======
-    allow_missing: bool
-        Whether to allow missing values in W. If True, will need to supply nuisance models
-        that can handle missing values.
->>>>>>> 25c3b3b8
 
     Examples
     --------
@@ -2962,12 +2901,9 @@
                  opt_reweighted=False,
                  categories='auto',
                  random_state=None,
-<<<<<<< HEAD
+                 allow_missing=False,
                  use_ray=False,
                  ray_remote_func_options=None):
-=======
-                 allow_missing=False):
->>>>>>> 25c3b3b8
         super().__init__(model_y_xw=model_y_xw,
                          model_t_xwz=model_t_xwz,
                          flexible_model_effect=flexible_model_effect,
@@ -2985,12 +2921,9 @@
                          opt_reweighted=opt_reweighted,
                          categories=categories,
                          random_state=random_state,
-<<<<<<< HEAD
+                         allow_missing=allow_missing,
                          use_ray=use_ray,
                          ray_remote_func_options=ray_remote_func_options)
-=======
-                         allow_missing=allow_missing)
->>>>>>> 25c3b3b8
 
     def _gen_model_final(self):
         return StatsModelsLinearRegression(fit_intercept=False)
