# Copyright (c) Microsoft Corporation. All rights reserved.
# Licensed under the MIT License.

"""Orthogonal IV for Heterogeneous Treatment Effects.

A Double/Orthogonal machine learning approach to estimation of heterogeneous
treatment effect with an endogenous treatment and an instrument. It
implements the DMLIV and related algorithms from the paper:

Machine Learning Estimation of Heterogeneous Treatment Effects with Instruments
Vasilis Syrgkanis, Victor Lei, Miruna Oprescu, Maggie Hei, Keith Battocchi, Greg Lewis
https://arxiv.org/abs/1905.10176

"""

import numpy as np
from sklearn.base import clone
from sklearn.linear_model import LinearRegression
from sklearn.pipeline import Pipeline
from sklearn.preprocessing import FunctionTransformer

from ..._ortho_learner import _OrthoLearner
from ..._cate_estimator import LinearModelFinalCateEstimatorMixin, StatsModelsCateEstimatorMixin
from ...inference import StatsModelsInference
from ...sklearn_extensions.linear_model import StatsModelsLinearRegression
from ...utilities import _deprecate_positional, get_feature_names_or_default
from .._nuisance_wrappers import _FirstStageWrapper, _FinalWrapper


class _BaseDMLATEIVModelFinal:
    def __init__(self):
        self._first_stage = LinearRegression(fit_intercept=False)
        self._model_final = _FinalWrapper(LinearRegression(fit_intercept=False),
                                          fit_cate_intercept=True, featurizer=None, use_weight_trick=False)

<<<<<<< HEAD
    def fit(self, Y, T, X=None, W=None, Z=None, nuisances=None, sample_weight=None, sample_var=None, groups=None):
=======
    def fit(self, Y, T, X=None, W=None, Z=None, nuisances=None, sample_weight=None, freq_weight=None, sample_var=None):
>>>>>>> 8b0c33aa
        Y_res, T_res, Z_res = nuisances
        if Z_res.ndim == 1:
            Z_res = Z_res.reshape(-1, 1)
        # DMLATEIV is just like 2SLS; first regress T_res on Z_res, then regress Y_res on predicted T_res
        T_res_pred = self._first_stage.fit(Z_res, T_res,
                                           sample_weight=sample_weight).predict(Z_res)
        # TODO: allow the final model to actually use X? Then we'd need to rename the class
        #       since we would actually be calculating a CATE rather than ATE.
        self._model_final.fit(X=None, T=T, T_res=T_res_pred, Y_res=Y_res, sample_weight=sample_weight)
        return self

    def predict(self, X=None):
        # TODO: allow the final model to actually use X?
        return self._model_final.predict(X=None)

<<<<<<< HEAD
    def score(self, Y, T, X=None, W=None, Z=None, nuisances=None, sample_weight=None, sample_var=None, groups=None):
=======
    def score(self, Y, T, X=None, W=None, Z=None, nuisances=None, sample_weight=None):
>>>>>>> 8b0c33aa
        Y_res, T_res, Z_res = nuisances
        if Y_res.ndim == 1:
            Y_res = Y_res.reshape((-1, 1))
        if T_res.ndim == 1:
            T_res = T_res.reshape((-1, 1))
        # TODO: allow the final model to actually use X?
        effects = self._model_final.predict(X=None).reshape((-1, Y_res.shape[1], T_res.shape[1]))
        Y_res_pred = np.einsum('ijk,ik->ij', effects, T_res).reshape(Y_res.shape)
        if sample_weight is not None:
            return np.mean(np.average((Y_res - Y_res_pred)**2, weights=sample_weight, axis=0))
        else:
            return np.mean((Y_res - Y_res_pred) ** 2)


class _BaseDMLATEIV(_OrthoLearner):
    def __init__(self, discrete_instrument=False,
                 discrete_treatment=False,
                 categories='auto',
                 cv=2,
                 mc_iters=None,
                 mc_agg='mean',
                 random_state=None):
        super().__init__(discrete_treatment=discrete_treatment,
                         discrete_instrument=discrete_instrument,
                         categories=categories,
                         cv=cv,
                         mc_iters=mc_iters,
                         mc_agg=mc_agg,
                         random_state=random_state)

    def _gen_ortho_learner_model_final(self):
        return _BaseDMLATEIVModelFinal()

    @_deprecate_positional("W and Z should be passed by keyword only. In a future release "
                           "we will disallow passing W and Z by position.", ['W', 'Z'])
    def fit(self, Y, T, Z, W=None, *, sample_weight=None, freq_weight=None, sample_var=None, groups=None,
            cache_values=False, inference=None):
        """
        Estimate the counterfactual model from data, i.e. estimates function :math:`\\theta(\\cdot)`.

        Parameters
        ----------
        Y: (n, d_y) matrix or vector of length n
            Outcomes for each sample
        T: (n, d_t) matrix or vector of length n
            Treatments for each sample
        Z: (n, d_z) matrix
            Instruments for each sample
        X: optional(n, d_x) matrix or None (Default=None)
            Features for each sample
        sample_weight : (n,) array like, default None
            Individual weights for each sample. If None, it assumes equal weight.
        freq_weight: (n,) array like of integers, default None
            Weight for the observation. Observation i is treated as the mean
            outcome of freq_weight[i] independent observations.
            When ``sample_var`` is not None, this should be provided.
        sample_var : {(n,), (n, d_y)} nd array like, default None
            Variance of the outcome(s) of the original freq_weight[i] observations that were used to
            compute the mean outcome represented by observation i.
        groups: (n,) vector, optional
            All rows corresponding to the same group will be kept together during splitting.
            If groups is not None, the `cv` argument passed to this class's initializer
            must support a 'groups' argument to its split method.
        cache_values: bool, default False
            Whether to cache inputs and first stage results, which will allow refitting a different final model
        inference: string,:class:`.Inference` instance, or None
            Method for performing inference.  This estimator supports 'bootstrap'
            (or an instance of:class:`.BootstrapInference`).

        Returns
        -------
        self: _BaseDMLATEIV instance
        """
        # Replacing fit from _OrthoLearner, to enforce W=None and improve the docstring
        return super().fit(Y, T, W=W, Z=Z,
                           sample_weight=sample_weight, freq_weight=freq_weight, sample_var=sample_var, groups=groups,
                           cache_values=cache_values, inference=inference)

    def score(self, Y, T, Z, W=None):
        """
        Score the fitted CATE model on a new data set. Generates nuisance parameters
        for the new data set based on the fitted residual nuisance models created at fit time.
        It uses the mean prediction of the models fitted by the different crossfit folds.
        Then calculates the MSE of the final residual Y on residual T regression.

        If model_final does not have a score method, then it raises an :exc:`.AttributeError`

        Parameters
        ----------
        Y: (n, d_y) matrix or vector of length n
            Outcomes for each sample
        T: (n, d_t) matrix or vector of length n
            Treatments for each sample
        Z: optional(n, d_z) matrix
            Instruments for each sample
        X: optional(n, d_x) matrix or None (Default=None)
            Features for each sample


        Returns
        -------
        score: float
            The MSE of the final CATE model on the new data.
        """
        # Replacing score from _OrthoLearner, to enforce X=None and improve the docstring
        return super().score(Y, T, W=W, Z=Z)


class _DMLATEIVModelNuisance:
    def __init__(self, model_Y_W, model_T_W, model_Z_W):
        self._model_Y_W = clone(model_Y_W, safe=False)
        self._model_T_W = clone(model_T_W, safe=False)
        self._model_Z_W = clone(model_Z_W, safe=False)

    def fit(self, Y, T, X=None, W=None, Z=None, sample_weight=None, groups=None):
        assert X is None, "DML ATE IV does not accept features"
        self._model_Y_W.fit(X=X, W=W, Target=Y, sample_weight=sample_weight, groups=groups)
        self._model_T_W.fit(X=X, W=W, Target=T, sample_weight=sample_weight, groups=groups)
        self._model_Z_W.fit(X=X, W=W, Target=Z, sample_weight=sample_weight, groups=groups)
        return self

    def score(self, Y, T, X=None, W=None, Z=None, sample_weight=None):
        assert X is None, "DML ATE IV does not accept features"
        if hasattr(self._model_Y_W, 'score'):
            Y_X_score = self._model_Y_W.score(X=X, W=W, Target=Y, sample_weight=sample_weight)
        else:
            Y_X_score = None
        if hasattr(self._model_T_W, 'score'):
            T_X_score = self._model_T_W.score(X=X, W=W, Target=T, sample_weight=sample_weight)
        else:
            T_X_score = None
        if hasattr(self._model_Z_W, 'score'):
            Z_X_score = self._model_Z_W.score(X=X, W=W, Target=Z, sample_weight=sample_weight)
        else:
            Z_X_score = None
        return Y_X_score, T_X_score, Z_X_score

    def predict(self, Y, T, X=None, W=None, Z=None, sample_weight=None):
        assert X is None, "DML ATE IV does not accept features"
        Y_pred = self._model_Y_W.predict(X=X, W=W)
        T_pred = self._model_T_W.predict(X=X, W=W)
        Z_pred = self._model_Z_W.predict(X=X, W=W)
        if W is None:  # In this case predict above returns a single row
            Y_pred = np.tile(Y_pred.reshape(1, -1), (Y.shape[0], 1))
            T_pred = np.tile(T_pred.reshape(1, -1), (T.shape[0], 1))
            Z_pred = np.tile(Z_pred.reshape(1, -1), (Z.shape[0], 1))
        Y_res = Y - Y_pred.reshape(Y.shape)
        T_res = T - T_pred.reshape(T.shape)
        Z_res = Z - Z_pred.reshape(Z.shape)
        return Y_res, T_res, Z_res


class DMLATEIV(_BaseDMLATEIV):
    """
    Implementation of the orthogonal/double ml method for ATE estimation with
    IV as described in

    Double/Debiased Machine Learning for Treatment and Causal Parameters
    Victor Chernozhukov, Denis Chetverikov, Mert Demirer, Esther Duflo, Christian Hansen, Whitney Newey, James Robins
    https://arxiv.org/abs/1608.00060

    Requires that either co-variance of T, Z is independent of X or that effect
    is not heterogeneous in X for correct recovery. Otherwise it estimates
    a biased ATE.
    """

    def __init__(self, *,
                 model_Y_W,
                 model_T_W,
                 model_Z_W,
                 discrete_treatment=False,
                 discrete_instrument=False,
                 categories='auto',
                 cv=2,
                 mc_iters=None,
                 mc_agg='mean',
                 random_state=None):
        self.model_Y_W = clone(model_Y_W, safe=False)
        self.model_T_W = clone(model_T_W, safe=False)
        self.model_Z_W = clone(model_Z_W, safe=False)
        super().__init__(discrete_instrument=discrete_instrument,
                         discrete_treatment=discrete_treatment,
                         categories=categories,
                         cv=cv,
                         mc_iters=mc_iters,
                         mc_agg=mc_agg,
                         random_state=random_state)

    def _gen_ortho_learner_model_nuisance(self):
        return _DMLATEIVModelNuisance(
            model_Y_W=_FirstStageWrapper(clone(self.model_Y_W, safe=False), discrete_target=False),
            model_T_W=_FirstStageWrapper(clone(self.model_T_W, safe=False), discrete_target=self.discrete_treatment),
            model_Z_W=_FirstStageWrapper(clone(self.model_Z_W, safe=False), discrete_target=self.discrete_instrument))


class _ProjectedDMLATEIVModelNuisance:

    def __init__(self, model_Y_W, model_T_W, model_T_WZ):
        self._model_Y_W = clone(model_Y_W, safe=False)
        self._model_T_W = clone(model_T_W, safe=False)
        self._model_T_WZ = clone(model_T_WZ, safe=False)

    def fit(self, Y, T, X=None, W=None, Z=None, sample_weight=None, groups=None):
        assert X is None, "DML ATE IV does not accept features"
        self._model_Y_W.fit(X=X, W=W, Target=Y, sample_weight=sample_weight, groups=groups)
        self._model_T_W.fit(X=X, W=W, Target=T, sample_weight=sample_weight, groups=groups)
        self._model_T_WZ.fit(X=X, W=W, Z=Z, Target=T, sample_weight=sample_weight, groups=groups)
        return self

    def score(self, Y, T, X=None, W=None, Z=None, sample_weight=None):
        assert X is None, "DML ATE IV does not accept features"
        if hasattr(self._model_Y_W, 'score'):
            Y_X_score = self._model_Y_W.score(X=X, W=W, Target=Y, sample_weight=sample_weight)
        else:
            Y_X_score = None
        if hasattr(self._model_T_W, 'score'):
            T_X_score = self._model_T_W.score(X=X, W=W, Target=T, sample_weight=sample_weight)
        else:
            T_X_score = None
        if hasattr(self._model_T_WZ, 'score'):
            T_XZ_score = self._model_T_WZ.score(X=X, W=W, Z=Z, Target=T, sample_weight=sample_weight)
        else:
            T_XZ_score = None
        return Y_X_score, T_X_score, T_XZ_score

    def predict(self, Y, T, X=None, W=None, Z=None, sample_weight=None):
        assert X is None, "DML ATE IV does not accept features"
        Y_pred = self._model_Y_W.predict(X, W)
        TX_pred = self._model_T_W.predict(X, W)
        TXZ_pred = self._model_T_WZ.predict(X, W, Z)
        if W is None:  # In this case predict above returns a single row
            Y_pred = np.tile(Y_pred.reshape(1, -1), (Y.shape[0], 1))
            TX_pred = np.tile(TX_pred.reshape(1, -1), (T.shape[0], 1))
        Y_res = Y - Y_pred.reshape(Y.shape)
        T_res = T - TX_pred.reshape(T.shape)
        Z_res = TXZ_pred.reshape(T.shape) - TX_pred.reshape(T.shape)
        return Y_res, T_res, Z_res


class ProjectedDMLATEIV(_BaseDMLATEIV):

    def __init__(self, *,
                 model_Y_W,
                 model_T_W,
                 model_T_WZ,
                 discrete_treatment=False,
                 discrete_instrument=False,
                 categories='auto',
                 cv=2,
                 mc_iters=None,
                 mc_agg='mean',
                 random_state=None):
        self.model_Y_W = clone(model_Y_W, safe=False)
        self.model_T_W = clone(model_T_W, safe=False)
        self.model_T_WZ = clone(model_T_WZ, safe=False)
        super().__init__(discrete_instrument=discrete_instrument,
                         discrete_treatment=discrete_treatment,
                         categories=categories,
                         cv=cv,
                         mc_iters=mc_iters,
                         mc_agg=mc_agg,
                         random_state=random_state)

    def _gen_ortho_learner_model_nuisance(self):
        return _ProjectedDMLATEIVModelNuisance(
            model_Y_W=_FirstStageWrapper(clone(self.model_Y_W, safe=False), discrete_target=False),
            model_T_W=_FirstStageWrapper(clone(self.model_T_W, safe=False), discrete_target=self.discrete_treatment),
            model_T_WZ=_FirstStageWrapper(clone(self.model_T_WZ, safe=False),
                                          discrete_target=self.discrete_treatment))


class _BaseDMLIVModelNuisance:
    """
    Nuisance model fits the three models at fit time and at predict time
    returns :math:`Y-\\E[Y|X]` and :math:`\\E[T|X,Z]-\\E[T|X]` as residuals.
    """

    def __init__(self, model_Y_X, model_T_X, model_T_XZ):
        self._model_Y_X = clone(model_Y_X, safe=False)
        self._model_T_X = clone(model_T_X, safe=False)
        self._model_T_XZ = clone(model_T_XZ, safe=False)

    def fit(self, Y, T, X=None, W=None, Z=None, sample_weight=None, groups=None):
        # TODO: would it be useful to extend to handle controls ala vanilla DML?
        assert W is None, "DML IV does not accept controls"
        self._model_Y_X.fit(X=X, W=None, Target=Y, sample_weight=sample_weight, groups=groups)
        self._model_T_X.fit(X=X, W=None, Target=T, sample_weight=sample_weight, groups=groups)
        self._model_T_XZ.fit(X=X, W=None, Z=Z, Target=T, sample_weight=sample_weight, groups=groups)
        return self

    def score(self, Y, T, X=None, W=None, Z=None, sample_weight=None):
        assert W is None, "DML IV does not accept controls"
        if hasattr(self._model_Y_X, 'score'):
            Y_X_score = self._model_Y_X.score(X=X, W=W, Target=Y, sample_weight=sample_weight)
        else:
            Y_X_score = None
        if hasattr(self._model_T_X, 'score'):
            T_X_score = self._model_T_X.score(X=X, W=W, Target=T, sample_weight=sample_weight)
        else:
            T_X_score = None
        if hasattr(self._model_T_XZ, 'score'):
            T_XZ_score = self._model_T_XZ.score(X=X, W=W, Z=Z, Target=T, sample_weight=sample_weight)
        else:
            T_XZ_score = None
        return Y_X_score, T_X_score, T_XZ_score

    def predict(self, Y, T, X=None, W=None, Z=None, sample_weight=None):
        assert W is None, "DML IV does not accept controls"
        Y_pred = self._model_Y_X.predict(X, W)
        TXZ_pred = self._model_T_XZ.predict(X, W, Z)
        TX_pred = self._model_T_X.predict(X, W)
        if X is None:  # In this case predict above returns a single row
            Y_pred = np.tile(Y_pred.reshape(1, -1), (Y.shape[0], 1))
            TX_pred = np.tile(TX_pred.reshape(1, -1), (T.shape[0], 1))
        Y_res = Y - Y_pred.reshape(Y.shape)
        T_res = TXZ_pred.reshape(T.shape) - TX_pred.reshape(T.shape)
        return Y_res, T_res


class _BaseDMLIVModelFinal:
    """
    Final model at fit time, fits a residual on residual regression with a heterogeneous coefficient
    that depends on X, i.e.

        .. math ::
            Y - \\E[Y | X] = \\theta(X) \\cdot (\\E[T | X, Z] - \\E[T | X]) + \\epsilon

    and at predict time returns :math:`\\theta(X)`. The score method returns the MSE of this final
    residual on residual regression.
    """

    def __init__(self, model_final):
        self._model_final = clone(model_final, safe=False)

<<<<<<< HEAD
    def fit(self, Y, T, X=None, W=None, Z=None, nuisances=None, sample_weight=None, sample_var=None, groups=None):
=======
    def fit(self, Y, T, X=None, W=None, Z=None, nuisances=None, sample_weight=None, freq_weight=None, sample_var=None):
>>>>>>> 8b0c33aa
        Y_res, T_res = nuisances
        self._model_final.fit(X, T, T_res, Y_res, sample_weight=sample_weight,
                              freq_weight=freq_weight, sample_var=sample_var)
        return self

    def predict(self, X=None):
        return self._model_final.predict(X)

<<<<<<< HEAD
    def score(self, Y, T, X=None, W=None, Z=None, nuisances=None, sample_weight=None, sample_var=None, groups=None):
=======
    def score(self, Y, T, X=None, W=None, Z=None, nuisances=None, sample_weight=None):
>>>>>>> 8b0c33aa
        Y_res, T_res = nuisances
        if Y_res.ndim == 1:
            Y_res = Y_res.reshape((-1, 1))
        if T_res.ndim == 1:
            T_res = T_res.reshape((-1, 1))
        effects = self._model_final.predict(X).reshape((-1, Y_res.shape[1], T_res.shape[1]))
        Y_res_pred = np.einsum('ijk,ik->ij', effects, T_res).reshape(Y_res.shape)
        if sample_weight is not None:
            return np.mean(np.average((Y_res - Y_res_pred)**2, weights=sample_weight, axis=0))
        else:
            return np.mean((Y_res - Y_res_pred)**2)


class _BaseDMLIV(_OrthoLearner):
    """
    The class _BaseDMLIV implements the base class of the DMLIV
    algorithm for estimating a CATE. It accepts three generic machine
    learning models:
    1) model_Y_X that estimates :math:`\\E[Y | X]`
    2) model_T_X that estimates :math:`\\E[T | X]`
    3) model_T_XZ that estimates :math:`\\E[T | X, Z]`
    These are estimated in a cross-fitting manner for each sample in the training set.
    Then it minimizes the square loss:

    .. math::
        \\sum_i (Y_i - \\E[Y|X_i] - \theta(X) * (\\E[T|X_i, Z_i] - \\E[T|X_i]))^2

    This loss is minimized by the model_final class, which is passed as an input.
    In the two children classes {DMLIV, GenericDMLIV}, we implement different strategies of how to invoke
    machine learning algorithms to minimize this final square loss.


    Parameters
    ----------
    model_Y_X : estimator
        model to estimate :math:`\\E[Y | X]`.  Must support `fit` and `predict` methods.

    model_T_X : estimator
        model to estimate :math:`\\E[T | X]`.  Must support `fit` and `predict` methods

    model_T_XZ : estimator
        model to estimate :math:`\\E[T | X, Z]`.  Must support `fit(X, Z, T, *, sample_weights)`
        and `predict(X, Z)` methods.

    model_final : estimator
        final model that at fit time takes as input :math:`(Y-\\E[Y|X])`, :math:`(\\E[T|X,Z]-\\E[T|X])` and X
        and supports method predict(X) that produces the CATE at X

    discrete_instrument: bool, optional, default False
        Whether the instrument values should be treated as categorical, rather than continuous, quantities

    discrete_treatment: bool, optional, default False
        Whether the treatment values should be treated as categorical, rather than continuous, quantities

    categories: 'auto' or list, default 'auto'
        The categories to use when encoding discrete treatments (or 'auto' to use the unique sorted values).
        The first category will be treated as the control treatment.

    cv: int, cross-validation generator or an iterable, optional, default 2
        Determines the cross-validation splitting strategy.
        Possible inputs for cv are:

        - None, to use the default 3-fold cross-validation,
        - integer, to specify the number of folds.
        - :term:`CV splitter`
        - An iterable yielding (train, test) splits as arrays of indices.

        For integer/None inputs, if the treatment is discrete
        :class:`~sklearn.model_selection.StratifiedKFold` is used, else,
        :class:`~sklearn.model_selection.KFold` is used
        (with a random shuffle in either case).

        Unless an iterable is used, we call `split(concat[W, X], T)` to generate the splits. If all
        W, X are None, then we call `split(ones((T.shape[0], 1)), T)`.

    mc_iters: int, optional (default=None)
        The number of times to rerun the first stage models to reduce the variance of the nuisances.

    mc_agg: {'mean', 'median'}, optional (default='mean')
        How to aggregate the nuisance value for each sample across the `mc_iters` monte carlo iterations of
        cross-fitting.

    random_state: int, :class:`~numpy.random.mtrand.RandomState` instance or None, optional (default=None)
        If int, random_state is the seed used by the random number generator;
        If :class:`~numpy.random.mtrand.RandomState` instance, random_state is the random number generator;
        If None, the random number generator is the :class:`~numpy.random.mtrand.RandomState` instance used
        by :mod:`np.random<numpy.random>`.
    """

    def __init__(self, discrete_instrument=False, discrete_treatment=False, categories='auto',
                 cv=2,
                 mc_iters=None, mc_agg='mean',
                 random_state=None):
        super().__init__(discrete_treatment=discrete_treatment,
                         discrete_instrument=discrete_instrument,
                         categories=categories,
                         cv=cv,
                         mc_iters=mc_iters,
                         mc_agg=mc_agg,
                         random_state=random_state)

    @_deprecate_positional("Z and X should be passed by keyword only. In a future release "
                           "we will disallow passing Z and X by position.", ['X', 'Z'])
    def fit(self, Y, T, Z, X=None, *, sample_weight=None, freq_weight=None, sample_var=None, groups=None,
            cache_values=False, inference=None):
        """
        Estimate the counterfactual model from data, i.e. estimates function :math:`\\theta(\\cdot)`.

        Parameters
        ----------
        Y: (n, d_y) matrix or vector of length n
            Outcomes for each sample
        T: (n, d_t) matrix or vector of length n
            Treatments for each sample
        Z: (n, d_z) matrix
            Instruments for each sample
        X: optional(n, d_x) matrix or None (Default=None)
            Features for each sample
        sample_weight : (n,) array like, default None
            Individual weights for each sample. If None, it assumes equal weight.
        freq_weight: (n,) array like of integers, default None
            Weight for the observation. Observation i is treated as the mean
            outcome of freq_weight[i] independent observations.
            When ``sample_var`` is not None, this should be provided.
        sample_var : {(n,), (n, d_y)} nd array like, default None
            Variance of the outcome(s) of the original freq_weight[i] observations that were used to
            compute the mean outcome represented by observation i.
        groups: (n,) vector, optional
            All rows corresponding to the same group will be kept together during splitting.
            If groups is not None, the `cv` argument passed to this class's initializer
            must support a 'groups' argument to its split method.
        cache_values: bool, default False
            Whether to cache inputs and first stage results, which will allow refitting a different final model
        inference: string,:class:`.Inference` instance, or None
            Method for performing inference.  This estimator supports 'bootstrap'
            (or an instance of:class:`.BootstrapInference`).

        Returns
        -------
        self: _BaseDMLIV
        """
        # Replacing fit from _OrthoLearner, to enforce W=None and improve the docstring
        return super().fit(Y, T, X=X, Z=Z,
                           sample_weight=sample_weight, freq_weight=freq_weight, sample_var=sample_var, groups=groups,
                           cache_values=cache_values, inference=inference)

    def score(self, Y, T, Z, X=None):
        """
        Score the fitted CATE model on a new data set. Generates nuisance parameters
        for the new data set based on the fitted residual nuisance models created at fit time.
        It uses the mean prediction of the models fitted by the different crossfit folds.
        Then calculates the MSE of the final residual Y on residual T regression.

        If model_final does not have a score method, then it raises an :exc:`.AttributeError`

        Parameters
        ----------
        Y: (n, d_y) matrix or vector of length n
            Outcomes for each sample
        T: (n, d_t) matrix or vector of length n
            Treatments for each sample
        Z: optional(n, d_z) matrix
            Instruments for each sample
        X: optional(n, d_x) matrix or None (Default=None)
            Features for each sample


        Returns
        -------
        score: float
            The MSE of the final CATE model on the new data.
        """
        # Replacing score from _OrthoLearner, to enforce W=None and improve the docstring
        return super().score(Y, T, X=X, Z=Z)

    @property
    def original_featurizer(self):
        return self.ortho_learner_model_final_._model_final._original_featurizer

    @property
    def featurizer_(self):
        # NOTE This is used by the inference methods and has to be the overall featurizer. intended
        # for internal use by the library
        return self.ortho_learner_model_final_._model_final._featurizer

    @property
    def model_final_(self):
        # NOTE This is used by the inference methods and is more for internal use to the library
        return self.ortho_learner_model_final_._model_final._model

    @property
    def model_cate(self):
        """
        Get the fitted final CATE model.

        Returns
        -------
        model_cate: object of type(model_final)
            An instance of the model_final object that was fitted after calling fit which corresponds
            to the constant marginal CATE model.
        """
        return self.ortho_learner_model_final_._model_final._model

    @property
    def models_Y_X(self):
        """
        Get the fitted models for :math:`\\E[Y | X]`.

        Returns
        -------
        models_Y_X: nested list of objects of type(`model_Y_X`)
            A nested list of instances of the `model_Y_X` object. Number of sublist equals to number of monte carlo
            iterations, each element in the sublist corresponds to a crossfitting
            fold and is the model instance that was fitted for that training fold.
        """
        return [[mdl._model_Y_X._model for mdl in mdls] for mdls in super().models_nuisance_]

    @property
    def models_T_X(self):
        """
        Get the fitted models for :math:`\\E[T | X]`.

        Returns
        -------
        models_T_X: nested list of objects of type(`model_T_X`)
            A nested list of instances of the `model_T_X` object. Number of sublist equals to number of monte carlo
            iterations, each element in the sublist corresponds to a crossfitting
            fold and is the model instance that was fitted for that training fold.
        """
        return [[mdl._model_T_X._model for mdl in mdls] for mdls in super().models_nuisance_]

    @property
    def models_T_XZ(self):
        """
        Get the fitted models for :math:`\\E[T | X, Z]`.

        Returns
        -------
        models_T_XZ: nested list of objects of type(`model_T_XZ`)
            A nested list of instances of the `model_T_XZ` object. Number of sublist equals to number of monte carlo
            iterations, each element in the sublist corresponds to a crossfitting
            fold and is the model instance that was fitted for that training fold.
        """
        return [[mdl._model_T_XZ._model for mdl in mdls] for mdls in super().models_nuisance_]

    @property
    def nuisance_scores_Y_X(self):
        """
        Get the scores for Y_X model on the out-of-sample training data
        """
        return self.nuisance_scores_[0]

    @property
    def nuisance_scores_T_X(self):
        """
        Get the scores for T_X model on the out-of-sample training data
        """
        return self.nuisance_scores_[1]

    @property
    def nuisance_scores_T_XZ(self):
        """
        Get the scores for T_XZ model on the out-of-sample training data
        """
        return self.nuisance_scores_[2]

    def cate_feature_names(self, feature_names=None):
        """
        Get the output feature names.

        Parameters
        ----------
        feature_names: list of strings of length X.shape[1] or None
            The names of the input features. If None and X is a dataframe, it defaults to the column names
            from the dataframe.

        Returns
        -------
        out_feature_names: list of strings or None
            The names of the output features :math:`\\phi(X)`, i.e. the features with respect to which the
            final constant marginal CATE model is linear. It is the names of the features that are associated
            with each entry of the :meth:`coef_` parameter. Not available when the featurizer is not None and
            does not have a method: `get_feature_names(feature_names)`. Otherwise None is returned.
        """
        if feature_names is None:
            feature_names = self._input_names["feature_names"]
        if self.original_featurizer is None:
            return feature_names
        return get_feature_names_or_default(self.original_featurizer, feature_names)


class DMLIV(LinearModelFinalCateEstimatorMixin, _BaseDMLIV):
    """
    A child of the _BaseDMLIV class that specifies a particular effect model
    where the treatment effect is linear in some featurization of the variable X
    The features are created by a provided featurizer that supports fit_transform.
    Then an arbitrary model fits on the composite set of features.

    Concretely, it assumes that :math:`\\theta(X)=<\\theta, \\phi(X)>` for some features :math:`\\phi(X)`
    and runs a linear model regression of :math:`Y-\\E[Y|X]` on :math:`phi(X)*(\\E[T|X,Z]-\\E[T|X])`.
    The features are created by the featurizer provided by the user. The particular
    linear model regression is also specified by the user (e.g. Lasso, ElasticNet)

    Parameters
    ----------
    model_Y_X : estimator
        model to estimate :math:`\\E[Y | X]`.  Must support `fit` and `predict` methods.

    model_T_X : estimator
        model to estimate :math:`\\E[T | X]`.  Must support `fit` and either `predict` or `predict_proba` methods,
        depending on whether the treatment is discrete.

    model_T_XZ : estimator
        model to estimate :math:`\\E[T | X, Z]`.  Must support `fit` and either `predict` or `predict_proba` methods,
        depending on whether the treatment is discrete.

    model_final : estimator
        final linear model for predicting :math:`(Y-\\E[Y|X])` from :math:`\\phi(X) \\cdot (\\E[T|X,Z]-\\E[T|X])`
        Method is incorrect if this model is not linear (e.g. Lasso, ElasticNet, LinearRegression).

    featurizer: :term:`transformer`, optional, default None
        Must support fit_transform and transform. Used to create composite features in the final CATE regression.
        It is ignored if X is None. The final CATE will be trained on the outcome of featurizer.fit_transform(X).
        If featurizer=None, then CATE is trained on X.

    fit_cate_intercept : bool, optional, default True
        Whether the linear CATE model should have a constant term.

    cv: int, cross-validation generator or an iterable, optional, default 2
        Determines the cross-validation splitting strategy.
        Possible inputs for cv are:

        - None, to use the default 3-fold cross-validation,
        - integer, to specify the number of folds.
        - :term:`CV splitter`
        - An iterable yielding (train, test) splits as arrays of indices.

        For integer/None inputs, if the treatment is discrete
        :class:`~sklearn.model_selection.StratifiedKFold` is used, else,
        :class:`~sklearn.model_selection.KFold` is used
        (with a random shuffle in either case).

        Unless an iterable is used, we call `split(concat[W, X], T)` to generate the splits. If all
        W, X are None, then we call `split(ones((T.shape[0], 1)), T)`.

    mc_iters: int, optional (default=None)
        The number of times to rerun the first stage models to reduce the variance of the nuisances.

    mc_agg: {'mean', 'median'}, optional (default='mean')
        How to aggregate the nuisance value for each sample across the `mc_iters` monte carlo iterations of
        cross-fitting.

    discrete_instrument: bool, optional, default False
        Whether the instrument values should be treated as categorical, rather than continuous, quantities

    discrete_treatment: bool, optional, default False
        Whether the treatment values should be treated as categorical, rather than continuous, quantities

    categories: 'auto' or list, default 'auto'
        The categories to use when encoding discrete treatments (or 'auto' to use the unique sorted values).
        The first category will be treated as the control treatment.

    random_state: int, :class:`~numpy.random.mtrand.RandomState` instance or None, optional (default=None)
        If int, random_state is the seed used by the random number generator;
        If :class:`~numpy.random.mtrand.RandomState` instance, random_state is the random number generator;
        If None, the random number generator is the :class:`~numpy.random.mtrand.RandomState` instance used
        by :mod:`np.random<numpy.random>`.
    """

    def __init__(self, *,
                 model_Y_X,
                 model_T_X,
                 model_T_XZ,
                 model_final,
                 featurizer=None,
                 fit_cate_intercept=True,
                 cv=2,
                 mc_iters=None,
                 mc_agg='mean',
                 discrete_instrument=False, discrete_treatment=False,
                 categories='auto', random_state=None):
        self.model_Y_X = clone(model_Y_X, safe=False)
        self.model_T_X = clone(model_T_X, safe=False)
        self.model_T_XZ = clone(model_T_XZ, safe=False)
        self.model_final = clone(model_final, safe=False)
        self.featurizer = clone(featurizer, safe=False)
        self.fit_cate_intercept = fit_cate_intercept
        super().__init__(cv=cv,
                         mc_iters=mc_iters,
                         mc_agg=mc_agg,
                         discrete_instrument=discrete_instrument,
                         discrete_treatment=discrete_treatment,
                         categories=categories,
                         random_state=random_state)

    def _gen_ortho_learner_model_nuisance(self):
        return _BaseDMLIVModelNuisance(_FirstStageWrapper(clone(self.model_Y_X, safe=False), False),
                                       _FirstStageWrapper(clone(self.model_T_X, safe=False), self.discrete_treatment),
                                       _FirstStageWrapper(clone(self.model_T_XZ, safe=False), self.discrete_treatment))

    def _gen_ortho_learner_model_final(self):
        return _BaseDMLIVModelFinal(_FinalWrapper(clone(self.model_final, safe=False),
                                                  fit_cate_intercept=self.fit_cate_intercept,
                                                  featurizer=clone(self.featurizer, safe=False),
                                                  use_weight_trick=False))

    @property
    def bias_part_of_coef(self):
        return self.ortho_learner_model_final_._model_final._fit_cate_intercept

    @property
    def fit_cate_intercept_(self):
        return self.ortho_learner_model_final_._model_final._fit_cate_intercept


class NonParamDMLIV(_BaseDMLIV):
    """
    A child of the _BaseDMLIV class that allows for an arbitrary square loss based ML
    method in the final stage of the DMLIV algorithm. The method has to support
    sample weights and the fit method has to take as input sample_weights (e.g. random forests), i.e.
    fit(X, y, sample_weight=None)
    It achieves this by re-writing the final stage square loss of the DMLIV algorithm as:

    .. math ::
        \\sum_i (\\E[T|X_i, Z_i] - \\E[T|X_i])^2 * ((Y_i - \\E[Y|X_i])/(\\E[T|X_i, Z_i] - \\E[T|X_i]) - \\theta(X))^2

    Then this can be viewed as a weighted square loss regression, where the target label is

    .. math ::
        \\tilde{Y}_i = (Y_i - \\E[Y|X_i])/(\\E[T|X_i, Z_i] - \\E[T|X_i])

    and each sample has a weight of

    .. math ::
        V(X_i) = (\\E[T|X_i, Z_i] - \\E[T|X_i])^2

    Thus we can call any regression model with inputs:

        fit(X, :math:`\\tilde{Y}_i`, sample_weight= :math:`V(X_i)`)

    Parameters
    ----------
    model_Y_X : estimator
        model to estimate :math:`\\E[Y | X]`.  Must support `fit` and `predict` methods.

    model_T_X : estimator
        model to estimate :math:`\\E[T | X]`.  Must support `fit` and either `predict` or `predict_proba` methods,
        depending on whether the treatment is discrete.

    model_T_XZ : estimator
        model to estimate :math:`\\E[T | X, Z]`.  Must support `fit` and either `predict` or `predict_proba` methods,
        depending on whether the treatment is discrete.

    model_final : estimator
        final model for predicting :math:`\\tilde{Y}` from X with sample weights V(X)

    cv: int, cross-validation generator or an iterable, optional, default 2
        Determines the cross-validation splitting strategy.
        Possible inputs for cv are:

        - None, to use the default 3-fold cross-validation,
        - integer, to specify the number of folds.
        - :term:`CV splitter`
        - An iterable yielding (train, test) splits as arrays of indices.

        For integer/None inputs, if the treatment is discrete
        :class:`~sklearn.model_selection.StratifiedKFold` is used, else,
        :class:`~sklearn.model_selection.KFold` is used
        (with a random shuffle in either case).

        Unless an iterable is used, we call `split(concat[W, X], T)` to generate the splits. If all
        W, X are None, then we call `split(ones((T.shape[0], 1)), T)`.

    mc_iters: int, optional (default=None)
        The number of times to rerun the first stage models to reduce the variance of the nuisances.

    mc_agg: {'mean', 'median'}, optional (default='mean')
        How to aggregate the nuisance value for each sample across the `mc_iters` monte carlo iterations of
        cross-fitting.

    discrete_instrument: bool, optional, default False
        Whether the instrument values should be treated as categorical, rather than continuous, quantities

    discrete_treatment: bool, optional, default False
        Whether the treatment values should be treated as categorical, rather than continuous, quantities

    categories: 'auto' or list, default 'auto'
        The categories to use when encoding discrete treatments (or 'auto' to use the unique sorted values).
        The first category will be treated as the control treatment.

    random_state: int, :class:`~numpy.random.mtrand.RandomState` instance or None, optional (default=None)
        If int, random_state is the seed used by the random number generator;
        If :class:`~numpy.random.mtrand.RandomState` instance, random_state is the random number generator;
        If None, the random number generator is the :class:`~numpy.random.mtrand.RandomState` instance used
        by :mod:`np.random<numpy.random>`.

    """

    def __init__(self, *,
                 model_Y_X,
                 model_T_X,
                 model_T_XZ,
                 model_final,
                 featurizer=None,
                 cv=2,
                 mc_iters=None,
                 mc_agg='mean',
                 discrete_instrument=False,
                 discrete_treatment=False,
                 categories='auto',
                 random_state=None):
        self.model_Y_X = clone(model_Y_X, safe=False)
        self.model_T_X = clone(model_T_X, safe=False)
        self.model_T_XZ = clone(model_T_XZ, safe=False)
        self.model_final = clone(model_final, safe=False)
        self.featurizer = clone(featurizer, safe=False)
        super().__init__(cv=cv,
                         mc_iters=mc_iters,
                         mc_agg=mc_agg,
                         discrete_instrument=discrete_instrument,
                         discrete_treatment=discrete_treatment,
                         categories=categories,
                         random_state=random_state)

    def _gen_ortho_learner_model_nuisance(self):
        return _BaseDMLIVModelNuisance(_FirstStageWrapper(clone(self.model_Y_X, safe=False), False),
                                       _FirstStageWrapper(clone(self.model_T_X, safe=False), self.discrete_treatment),
                                       _FirstStageWrapper(clone(self.model_T_XZ, safe=False), self.discrete_treatment))

    def _gen_ortho_learner_model_final(self):
        return _BaseDMLIVModelFinal(_FinalWrapper(clone(self.model_final, safe=False),
                                                  fit_cate_intercept=False,
                                                  featurizer=clone(self.featurizer, safe=False),
                                                  use_weight_trick=True))<|MERGE_RESOLUTION|>--- conflicted
+++ resolved
@@ -33,11 +33,8 @@
         self._model_final = _FinalWrapper(LinearRegression(fit_intercept=False),
                                           fit_cate_intercept=True, featurizer=None, use_weight_trick=False)
 
-<<<<<<< HEAD
-    def fit(self, Y, T, X=None, W=None, Z=None, nuisances=None, sample_weight=None, sample_var=None, groups=None):
-=======
-    def fit(self, Y, T, X=None, W=None, Z=None, nuisances=None, sample_weight=None, freq_weight=None, sample_var=None):
->>>>>>> 8b0c33aa
+    def fit(self, Y, T, X=None, W=None, Z=None, nuisances=None,
+            sample_weight=None, freq_weight=None, sample_var=None, groups=None):
         Y_res, T_res, Z_res = nuisances
         if Z_res.ndim == 1:
             Z_res = Z_res.reshape(-1, 1)
@@ -53,11 +50,7 @@
         # TODO: allow the final model to actually use X?
         return self._model_final.predict(X=None)
 
-<<<<<<< HEAD
-    def score(self, Y, T, X=None, W=None, Z=None, nuisances=None, sample_weight=None, sample_var=None, groups=None):
-=======
-    def score(self, Y, T, X=None, W=None, Z=None, nuisances=None, sample_weight=None):
->>>>>>> 8b0c33aa
+    def score(self, Y, T, X=None, W=None, Z=None, nuisances=None, sample_weight=None, groups=None):
         Y_res, T_res, Z_res = nuisances
         if Y_res.ndim == 1:
             Y_res = Y_res.reshape((-1, 1))
@@ -392,11 +385,8 @@
     def __init__(self, model_final):
         self._model_final = clone(model_final, safe=False)
 
-<<<<<<< HEAD
-    def fit(self, Y, T, X=None, W=None, Z=None, nuisances=None, sample_weight=None, sample_var=None, groups=None):
-=======
-    def fit(self, Y, T, X=None, W=None, Z=None, nuisances=None, sample_weight=None, freq_weight=None, sample_var=None):
->>>>>>> 8b0c33aa
+    def fit(self, Y, T, X=None, W=None, Z=None, nuisances=None,
+            sample_weight=None, freq_weight=None, sample_var=None, groups=None):
         Y_res, T_res = nuisances
         self._model_final.fit(X, T, T_res, Y_res, sample_weight=sample_weight,
                               freq_weight=freq_weight, sample_var=sample_var)
@@ -405,11 +395,7 @@
     def predict(self, X=None):
         return self._model_final.predict(X)
 
-<<<<<<< HEAD
-    def score(self, Y, T, X=None, W=None, Z=None, nuisances=None, sample_weight=None, sample_var=None, groups=None):
-=======
-    def score(self, Y, T, X=None, W=None, Z=None, nuisances=None, sample_weight=None):
->>>>>>> 8b0c33aa
+    def score(self, Y, T, X=None, W=None, Z=None, nuisances=None, sample_weight=None, groups=None):
         Y_res, T_res = nuisances
         if Y_res.ndim == 1:
             Y_res = Y_res.reshape((-1, 1))
