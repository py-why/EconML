# Copyright (c) PyWhy contributors. All rights reserved.
# Licensed under the MIT License.

"""Orthogonal IV for Heterogeneous Treatment Effects.

A Double/Orthogonal machine learning approach to estimation of heterogeneous
treatment effect with an endogenous treatment and an instrument. It
implements the DMLIV and related algorithms from the paper:

Machine Learning Estimation of Heterogeneous Treatment Effects with Instruments
Vasilis Syrgkanis, Victor Lei, Miruna Oprescu, Maggie Hei, Keith Battocchi, Greg Lewis
https://arxiv.org/abs/1905.10176

"""

import numpy as np
from sklearn.base import clone
from sklearn.linear_model import LinearRegression, LogisticRegressionCV
from sklearn.pipeline import Pipeline
from sklearn.preprocessing import FunctionTransformer
from itertools import product

from ..._ortho_learner import _OrthoLearner
from ..._cate_estimator import LinearModelFinalCateEstimatorMixin, StatsModelsCateEstimatorMixin, LinearCateEstimator
from ...inference import StatsModelsInference, GenericSingleTreatmentModelFinalInference
from ...sklearn_extensions.linear_model import StatsModels2SLS, StatsModelsLinearRegression, WeightedLassoCVWrapper
from ...sklearn_extensions.model_selection import (ModelSelector, SingleModelSelector,
                                                   WeightedStratifiedKFold, get_selector)
from ...utilities import (_deprecate_positional, get_feature_names_or_default, filter_none_kwargs, add_intercept,
                          cross_product, broadcast_unit_treatments, reshape_treatmentwise_effects, shape,
                          parse_final_model_params, deprecated, Summary)
from ...dml.dml import _make_first_stage_selector, _FinalWrapper
from ...dml._rlearner import _ModelFinal
from ..._shap import _shap_explain_joint_linear_model_cate, _shap_explain_model_cate


def _combine(W, Z, n_samples):
    if Z is not None:
        Z = Z.reshape(n_samples, -1)
        return Z if W is None else np.hstack([W, Z])
    return None if W is None else W


class _OrthoIVNuisanceSelector(ModelSelector):

    def __init__(self,
                 model_y_xw: SingleModelSelector,
                 model_t_xw: SingleModelSelector,
                 model_z: SingleModelSelector,
                 projection):
        self._model_y_xw = model_y_xw
        self._model_t_xw = model_t_xw
        self._projection = projection
        if self._projection:
            self._model_t_xwz = model_z
        else:
            self._model_z_xw = model_z

    def train(self, is_selecting, Y, T, X=None, W=None, Z=None, sample_weight=None, groups=None):
        self._model_y_xw.train(is_selecting, X=X, W=W, Target=Y, sample_weight=sample_weight, groups=groups)
        self._model_t_xw.train(is_selecting, X=X, W=W, Target=T, sample_weight=sample_weight, groups=groups)
        if self._projection:
            # concat W and Z
            WZ = _combine(W, Z, Y.shape[0])
            self._model_t_xwz.train(is_selecting, X=X, W=WZ, Target=T, sample_weight=sample_weight, groups=groups)
        else:
            self._model_z_xw.train(is_selecting, X=X, W=W, Target=Z, sample_weight=sample_weight, groups=groups)
        return self

    def score(self, Y, T, X=None, W=None, Z=None, sample_weight=None, groups=None):
        if hasattr(self._model_y_xw, 'score'):
            Y_X_score = self._model_y_xw.score(X=X, W=W, Target=Y, sample_weight=sample_weight)
        else:
            Y_X_score = None
        if hasattr(self._model_t_xw, 'score'):
            T_X_score = self._model_t_xw.score(X=X, W=W, Target=T, sample_weight=sample_weight)
        else:
            T_X_score = None
        if self._projection:
            # concat W and Z
            WZ = _combine(W, Z, Y.shape[0])
            if hasattr(self._model_t_xwz, 'score'):
                T_XZ_score = self._model_t_xwz.score(X=X, W=WZ, Target=T, sample_weight=sample_weight)
            else:
                T_XZ_score = None
            return Y_X_score, T_X_score, T_XZ_score

        else:
            if hasattr(self._model_z_xw, 'score'):
                Z_X_score = self._model_z_xw.score(X=X, W=W, Target=Z, sample_weight=sample_weight)
            else:
                Z_X_score = None
            return Y_X_score, T_X_score, Z_X_score

    def predict(self, Y, T, X=None, W=None, Z=None, sample_weight=None, groups=None):
        Y_pred = self._model_y_xw.predict(X=X, W=W)
        T_pred = self._model_t_xw.predict(X=X, W=W)

        if self._projection:
            # concat W and Z
            WZ = _combine(W, Z, Y.shape[0])
            T_proj = self._model_t_xwz.predict(X, WZ)
        else:
            Z_pred = self._model_z_xw.predict(X=X, W=W)

        if (X is None) and (W is None):  # In this case predict above returns a single row
            Y_pred = np.tile(Y_pred.reshape(1, -1), (Y.shape[0], 1))
            T_pred = np.tile(T_pred.reshape(1, -1), (T.shape[0], 1))
            if not self._projection:
                Z_pred = np.tile(Z_pred.reshape(1, -1), (Z.shape[0], 1))

        Y_res = Y - Y_pred.reshape(Y.shape)
        T_res = T - T_pred.reshape(T.shape)

        if self._projection:
            Z_res = T_proj.reshape(T.shape) - T_pred.reshape(T.shape)
        else:
            Z_res = Z - Z_pred.reshape(Z.shape)
        return Y_res, T_res, Z_res


class _OrthoIVModelFinal:
    def __init__(self, model_final, featurizer, fit_cate_intercept):
        self._model_final = clone(model_final, safe=False)
        self._original_featurizer = clone(featurizer, safe=False)
        self._fit_cate_intercept = fit_cate_intercept

        if self._fit_cate_intercept:
            add_intercept_trans = FunctionTransformer(add_intercept,
                                                      validate=True)
            if featurizer:
                self._featurizer = Pipeline([('featurize', self._original_featurizer),
                                             ('add_intercept', add_intercept_trans)])
            else:
                self._featurizer = add_intercept_trans
        else:
            self._featurizer = self._original_featurizer

    def _combine(self, X, T, fitting=True):
        if X is not None:
            if self._featurizer is not None:
                F = self._featurizer.fit_transform(X) if fitting else self._featurizer.transform(X)
            else:
                F = X
        else:
            if not self._fit_cate_intercept:
                raise AttributeError("Cannot have X=None and also not allow for a CATE intercept!")
            F = np.ones((T.shape[0], 1))
        return cross_product(F, T)

    def fit(self, Y, T, X=None, W=None, Z=None, nuisances=None,
            sample_weight=None, freq_weight=None, sample_var=None, groups=None):
        Y_res, T_res, Z_res = nuisances

        # Track training dimensions to see if Y or T is a vector instead of a 2-dimensional array
        self._d_t = shape(T_res)[1:]
        self._d_y = shape(Y_res)[1:]

        XT_res = self._combine(X, T_res)
        XZ_res = self._combine(X, Z_res)
        filtered_kwargs = filter_none_kwargs(sample_weight=sample_weight,
                                             freq_weight=freq_weight, sample_var=sample_var)

        self._model_final.fit(XZ_res, XT_res, Y_res, **filtered_kwargs)

        return self

    def predict(self, X=None):
        X2, T = broadcast_unit_treatments(X if X is not None else np.empty((1, 0)),
                                          self._d_t[0] if self._d_t else 1)
        XT = self._combine(None if X is None else X2, T, fitting=False)
        prediction = self._model_final.predict(XT)
        return reshape_treatmentwise_effects(prediction,
                                             self._d_t, self._d_y)

    def score(self, Y, T, X=None, W=None, Z=None, nuisances=None, sample_weight=None, groups=None):
        Y_res, T_res, Z_res = nuisances
        if Y_res.ndim == 1:
            Y_res = Y_res.reshape((-1, 1))
        if T_res.ndim == 1:
            T_res = T_res.reshape((-1, 1))
        effects = self.predict(X).reshape((-1, Y_res.shape[1], T_res.shape[1]))
        Y_res_pred = np.einsum('ijk,ik->ij', effects, T_res).reshape(Y_res.shape)
        if sample_weight is not None:
            return np.linalg.norm(np.average(cross_product(Z_res, Y_res - Y_res_pred), weights=sample_weight, axis=0),
                                  ord=2)
        else:
            return np.linalg.norm(np.mean(cross_product(Z_res, Y_res - Y_res_pred), axis=0), ord=2)


class OrthoIV(LinearModelFinalCateEstimatorMixin, _OrthoLearner):
    """
    Implementation of the orthogonal/double ml method for CATE estimation with
    IV as described in section 4.2:

    Double/Debiased Machine Learning for Treatment and Causal Parameters
    Victor Chernozhukov, Denis Chetverikov, Mert Demirer, Esther Duflo, Christian Hansen, Whitney Newey, James Robins
    https://arxiv.org/abs/1608.00060

    Solve the following moment equation:

    .. math::
        \\E[(Y-\\E[Y|X]-\\theta(X) * (T-\\E[T|X]))(Z-\\E[Z|X])] = 0

    Parameters
    ----------
    model_y_xw : estimator or 'auto' (default is 'auto')
        model to estimate :math:`\\E[Y | X, W]`.  Must support `fit` and `predict` methods.
        If 'auto' :class:`.WeightedLassoCV`/:class:`.WeightedMultiTaskLassoCV` will be chosen.

    model_t_xw : estimator or 'auto' (default is 'auto')
        model to estimate :math:`\\E[T | X, W]`.  Must support `fit` and `predict` methods.
        If 'auto', :class:`~sklearn.linear_model.LogisticRegressionCV`
        will be applied for discrete treatment,
        and :class:`.WeightedLassoCV`/:class:`.WeightedMultiTaskLassoCV`
        will be applied for continuous treatment.

    model_t_xwz : estimator or 'auto' (default is 'auto')
        model to estimate :math:`\\E[T | X, W, Z]`.  Must support `fit` and `predict` methods.
        If 'auto', :class:`~sklearn.linear_model.LogisticRegressionCV`
        will be applied for discrete treatment,
        and :class:`.WeightedLassoCV`/:class:`.WeightedMultiTaskLassoCV`
        will be applied for continuous treatment.

    model_z_xw : estimator or 'auto' (default is 'auto')
        model to estimate :math:`\\E[Z | X, W]`.  Must support `fit` and `predict` methods.
        If 'auto', :class:`~sklearn.linear_model.LogisticRegressionCV`
        will be applied for discrete instrument,
        and :class:`.WeightedLassoCV`/:class:`.WeightedMultiTaskLassoCV`
        will be applied for continuous instrument.

    projection: bool, default False
        If True, we fit a slight variant of OrthoIV where we use E[T|X, W, Z] as the instrument as opposed to Z,
        model_z_xw will be disabled; If False, model_t_xwz will be disabled.

    featurizer : :term:`transformer`, optional
        Must support fit_transform and transform. Used to create composite features in the final CATE regression.
        It is ignored if X is None. The final CATE will be trained on the outcome of featurizer.fit_transform(X).
        If featurizer=None, then CATE is trained on X.

    fit_cate_intercept : bool, default False
        Whether the linear CATE model should have a constant term.

    discrete_treatment: bool, default False
        Whether the treatment values should be treated as categorical, rather than continuous, quantities

    treatment_featurizer : :term:`transformer`, optional
        Must support fit_transform and transform. Used to create composite treatment in the final CATE regression.
        The final CATE will be trained on the outcome of featurizer.fit_transform(T).
        If featurizer=None, then CATE is trained on T.

    discrete_instrument: bool, default False
        Whether the instrument values should be treated as categorical, rather than continuous, quantities

    categories: 'auto' or list, default 'auto'
        The categories to use when encoding discrete treatments (or 'auto' to use the unique sorted values).
        The first category will be treated as the control treatment.

    cv: int, cross-validation generator or an iterable, default 2
        Determines the cross-validation splitting strategy.
        Possible inputs for cv are:

        - None, to use the default 3-fold cross-validation,
        - integer, to specify the number of folds.
        - :term:`CV splitter`
        - An iterable yielding (train, test) splits as arrays of indices.

        For integer/None inputs, if the treatment is discrete
        :class:`~sklearn.model_selection.StratifiedKFold` is used, else,
        :class:`~sklearn.model_selection.KFold` is used
        (with a random shuffle in either case).

        Unless an iterable is used, we call `split(concat[W, X], T)` to generate the splits. If all
        W, X are None, then we call `split(ones((T.shape[0], 1)), T)`.

    mc_iters: int, optional
        The number of times to rerun the first stage models to reduce the variance of the nuisances.

    mc_agg: {'mean', 'median'}, default 'mean'
        How to aggregate the nuisance value for each sample across the `mc_iters` monte carlo iterations of
        cross-fitting.

    random_state : int, RandomState instance, or None, default None

        If int, random_state is the seed used by the random number generator;
        If :class:`~numpy.random.mtrand.RandomState` instance, random_state is the random number generator;
        If None, the random number generator is the :class:`~numpy.random.mtrand.RandomState` instance used
        by :mod:`np.random<numpy.random>`.

    allow_missing: bool
        Whether to allow missing values in W. If True, will need to supply nuisance models
        that can handle missing values.

    Examples
    --------
    A simple example with the default models:

    .. testcode::
        :hide:

        import numpy as np
        import scipy.special
        np.set_printoptions(suppress=True)

    .. testcode::

        from econml.iv.dml import OrthoIV

        # Define the data generation functions
        def dgp(n, p, true_fn):
            X = np.random.normal(0, 1, size=(n, p))
            Z = np.random.binomial(1, 0.5, size=(n,))
            nu = np.random.uniform(0, 10, size=(n,))
            coef_Z = 0.8
            C = np.random.binomial(
                1, coef_Z * scipy.special.expit(0.4 * X[:, 0] + nu)
            )  # Compliers when recomended
            C0 = np.random.binomial(
                1, 0.06 * np.ones(X.shape[0])
            )  # Non-compliers when not recommended
            T = C * Z + C0 * (1 - Z)
            y = true_fn(X) * T + 2 * nu + 5 * (X[:, 3] > 0) + 0.1 * np.random.uniform(0, 1, size=(n,))
            return y, T, Z, X

        def true_heterogeneity_function(X):
            return 5 * X[:, 0]

        np.random.seed(123)
        y, T, Z, X = dgp(1000, 5, true_heterogeneity_function)
        est = OrthoIV(discrete_treatment=True, discrete_instrument=True)
        est.fit(Y=y, T=T, Z=Z, X=X)

    >>> est.effect(X[:3])
    array([-4.49594...,  5.79852..., -2.88049...])
    >>> est.effect_interval(X[:3])
    (array([-7.40954...,  1.47475..., -5.32889...]),
    array([-1.58235..., 10.12229..., -0.43209...]))
    >>> est.coef_
    array([ 5.27614...,  0.92092...,  0.57579..., -0.22810..., -0.16952...])
    >>> est.coef__interval()
    (array([ 3.93362..., -0.22159..., -0.59863..., -1.39139..., -1.34549...]),
    array([6.61866..., 2.06345..., 1.75022..., 0.93518..., 1.00644...]))
    >>> est.intercept_
    -0.29110...
    >>> est.intercept__interval()
    (-1.45607..., 0.87386...)
    """

    def __init__(self, *,
                 model_y_xw="auto",
                 model_t_xw="auto",
                 model_t_xwz="auto",
                 model_z_xw="auto",
                 projection=False,
                 featurizer=None,
                 fit_cate_intercept=True,
                 binary_outcome=False,
                 discrete_treatment=False,
                 treatment_featurizer=None,
                 discrete_instrument=False,
                 categories='auto',
                 cv=2,
                 mc_iters=None,
                 mc_agg='mean',
                 random_state=None,
                 allow_missing=False):
        self.model_y_xw = clone(model_y_xw, safe=False)
        self.model_t_xw = clone(model_t_xw, safe=False)
        self.model_t_xwz = clone(model_t_xwz, safe=False)
        self.model_z_xw = clone(model_z_xw, safe=False)
        self.projection = projection
        self.featurizer = clone(featurizer, safe=False)
        self.fit_cate_intercept = fit_cate_intercept

        super().__init__(binary_outcome=binary_outcome,
                         discrete_instrument=discrete_instrument,
                         discrete_treatment=discrete_treatment,
                         treatment_featurizer=treatment_featurizer,
                         categories=categories,
                         cv=cv,
                         mc_iters=mc_iters,
                         mc_agg=mc_agg,
                         random_state=random_state,
                         allow_missing=allow_missing)

    def _gen_allowed_missing_vars(self):
        return ['W'] if self.allow_missing else []

    def _gen_featurizer(self):
        return clone(self.featurizer, safe=False)

    def _gen_model_final(self):
        return StatsModels2SLS(cov_type="HC0")

    def _gen_ortho_learner_model_final(self):
        return _OrthoIVModelFinal(self._gen_model_final(), self._gen_featurizer(), self.fit_cate_intercept)

    def _gen_ortho_learner_model_nuisance(self):
<<<<<<< HEAD
        if self.model_y_xw == 'auto':
            if self.binary_outcome:
                model_y_xw = LogisticRegressionCV(cv=WeightedStratifiedKFold(random_state=self.random_state),
                                                  random_state=self.random_state)
            else:
                model_y_xw = WeightedLassoCVWrapper(random_state=self.random_state)
        else:
            model_y_xw = clone(self.model_y_xw, safe=False)
=======
        model_y = _make_first_stage_selector(self.model_y_xw,
                                             is_discrete=False,
                                             random_state=self.random_state)
>>>>>>> 7793184e

        model_t = _make_first_stage_selector(self.model_t_xw,
                                             is_discrete=self.discrete_treatment,
                                             random_state=self.random_state)

        if self.projection:
            # train E[T|X,W,Z]
<<<<<<< HEAD
            if self.model_t_xwz == 'auto':
                if self.discrete_treatment:
                    model_t_xwz = LogisticRegressionCV(cv=WeightedStratifiedKFold(random_state=self.random_state),
                                                       random_state=self.random_state)
                else:
                    model_t_xwz = WeightedLassoCVWrapper(random_state=self.random_state)
            else:
                model_t_xwz = clone(self.model_t_xwz, safe=False)

            return _OrthoIVModelNuisance(_FirstStageWrapper(clone(model_y_xw, safe=False), True,
                                                            self._gen_featurizer(), False, False, self.binary_outcome),
                                         _FirstStageWrapper(clone(model_t_xw, safe=False), False,
                                                            self._gen_featurizer(), False,
                                                            self.discrete_treatment, self.binary_outcome),
                                         _FirstStageWrapper(clone(model_t_xwz, safe=False), False,
                                                            self._gen_featurizer(), False,
                                                            self.discrete_treatment, self.binary_outcome),
                                         self.projection)
=======
            model_z = _make_first_stage_selector(self.model_t_xwz,
                                                 is_discrete=self.discrete_treatment,
                                                 random_state=self.random_state)
>>>>>>> 7793184e

        else:
            # train E[Z|X,W]
            # note: discrete_instrument rather than discrete_treatment in call to _make_first_stage_selector
            model_z = _make_first_stage_selector(self.model_z_xw,
                                                 is_discrete=self.discrete_instrument,
                                                 random_state=self.random_state)

<<<<<<< HEAD
            return _OrthoIVModelNuisance(_FirstStageWrapper(clone(model_y_xw, safe=False), True,
                                                            self._gen_featurizer(), False, False, self.binary_outcome),
                                         _FirstStageWrapper(clone(model_t_xw, safe=False), False,
                                                            self._gen_featurizer(), False,
                                                            self.discrete_treatment, self.binary_outcome),
                                         _FirstStageWrapper(clone(model_z_xw, safe=False), False,
                                                            self._gen_featurizer(), False,
                                                            self.discrete_instrument, self.binary_outcome),
                                         self.projection)
=======
        return _OrthoIVNuisanceSelector(model_y, model_t, model_z,
                                        self.projection)
>>>>>>> 7793184e

    def fit(self, Y, T, *, Z, X=None, W=None, sample_weight=None, freq_weight=None, sample_var=None, groups=None,
            cache_values=False, inference="auto"):
        """
        Estimate the counterfactual model from data, i.e. estimates function :math:`\\theta(\\cdot)`.

        Parameters
        ----------
        Y: (n, d_y) matrix or vector of length n
            Outcomes for each sample
        T: (n, d_t) matrix or vector of length n
            Treatments for each sample
        Z: (n, d_z) matrix
            Instruments for each sample
        X:(n, d_x) matrix, optional
            Features for each sample
        W:(n, d_w) matrix, optional
            Controls for each sample
        sample_weight : (n,) array_like, optional
            Individual weights for each sample. If None, it assumes equal weight.
        freq_weight: (n,) array_like of int, optional
            Weight for the observation. Observation i is treated as the mean
            outcome of freq_weight[i] independent observations.
            When ``sample_var`` is not None, this should be provided.
        sample_var : {(n,), (n, d_y)} nd array_like, optional
            Variance of the outcome(s) of the original freq_weight[i] observations that were used to
            compute the mean outcome represented by observation i.
        groups: (n,) vector, optional
            All rows corresponding to the same group will be kept together during splitting.
            If groups is not None, the `cv` argument passed to this class's initializer
            must support a 'groups' argument to its split method.
        cache_values: bool, default False
            Whether to cache inputs and first stage results, which will allow refitting a different final model
        inference: str, :class:`.Inference` instance, or None
            Method for performing inference.  This estimator supports 'bootstrap'
            (or an instance of:class:`.BootstrapInference`) and 'auto'
            (or an instance of :class:`.LinearModelFinalInference`)

        Returns
        -------
        self: OrthoIV instance
        """
        if self.projection:
            assert self.model_z_xw == "auto", ("In the case of projection=True, model_z_xw will not be fitted, "
                                               "please leave it when initializing the estimator!")
        else:
            assert self.model_t_xwz == "auto", ("In the case of projection=False, model_t_xwz will not be fitted, "
                                                "please leave it when initializing the estimator!")
        #  Replacing fit from _OrthoLearner, to reorder arguments and improve the docstring
        return super().fit(Y, T, X=X, W=W, Z=Z,
                           sample_weight=sample_weight, freq_weight=freq_weight, sample_var=sample_var, groups=groups,
                           cache_values=cache_values, inference=inference)

    def refit_final(self, *, inference='auto'):
        return super().refit_final(inference=inference)
    refit_final.__doc__ = _OrthoLearner.refit_final.__doc__

    def score(self, Y, T, Z, X=None, W=None, sample_weight=None):
        """
        Score the fitted CATE model on a new data set. Generates nuisance parameters
        for the new data set based on the fitted residual nuisance models created at fit time.
        It uses the mean prediction of the models fitted by the different crossfit folds.
        Then calculates the MSE of the final residual Y on residual T regression.

        If model_final does not have a score method, then it raises an :exc:`.AttributeError`

        Parameters
        ----------
        Y: (n, d_y) matrix or vector of length n
            Outcomes for each sample
        T: (n, d_t) matrix or vector of length n
            Treatments for each sample
        Z: (n, d_z) matrix, optional
            Instruments for each sample
        X:(n, d_x) matrix, optional
            Features for each sample
        W:(n, d_w) matrix, optional
            Controls for each sample
        sample_weight:(n,) vector, optional
            Weights for each samples


        Returns
        -------
        score: float
            The MSE of the final CATE model on the new data.
        """
        # Replacing score from _OrthoLearner, to enforce Z to be required and improve the docstring
        return super().score(Y, T, X=X, W=W, Z=Z, sample_weight=sample_weight)

    @property
    def featurizer_(self):
        """
        Get the fitted featurizer.

        Returns
        -------
        featurizer: object of type(`featurizer`)
            An instance of the fitted featurizer that was used to preprocess X in the final CATE model training.
            Available only when featurizer is not None and X is not None.
        """
        return self.ortho_learner_model_final_._featurizer

    @property
    def original_featurizer(self):
        # NOTE: important to use the ortho_learner_model_final_ attribute instead of the
        #       attribute so that the trained featurizer will be passed through
        return self.ortho_learner_model_final_._original_featurizer

    def cate_feature_names(self, feature_names=None):
        """
        Get the output feature names.

        Parameters
        ----------
        feature_names: list of str of length X.shape[1] or None
            The names of the input features. If None and X is a dataframe, it defaults to the column names
            from the dataframe.

        Returns
        -------
        out_feature_names: list of str or None
            The names of the output features :math:`\\phi(X)`, i.e. the features with respect to which the
            final CATE model for each treatment is linear. It is the names of the features that are associated
            with each entry of the :meth:`coef_` parameter. Available only when the featurizer is not None and has
            a method: `get_feature_names(feature_names)`. Otherwise None is returned.
        """
        if self._d_x is None:
            # Handles the corner case when X=None but featurizer might be not None
            return None
        if feature_names is None:
            feature_names = self._input_names["feature_names"]
        if self.original_featurizer is None:
            return feature_names
        return get_feature_names_or_default(self.original_featurizer, feature_names)

    @property
    def model_final_(self):
        # NOTE This is used by the inference methods and is more for internal use to the library
        return self.ortho_learner_model_final_._model_final

    @property
    def model_cate(self):
        """
        Get the fitted final CATE model.

        Returns
        -------
        model_cate: object of type(model_final)
            An instance of the model_final object that was fitted after calling fit which corresponds
            to the constant marginal CATE model.
        """
        return self.ortho_learner_model_final_._model_final

    @property
    def models_y_xw(self):
        """
        Get the fitted models for :math:`\\E[Y | X]`.

        Returns
        -------
        models_y_xw: nested list of objects of type(`model_y_xw`)
            A nested list of instances of the `model_y_xw` object. Number of sublist equals to number of monte carlo
            iterations, each element in the sublist corresponds to a crossfitting
            fold and is the model instance that was fitted for that training fold.
        """
        return [[mdl._model_y_xw.best_model._model for mdl in mdls] for mdls in super().models_nuisance_]

    @property
    def models_t_xw(self):
        """
        Get the fitted models for :math:`\\E[T | X]`.

        Returns
        -------
        models_t_xw: nested list of objects of type(`model_t_xw`)
            A nested list of instances of the `model_t_xw` object. Number of sublist equals to number of monte carlo
            iterations, each element in the sublist corresponds to a crossfitting
            fold and is the model instance that was fitted for that training fold.
        """
        return [[mdl._model_t_xw.best_model._model for mdl in mdls] for mdls in super().models_nuisance_]

    @property
    def models_z_xw(self):
        """
        Get the fitted models for :math:`\\E[Z | X]`.

        Returns
        -------
        models_z_xw: nested list of objects of type(`model_z_xw`)
            A nested list of instances of the `model_z_xw` object. Number of sublist equals to number of monte carlo
            iterations, each element in the sublist corresponds to a crossfitting
            fold and is the model instance that was fitted for that training fold.
        """
        if self.projection:
            raise AttributeError("Projection model is fitted for instrument! Use models_t_xwz.")
        return [[mdl._model_z_xw.best_model._model for mdl in mdls] for mdls in super().models_nuisance_]

    @property
    def models_t_xwz(self):
        """
        Get the fitted models for :math:`\\E[T | X, Z]`.

        Returns
        -------
        models_t_xwz: nested list of objects of type(`model_t_xwz`)
            A nested list of instances of the `model_t_xwz` object. Number of sublist equals to number of monte carlo
            iterations, each element in the sublist corresponds to a crossfitting
            fold and is the model instance that was fitted for that training fold.
        """
        if not self.projection:
            raise AttributeError("Direct model is fitted for instrument! Use models_z_xw.")
        return [[mdl._model_t_xwz.best_model._model for mdl in mdls] for mdls in super().models_nuisance_]

    @property
    def nuisance_scores_y_xw(self):
        """
        Get the scores for y_xw model on the out-of-sample training data
        """
        return self.nuisance_scores_[0]

    @property
    def nuisance_scores_t_xw(self):
        """
        Get the scores for t_xw model on the out-of-sample training data
        """
        return self.nuisance_scores_[1]

    @property
    def nuisance_scores_z_xw(self):
        """
        Get the scores for z_xw model on the out-of-sample training data
        """
        if self.projection:
            raise AttributeError("Projection model is fitted for instrument! Use nuisance_scores_t_xwz.")
        return self.nuisance_scores_[2]

    @property
    def nuisance_scores_t_xwz(self):
        """
        Get the scores for t_xwz model on the out-of-sample training data
        """
        if not self.projection:
            raise AttributeError("Direct model is fitted for instrument! Use nuisance_scores_z_xw.")
        return self.nuisance_scores_[2]

    @property
    def fit_cate_intercept_(self):
        return self.ortho_learner_model_final_._fit_cate_intercept

    @property
    def bias_part_of_coef(self):
        return self.ortho_learner_model_final_._fit_cate_intercept

    @property
    def model_final(self):
        return self._gen_model_final()

    @model_final.setter
    def model_final(self, model):
        if model is not None:
            raise ValueError("Parameter `model_final` cannot be altered for this estimator!")

    @property
    def residuals_(self):
        """
        A tuple (y_res, T_res,Z_res, X, W, Z), of the residuals from the first stage estimation
        along with the associated X, W and Z. Samples are not guaranteed to be in the same
        order as the input order.
        """
        if not hasattr(self, '_cached_values'):
            raise AttributeError("Estimator is not fitted yet!")
        if self._cached_values is None:
            raise AttributeError("`fit` was called with `cache_values=False`. "
                                 "Set to `True` to enable residual storage.")
        Y_res, T_res, Z_res = self._cached_values.nuisances
        return Y_res, T_res, Z_res, self._cached_values.X, self._cached_values.W, self._cached_values.Z


class _BaseDMLIVNuisanceSelector(ModelSelector):
    """
    Nuisance model fits the three models at fit time and at predict time
    returns :math:`Y-\\E[Y|X]` and :math:`\\E[T|X,Z]-\\E[T|X]` as residuals.
    """

    def __init__(self, model_y_xw: ModelSelector, model_t_xw: ModelSelector, model_t_xwz: ModelSelector):
        self._model_y_xw = model_y_xw
        self._model_t_xw = model_t_xw
        self._model_t_xwz = model_t_xwz

    def train(self, is_selecting, Y, T, X=None, W=None, Z=None, sample_weight=None, groups=None):
        self._model_y_xw.train(is_selecting, X, W, Y, **filter_none_kwargs(sample_weight=sample_weight, groups=groups))
        self._model_t_xw.train(is_selecting, X, W, T, **filter_none_kwargs(sample_weight=sample_weight, groups=groups))
        # concat W and Z
        WZ = _combine(W, Z, Y.shape[0])
        self._model_t_xwz.train(is_selecting, X, WZ, T,
                                **filter_none_kwargs(sample_weight=sample_weight, groups=groups))
        return self

    def score(self, Y, T, X=None, W=None, Z=None, sample_weight=None, groups=None):
        # note that groups are not passed to score because they are only used for fitting
        if hasattr(self._model_y_xw, 'score'):
            Y_X_score = self._model_y_xw.score(X, W, Y, **filter_none_kwargs(sample_weight=sample_weight))
        else:
            Y_X_score = None
        if hasattr(self._model_t_xw, 'score'):
            T_X_score = self._model_t_xw.score(X, W, T, **filter_none_kwargs(sample_weight=sample_weight))
        else:
            T_X_score = None
        if hasattr(self._model_t_xwz, 'score'):
            # concat W and Z
            WZ = _combine(W, Z, Y.shape[0])
            T_XZ_score = self._model_t_xwz.score(X, WZ, T, **filter_none_kwargs(sample_weight=sample_weight))
        else:
            T_XZ_score = None
        return Y_X_score, T_X_score, T_XZ_score

    def predict(self, Y, T, X=None, W=None, Z=None, sample_weight=None, groups=None):
        # note that sample_weight and groups are not passed to predict because they are only used for fitting
        Y_pred = self._model_y_xw.predict(X, W)
        # concat W and Z
        WZ = _combine(W, Z, Y.shape[0])
        TXZ_pred = self._model_t_xwz.predict(X, WZ)
        TX_pred = self._model_t_xw.predict(X, W)
        if (X is None) and (W is None):  # In this case predict above returns a single row
            Y_pred = np.tile(Y_pred.reshape(1, -1), (Y.shape[0], 1))
            TX_pred = np.tile(TX_pred.reshape(1, -1), (T.shape[0], 1))
        Y_res = Y - Y_pred.reshape(Y.shape)
        T_res = TXZ_pred.reshape(T.shape) - TX_pred.reshape(T.shape)
        return Y_res, T_res


class _BaseDMLIVModelFinal(_ModelFinal):
    """
    Final model at fit time, fits a residual on residual regression with a heterogeneous coefficient
    that depends on X, i.e.

        .. math ::
            Y - \\E[Y | X] = \\theta(X) \\cdot (\\E[T | X, Z] - \\E[T | X]) + \\epsilon

    and at predict time returns :math:`\\theta(X)`. The score method returns the MSE of this final
    residual on residual regression.
    """
    pass


class _BaseDMLIV(_OrthoLearner):
    # A helper class that access all the internal fitted objects of a DMLIV Cate Estimator.
    # Used by both Parametric and Non Parametric DMLIV.
    # override only so that we can enforce Z to be required
    def fit(self, Y, T, *, Z, X=None, W=None, sample_weight=None, freq_weight=None, sample_var=None, groups=None,
            cache_values=False, inference=None):
        """
        Estimate the counterfactual model from data, i.e. estimates function :math:`\\theta(\\cdot)`.

        Parameters
        ----------
        Y: (n, d_y) matrix or vector of length n
            Outcomes for each sample
        T: (n, d_t) matrix or vector of length n
            Treatments for each sample
        Z: (n, d_z) matrix
            Instruments for each sample
        X:(n, d_x) matrix, optional
            Features for each sample
        W: (n, d_w) matrix, optional
            Controls for each sample
        sample_weight : (n,) array_like, optional
            Individual weights for each sample. If None, it assumes equal weight.
        freq_weight: (n,) array_like of int, optional
            Weight for the observation. Observation i is treated as the mean
            outcome of freq_weight[i] independent observations.
            When ``sample_var`` is not None, this should be provided.
        sample_var : {(n,), (n, d_y)} nd array_like, optional
            Variance of the outcome(s) of the original freq_weight[i] observations that were used to
            compute the mean outcome represented by observation i.
        groups: (n,) vector, optional
            All rows corresponding to the same group will be kept together during splitting.
            If groups is not None, the `cv` argument passed to this class's initializer
            must support a 'groups' argument to its split method.
        cache_values: bool, default False
            Whether to cache inputs and first stage results, which will allow refitting a different final model
        inference: str, :class:`.Inference` instance, or None
            Method for performing inference.  This estimator supports 'bootstrap'
            (or an instance of :class:`.BootstrapInference`)

        Returns
        -------
        self
        """
        return super().fit(Y, T, X=X, W=W, Z=Z,
                           sample_weight=sample_weight, freq_weight=freq_weight, sample_var=sample_var, groups=groups,
                           cache_values=cache_values, inference=inference)

    def score(self, Y, T, Z, X=None, W=None, sample_weight=None):
        """
        Score the fitted CATE model on a new data set. Generates nuisance parameters
        for the new data set based on the fitted residual nuisance models created at fit time.
        It uses the mean prediction of the models fitted by the different crossfit folds.
        Then calculates the MSE of the final residual Y on residual T regression.

        If model_final does not have a score method, then it raises an :exc:`.AttributeError`

        Parameters
        ----------
        Y: (n, d_y) matrix or vector of length n
            Outcomes for each sample
        T: (n, d_t) matrix or vector of length n
            Treatments for each sample
        Z: (n, d_z) matrix
            Instruments for each sample
        X:(n, d_x) matrix, optional
            Features for each sample
        W:(n, d_w) matrix, optional
            Controls for each sample
        sample_weight:(n,) vector, optional
            Weights for each samples

        Returns
        -------
        score: float
            The MSE of the final CATE model on the new data.
        """
        # Replacing score from _OrthoLearner, to enforce Z to be required and improve the docstring
        return super().score(Y, T, X=X, W=W, Z=Z, sample_weight=sample_weight)

    @property
    def original_featurizer(self):
        return self.ortho_learner_model_final_._model_final._original_featurizer

    @property
    def featurizer_(self):
        # NOTE This is used by the inference methods and has to be the overall featurizer. intended
        # for internal use by the library
        return self.ortho_learner_model_final_._model_final._featurizer

    @property
    def model_final_(self):
        # NOTE This is used by the inference methods and is more for internal use to the library
        return self.ortho_learner_model_final_._model_final._model

    @property
    def model_cate(self):
        """
        Get the fitted final CATE model.

        Returns
        -------
        model_cate: object of type(model_final)
            An instance of the model_final object that was fitted after calling fit which corresponds
            to the constant marginal CATE model.
        """
        return self.ortho_learner_model_final_._model_final._model

    @property
    def models_y_xw(self):
        """
        Get the fitted models for :math:`\\E[Y | X]`.

        Returns
        -------
        models_y_xw: nested list of objects of type(`model_y_xw`)
            A nested list of instances of the `model_y_xw` object. Number of sublist equals to number of monte carlo
            iterations, each element in the sublist corresponds to a crossfitting
            fold and is the model instance that was fitted for that training fold.
        """
        return [[mdl._model_y_xw.best_model._model for mdl in mdls] for mdls in super().models_nuisance_]

    @property
    def models_t_xw(self):
        """
        Get the fitted models for :math:`\\E[T | X]`.

        Returns
        -------
        models_t_xw: nested list of objects of type(`model_t_xw`)
            A nested list of instances of the `model_t_xw` object. Number of sublist equals to number of monte carlo
            iterations, each element in the sublist corresponds to a crossfitting
            fold and is the model instance that was fitted for that training fold.
        """
        return [[mdl._model_t_xw.best_model._model for mdl in mdls] for mdls in super().models_nuisance_]

    @property
    def models_t_xwz(self):
        """
        Get the fitted models for :math:`\\E[T | X, Z]`.

        Returns
        -------
        models_t_xwz: nested list of objects of type(`model_t_xwz`)
            A nested list of instances of the `model_t_xwz` object. Number of sublist equals to number of monte carlo
            iterations, each element in the sublist corresponds to a crossfitting
            fold and is the model instance that was fitted for that training fold.
        """
        return [[mdl._model_t_xwz.best_model._model for mdl in mdls] for mdls in super().models_nuisance_]

    @property
    def nuisance_scores_y_xw(self):
        """
        Get the scores for y_xw model on the out-of-sample training data
        """
        return self.nuisance_scores_[0]

    @property
    def nuisance_scores_t_xw(self):
        """
        Get the scores for t_xw model on the out-of-sample training data
        """
        return self.nuisance_scores_[1]

    @property
    def nuisance_scores_t_xwz(self):
        """
        Get the scores for t_xwz model on the out-of-sample training data
        """
        return self.nuisance_scores_[2]

    @property
    def residuals_(self):
        """
        A tuple (y_res, T_res, X, W, Z), of the residuals from the first stage estimation
        along with the associated X, W and Z. Samples are not guaranteed to be in the same
        order as the input order.
        """
        if not hasattr(self, '_cached_values'):
            raise AttributeError("Estimator is not fitted yet!")
        if self._cached_values is None:
            raise AttributeError("`fit` was called with `cache_values=False`. "
                                 "Set to `True` to enable residual storage.")
        Y_res, T_res = self._cached_values.nuisances
        return Y_res, T_res, self._cached_values.X, self._cached_values.W, self._cached_values.Z

    def cate_feature_names(self, feature_names=None):
        """
        Get the output feature names.

        Parameters
        ----------
        feature_names: list of str of length X.shape[1] or None
            The names of the input features. If None and X is a dataframe, it defaults to the column names
            from the dataframe.

        Returns
        -------
        out_feature_names: list of str or None
            The names of the output features :math:`\\phi(X)`, i.e. the features with respect to which the
            final constant marginal CATE model is linear. It is the names of the features that are associated
            with each entry of the :meth:`coef_` parameter. Not available when the featurizer is not None and
            does not have a method: `get_feature_names(feature_names)`. Otherwise None is returned.
        """
        if self._d_x is None:
            # Handles the corner case when X=None but featurizer might be not None
            return None
        if feature_names is None:
            feature_names = self._input_names["feature_names"]
        if self.original_featurizer is None:
            return feature_names
        return get_feature_names_or_default(self.original_featurizer, feature_names)


class DMLIV(_BaseDMLIV):
    """
    The base class for parametric DMLIV estimators to estimate a CATE. It accepts three generic machine
    learning models as nuisance functions:
    1) model_y_xw that estimates :math:`\\E[Y | X]`
    2) model_t_xw that estimates :math:`\\E[T | X]`
    3) model_t_xwz that estimates :math:`\\E[T | X, Z]`
    These are estimated in a cross-fitting manner for each sample in the training set.
    Then it minimizes the square loss:

    .. math::
        \\sum_i (Y_i - \\E[Y|X_i] - \\theta(X) * (\\E[T|X_i, Z_i] - \\E[T|X_i]))^2

    This loss is minimized by the model_final class, which is passed as an input.

    Parameters
    ----------
    model_y_xw : estimator or 'auto' (default is 'auto')
        model to estimate :math:`\\E[Y | X, W]`.  Must support `fit` and `predict` methods.
        If 'auto' :class:`.WeightedLassoCV`/:class:`.WeightedMultiTaskLassoCV` will be chosen.

    model_t_xw : estimator or 'auto' (default is 'auto')
        model to estimate :math:`\\E[T | X, W]`.  Must support `fit` and `predict` methods.
        If 'auto', :class:`~sklearn.linear_model.LogisticRegressionCV`
        will be applied for discrete treatment,
        and :class:`.WeightedLassoCV`/:class:`.WeightedMultiTaskLassoCV`
        will be applied for continuous treatment.

    model_t_xwz : estimator or 'auto' (default is 'auto')
        model to estimate :math:`\\E[T | X, W, Z]`.  Must support `fit` and `predict` methods.
        If 'auto', :class:`~sklearn.linear_model.LogisticRegressionCV`
        will be applied for discrete treatment,
        and :class:`.WeightedLassoCV`/:class:`.WeightedMultiTaskLassoCV`
        will be applied for continuous treatment.

    model_final : estimator (default is :class:`.StatsModelsLinearRegression`)
        final model that at fit time takes as input :math:`(Y-\\E[Y|X])`, :math:`(\\E[T|X,Z]-\\E[T|X])` and X
        and supports method predict(X) that produces the CATE at X

    featurizer: transformer
        The transformer used to featurize the raw features when fitting the final model.  Must implement
        a `fit_transform` method.

    fit_cate_intercept : bool, default True
        Whether the linear CATE model should have a constant term.

    discrete_instrument: bool, default False
        Whether the instrument values should be treated as categorical, rather than continuous, quantities

    discrete_treatment: bool, default False
        Whether the treatment values should be treated as categorical, rather than continuous, quantities

    treatment_featurizer : :term:`transformer`, optional
        Must support fit_transform and transform. Used to create composite treatment in the final CATE regression.
        The final CATE will be trained on the outcome of featurizer.fit_transform(T).
        If featurizer=None, then CATE is trained on T.

    categories: 'auto' or list, default 'auto'
        The categories to use when encoding discrete treatments (or 'auto' to use the unique sorted values).
        The first category will be treated as the control treatment.

    cv: int, cross-validation generator or an iterable, default 2
        Determines the cross-validation splitting strategy.
        Possible inputs for cv are:

        - None, to use the default 3-fold cross-validation,
        - integer, to specify the number of folds.
        - :term:`CV splitter`
        - An iterable yielding (train, test) splits as arrays of indices.

        For integer/None inputs, if the treatment is discrete
        :class:`~sklearn.model_selection.StratifiedKFold` is used, else,
        :class:`~sklearn.model_selection.KFold` is used
        (with a random shuffle in either case).

        Unless an iterable is used, we call `split(concat[W, X], T)` to generate the splits. If all
        W, X are None, then we call `split(ones((T.shape[0], 1)), T)`.

    random_state : int, RandomState instance, or None, default None

        If int, random_state is the seed used by the random number generator;
        If :class:`~numpy.random.mtrand.RandomState` instance, random_state is the random number generator;
        If None, the random number generator is the :class:`~numpy.random.mtrand.RandomState` instance used
        by :mod:`np.random<numpy.random>`.

    mc_iters: int, optional
        The number of times to rerun the first stage models to reduce the variance of the nuisances.

    mc_agg: {'mean', 'median'}, default 'mean'
        How to aggregate the nuisance value for each sample across the `mc_iters` monte carlo iterations of
        cross-fitting.

    allow_missing: bool
        Whether to allow missing values in X, W. If True, will need to supply nuisance models and model_final
        that can handle missing values.

    Examples
    --------
    A simple example with the default models:

    .. testcode::
        :hide:

        import numpy as np
        import scipy.special
        np.set_printoptions(suppress=True)

    .. testcode::

        from econml.iv.dml import DMLIV

        # Define the data generation functions
        def dgp(n, p, true_fn):
            X = np.random.normal(0, 1, size=(n, p))
            Z = np.random.binomial(1, 0.5, size=(n,))
            nu = np.random.uniform(0, 10, size=(n,))
            coef_Z = 0.8
            C = np.random.binomial(
                1, coef_Z * scipy.special.expit(0.4 * X[:, 0] + nu)
            )  # Compliers when recomended
            C0 = np.random.binomial(
                1, 0.06 * np.ones(X.shape[0])
            )  # Non-compliers when not recommended
            T = C * Z + C0 * (1 - Z)
            y = true_fn(X) * T + 2 * nu + 5 * (X[:, 3] > 0) + 0.1 * np.random.uniform(0, 1, size=(n,))
            return y, T, Z, X

        def true_heterogeneity_function(X):
            return 5 * X[:, 0]

        np.random.seed(123)
        y, T, Z, X = dgp(1000, 5, true_heterogeneity_function)
        est = DMLIV(discrete_treatment=True, discrete_instrument=True)
        est.fit(Y=y, T=T, Z=Z, X=X)

    >>> est.effect(X[:3])
    array([-6.83575...,  9.40666..., -4.27123...])
    >>> est.coef_
    array([ 8.07179...,  1.51080...,  0.87328..., -0.06944..., -0.47404...])
    >>> est.intercept_
    -0.20555...

    """

    def __init__(self, *,
                 model_y_xw="auto",
                 model_t_xw="auto",
                 model_t_xwz="auto",
                 model_final=StatsModelsLinearRegression(fit_intercept=False),
                 featurizer=None,
                 fit_cate_intercept=True,
                 binary_outcome=False,
                 discrete_treatment=False,
                 treatment_featurizer=None,
                 discrete_instrument=False,
                 categories='auto',
                 cv=2,
                 mc_iters=None,
                 mc_agg='mean',
                 random_state=None,
                 allow_missing=False):
        self.model_y_xw = clone(model_y_xw, safe=False)
        self.model_t_xw = clone(model_t_xw, safe=False)
        self.model_t_xwz = clone(model_t_xwz, safe=False)
        self.model_final = clone(model_final, safe=False)
        self.featurizer = clone(featurizer, safe=False)
        self.fit_cate_intercept = fit_cate_intercept
        super().__init__(binary_outcome=binary_outcome,
                         discrete_treatment=discrete_treatment,
                         treatment_featurizer=treatment_featurizer,
                         discrete_instrument=discrete_instrument,
                         categories=categories,
                         cv=cv,
                         mc_iters=mc_iters,
                         mc_agg=mc_agg,
                         random_state=random_state,
                         allow_missing=allow_missing)

    def _gen_featurizer(self):
        return clone(self.featurizer, safe=False)

    def _gen_model_y_xw(self):
<<<<<<< HEAD
        if self.model_y_xw == 'auto':
            if self.binary_outcome:
                model_y_xw = LogisticRegressionCV(cv=WeightedStratifiedKFold(random_state=self.random_state),
                                                  random_state=self.random_state)
            else:
                model_y_xw = WeightedLassoCVWrapper(random_state=self.random_state)
        else:
            model_y_xw = clone(self.model_y_xw, safe=False)
        return _FirstStageWrapper(model_y_xw, True, self._gen_featurizer(),
                                  False, False, self.binary_outcome)

    def _gen_model_t_xw(self):
        if self.model_t_xw == 'auto':
            if self.discrete_treatment:
                model_t_xw = LogisticRegressionCV(cv=WeightedStratifiedKFold(random_state=self.random_state),
                                                  random_state=self.random_state)
            else:
                model_t_xw = WeightedLassoCVWrapper(random_state=self.random_state)
        else:
            model_t_xw = clone(self.model_t_xw, safe=False)
        return _FirstStageWrapper(model_t_xw, False, self._gen_featurizer(),
                                  False, self.discrete_treatment, self.binary_outcome)

    def _gen_model_t_xwz(self):
        if self.model_t_xwz == 'auto':
            if self.discrete_treatment:
                model_t_xwz = LogisticRegressionCV(cv=WeightedStratifiedKFold(random_state=self.random_state),
                                                   random_state=self.random_state)
            else:
                model_t_xwz = WeightedLassoCVWrapper(random_state=self.random_state)
        else:
            model_t_xwz = clone(self.model_t_xwz, safe=False)
        return _FirstStageWrapper(model_t_xwz, False, self._gen_featurizer(),
                                  False, self.discrete_treatment, self.binary_outcome)
=======
        return _make_first_stage_selector(self.model_y_xw, False, self.random_state)

    def _gen_model_t_xw(self):
        return _make_first_stage_selector(self.model_t_xw, self.discrete_treatment, self.random_state)

    def _gen_model_t_xwz(self):
        return _make_first_stage_selector(self.model_t_xwz, self.discrete_treatment, self.random_state)
>>>>>>> 7793184e

    def _gen_model_final(self):
        return clone(self.model_final, safe=False)

    def _gen_ortho_learner_model_nuisance(self):
        return _BaseDMLIVNuisanceSelector(self._gen_model_y_xw(), self._gen_model_t_xw(), self._gen_model_t_xwz())

    def _gen_ortho_learner_model_final(self):
        return _BaseDMLIVModelFinal(_FinalWrapper(self._gen_model_final(),
                                                  self.fit_cate_intercept,
                                                  self._gen_featurizer(),
                                                  False))

    @property
    def bias_part_of_coef(self):
        return self.ortho_learner_model_final_._model_final._fit_cate_intercept

    @property
    def fit_cate_intercept_(self):
        return self.ortho_learner_model_final_._model_final._fit_cate_intercept

    def shap_values(self, X, *, feature_names=None, treatment_names=None, output_names=None, background_samples=100):
        if hasattr(self, "featurizer_") and self.featurizer_ is not None:
            X = self.featurizer_.transform(X)
        feature_names = self.cate_feature_names(feature_names)
        return _shap_explain_joint_linear_model_cate(self.model_final_, X, self._d_t, self._d_y,
                                                     self.bias_part_of_coef,
                                                     feature_names=feature_names, treatment_names=treatment_names,
                                                     output_names=output_names,
                                                     input_names=self._input_names,
                                                     background_samples=background_samples)

    shap_values.__doc__ = LinearCateEstimator.shap_values.__doc__

    @property
    def coef_(self):
        """ The coefficients in the linear model of the constant marginal treatment
        effect.

        Returns
        -------
        coef: (n_x,) or (n_t, n_x) or (n_y, n_t, n_x) array_like
            Where n_x is the number of features that enter the final model (either the
            dimension of X or the dimension of featurizer.fit_transform(X) if the CATE
            estimator has a featurizer.), n_t is the number of treatments, n_y is
            the number of outcomes. Dimensions are omitted if the original input was
            a vector and not a 2D array. For binary treatment the n_t dimension is
            also omitted.
        """
        return parse_final_model_params(self.model_final_.coef_, self.model_final_.intercept_,
                                        self._d_y, self._d_t, self._d_t_in, self.bias_part_of_coef,
                                        self.fit_cate_intercept_)[0]

    @property
    def intercept_(self):
        """ The intercept in the linear model of the constant marginal treatment
        effect.

        Returns
        -------
        intercept: float or (n_y,) or (n_y, n_t) array_like
            Where n_t is the number of treatments, n_y is
            the number of outcomes. Dimensions are omitted if the original input was
            a vector and not a 2D array. For binary treatment the n_t dimension is
            also omitted.
        """
        if not self.fit_cate_intercept_:
            raise AttributeError("No intercept was fitted!")
        return parse_final_model_params(self.model_final_.coef_, self.model_final_.intercept_,
                                        self._d_y, self._d_t, self._d_t_in, self.bias_part_of_coef,
                                        self.fit_cate_intercept_)[1]

    def summary(self, decimals=3, feature_names=None, treatment_names=None, output_names=None):
        """ The summary of coefficient and intercept in the linear model of the constant marginal treatment
        effect.

        Parameters
        ----------
        decimals: int, default 3
            Number of decimal places to round each column to.
        feature_names: list of str, optional
            The input of the feature names
        treatment_names: list of str, optional
            The names of the treatments
        output_names: list of str, optional
            The names of the outputs

        Returns
        -------
        smry : Summary instance
            this holds the summary tables and text, which can be printed or
            converted to various output formats.
        """
        # Get input names
        treatment_names = self.cate_treatment_names(treatment_names)
        output_names = self.cate_output_names(output_names)
        feature_names = self.cate_feature_names(feature_names)
        # Summary
        smry = Summary()

        extra_txt = ["<sub>A linear parametric conditional average treatment effect (CATE) model was fitted:"]

        if self._original_treatment_featurizer:
            extra_txt.append("$Y = \\Theta(X)\\cdot \\psi(T) + g(X, W) + \\epsilon$")
            extra_txt.append("where $\\psi(T)$ is the output of the `treatment_featurizer")
            extra_txt.append(
                "and for every outcome $i$ and featurized treatment $j$ the CATE $\\Theta_{ij}(X)$ has the form:")
        else:
            extra_txt.append("$Y = \\Theta(X)\\cdot T + g(X, W) + \\epsilon$")
            extra_txt.append(
                "where for every outcome $i$ and treatment $j$ the CATE $\\Theta_{ij}(X)$ has the form:")

        if self.featurizer:
            extra_txt.append("$\\Theta_{ij}(X) = \\phi(X)' coef_{ij} + cate\\_intercept_{ij}$")
            extra_txt.append("where $\\phi(X)$ is the output of the `featurizer`")
        else:
            extra_txt.append("$\\Theta_{ij}(X) = X' coef_{ij} + cate\\_intercept_{ij}$")

        extra_txt.append("Coefficient Results table portrays the $coef_{ij}$ parameter vector for "
                         "each outcome $i$ and treatment $j$. "
                         "Intercept Results table portrays the $cate\\_intercept_{ij}$ parameter.</sub>")

        smry.add_extra_txt(extra_txt)
        d_t = self._d_t[0] if self._d_t else 1
        d_y = self._d_y[0] if self._d_y else 1

        def _reshape_array(arr, type):
            if np.isscalar(arr):
                arr = np.array([arr])
            if type == 'coefficient':
                arr = np.moveaxis(arr, -1, 0)
            arr = arr.reshape(-1, 1)
            return arr

        # coefficient
        try:
            if self.coef_.size == 0:  # X is None
                raise AttributeError("X is None, please call intercept_inference to learn the constant!")
            else:
                coef_array = np.round(_reshape_array(self.coef_, "coefficient"), decimals)
                coef_headers = ["point_estimate"]
                if d_t > 1 and d_y > 1:
                    index = list(product(feature_names, output_names, treatment_names))
                elif d_t > 1:
                    index = list(product(feature_names, treatment_names))
                elif d_y > 1:
                    index = list(product(feature_names, output_names))
                else:
                    index = list(product(feature_names))
                coef_stubs = ["|".join(ind_value) for ind_value in index]
                coef_title = 'Coefficient Results'
                smry.add_table(coef_array, coef_headers, coef_stubs, coef_title)
        except Exception as e:
            print("Coefficient Results: ", str(e))

        # intercept
        try:
            if not self.fit_cate_intercept:
                raise AttributeError("No intercept was fitted!")
            else:
                intercept_array = np.round(_reshape_array(self.intercept_, "intercept"), decimals)
                intercept_headers = ["point_estimate"]
                if d_t > 1 and d_y > 1:
                    index = list(product(["cate_intercept"], output_names, treatment_names))
                elif d_t > 1:
                    index = list(product(["cate_intercept"], treatment_names))
                elif d_y > 1:
                    index = list(product(["cate_intercept"], output_names))
                else:
                    index = list(product(["cate_intercept"]))
                intercept_stubs = ["|".join(ind_value) for ind_value in index]
                intercept_title = 'CATE Intercept Results'
                smry.add_table(intercept_array, intercept_headers, intercept_stubs, intercept_title)
        except Exception as e:
            print("CATE Intercept Results: ", str(e))
        if len(smry.tables) > 0:
            return smry


class NonParamDMLIV(_BaseDMLIV):
    """
    The base class for non-parametric DMLIV that allows for an arbitrary square loss based ML
    method in the final stage of the DMLIV algorithm. The method has to support
    sample weights and the fit method has to take as input sample_weights (e.g. random forests), i.e.
    fit(X, y, sample_weight=None)
    It achieves this by re-writing the final stage square loss of the DMLIV algorithm as:

    .. math ::
        \\sum_i (\\E[T|X_i, Z_i] - \\E[T|X_i])^2 * ((Y_i - \\E[Y|X_i])/(\\E[T|X_i, Z_i] - \\E[T|X_i]) - \\theta(X))^2

    Then this can be viewed as a weighted square loss regression, where the target label is

    .. math ::
        \\tilde{Y}_i = (Y_i - \\E[Y|X_i])/(\\E[T|X_i, Z_i] - \\E[T|X_i])

    and each sample has a weight of

    .. math ::
        V(X_i) = (\\E[T|X_i, Z_i] - \\E[T|X_i])^2

    Thus we can call any regression model with inputs:

        fit(X, :math:`\\tilde{Y}_i`, sample_weight= :math:`V(X_i)`)

    Parameters
    ----------
    model_y_xw : estimator or 'auto' (default is 'auto')
        model to estimate :math:`\\E[Y | X, W]`. Must support `fit` and `predict` methods.
        If 'auto' :class:`.WeightedLassoCV`/:class:`.WeightedMultiTaskLassoCV` will be chosen.

    model_t_xw : estimator or 'auto' (default is 'auto')
        model to estimate :math:`\\E[T | X, W]`. Must support `fit` and either `predict` or `predict_proba` methods,
        depending on whether the treatment is discrete.
        If 'auto', :class:`~sklearn.linear_model.LogisticRegressionCV`
        will be applied for discrete treatment,
        and :class:`.WeightedLassoCV`/:class:`.WeightedMultiTaskLassoCV`
        will be applied for continuous treatment.

    model_t_xwz : estimator or 'auto' (default is 'auto')
        model to estimate :math:`\\E[T | X, W, Z]`. Must support `fit` and either `predict` or `predict_proba`
        methods, depending on whether the treatment is discrete.
        If 'auto', :class:`~sklearn.linear_model.LogisticRegressionCV`
        will be applied for discrete treatment,
        and :class:`.WeightedLassoCV`/:class:`.WeightedMultiTaskLassoCV`
        will be applied for continuous treatment.

    model_final : estimator
        final model for predicting :math:`\\tilde{Y}` from X with sample weights V(X)

    featurizer: transformer
        The transformer used to featurize the raw features when fitting the final model.  Must implement
        a `fit_transform` method.

    discrete_treatment: bool, default False
        Whether the treatment values should be treated as categorical, rather than continuous, quantities

    treatment_featurizer : :term:`transformer`, optional
        Must support fit_transform and transform. Used to create composite treatment in the final CATE regression.
        The final CATE will be trained on the outcome of featurizer.fit_transform(T).
        If featurizer=None, then CATE is trained on T.

    discrete_instrument: bool, default False
        Whether the instrument values should be treated as categorical, rather than continuous, quantities

    categories: 'auto' or list, default 'auto'
        The categories to use when encoding discrete treatments (or 'auto' to use the unique sorted values).
        The first category will be treated as the control treatment.

    cv: int, cross-validation generator or an iterable, default 2
        Determines the cross-validation splitting strategy.
        Possible inputs for cv are:

        - None, to use the default 3-fold cross-validation,
        - integer, to specify the number of folds.
        - :term:`CV splitter`
        - An iterable yielding (train, test) splits as arrays of indices.

        For integer/None inputs, if the treatment is discrete
        :class:`~sklearn.model_selection.StratifiedKFold` is used, else,
        :class:`~sklearn.model_selection.KFold` is used
        (with a random shuffle in either case).

        Unless an iterable is used, we call `split(concat[W, X], T)` to generate the splits. If all
        W, X are None, then we call `split(ones((T.shape[0], 1)), T)`.

    mc_iters: int, optional
        The number of times to rerun the first stage models to reduce the variance of the nuisances.

    mc_agg: {'mean', 'median'}, default 'mean'
        How to aggregate the nuisance value for each sample across the `mc_iters` monte carlo iterations of
        cross-fitting.

    random_state : int, RandomState instance, or None, default None

        If int, random_state is the seed used by the random number generator;
        If :class:`~numpy.random.mtrand.RandomState` instance, random_state is the random number generator;
        If None, the random number generator is the :class:`~numpy.random.mtrand.RandomState` instance used
        by :mod:`np.random<numpy.random>`.

    allow_missing: bool
        Whether to allow missing values in X, W. If True, will need to supply nuisance models and model_final
        that can handle missing values.

    Examples
    --------
    A simple example:

    .. testcode::
        :hide:

        import numpy as np
        import scipy.special
        np.set_printoptions(suppress=True)

    .. testcode::

        from econml.iv.dml import NonParamDMLIV
        from econml.sklearn_extensions.linear_model import StatsModelsLinearRegression

        # Define the data generation functions
        def dgp(n, p, true_fn):
            X = np.random.normal(0, 1, size=(n, p))
            Z = np.random.binomial(1, 0.5, size=(n,))
            nu = np.random.uniform(0, 10, size=(n,))
            coef_Z = 0.8
            C = np.random.binomial(
                1, coef_Z * scipy.special.expit(0.4 * X[:, 0] + nu)
            )  # Compliers when recomended
            C0 = np.random.binomial(
                1, 0.06 * np.ones(X.shape[0])
            )  # Non-compliers when not recommended
            T = C * Z + C0 * (1 - Z)
            y = true_fn(X) * T + 2 * nu + 5 * (X[:, 3] > 0) + 0.1 * np.random.uniform(0, 1, size=(n,))
            return y, T, Z, X

        def true_heterogeneity_function(X):
            return 5 * X[:, 0]

        np.random.seed(123)
        y, T, Z, X = dgp(1000, 5, true_heterogeneity_function)
        est = NonParamDMLIV(
            model_final=StatsModelsLinearRegression(),
            discrete_treatment=True, discrete_instrument=True,
            cv=5
        )
        est.fit(Y=y, T=T, Z=Z, X=X)

    >>> est.effect(X[:3])
    array([-6.18157...,  8.70189..., -4.06004...])

    """

    def __init__(self, *,
                 model_y_xw="auto",
                 model_t_xw="auto",
                 model_t_xwz="auto",
                 model_final,
                 binary_outcome=False,
                 discrete_treatment=False,
                 treatment_featurizer=None,
                 discrete_instrument=False,
                 featurizer=None,
                 categories='auto',
                 cv=2,
                 mc_iters=None,
                 mc_agg='mean',
                 random_state=None,
                 allow_missing=False):
        self.model_y_xw = clone(model_y_xw, safe=False)
        self.model_t_xw = clone(model_t_xw, safe=False)
        self.model_t_xwz = clone(model_t_xwz, safe=False)
        self.model_final = clone(model_final, safe=False)
        self.featurizer = clone(featurizer, safe=False)
        super().__init__(binary_outcome=binary_outcome,
                         discrete_treatment=discrete_treatment,
                         discrete_instrument=discrete_instrument,
                         treatment_featurizer=treatment_featurizer,
                         categories=categories,
                         cv=cv,
                         mc_iters=mc_iters,
                         mc_agg=mc_agg,
                         random_state=random_state,
                         allow_missing=allow_missing)

    def _gen_featurizer(self):
        return clone(self.featurizer, safe=False)

    def _gen_model_y_xw(self):
<<<<<<< HEAD
        if self.model_y_xw == 'auto':
            if self.binary_outcome:
                model_y_xw = LogisticRegressionCV(cv=WeightedStratifiedKFold(random_state=self.random_state),
                                                  random_state=self.random_state)
            else:
                model_y_xw = WeightedLassoCVWrapper(random_state=self.random_state)
        else:
            model_y_xw = clone(self.model_y_xw, safe=False)
        return _FirstStageWrapper(model_y_xw, True, self._gen_featurizer(),
                                  False, False, self.binary_outcome)

    def _gen_model_t_xw(self):
        if self.model_t_xw == 'auto':
            if self.discrete_treatment:
                model_t_xw = LogisticRegressionCV(cv=WeightedStratifiedKFold(random_state=self.random_state),
                                                  random_state=self.random_state)
            else:
                model_t_xw = WeightedLassoCVWrapper(random_state=self.random_state)
        else:
            model_t_xw = clone(self.model_t_xw, safe=False)
        return _FirstStageWrapper(model_t_xw, False, self._gen_featurizer(),
                                  False, self.discrete_treatment, self.binary_outcome)

    def _gen_model_t_xwz(self):
        if self.model_t_xwz == 'auto':
            if self.discrete_treatment:
                model_t_xwz = LogisticRegressionCV(cv=WeightedStratifiedKFold(random_state=self.random_state),
                                                   random_state=self.random_state)
            else:
                model_t_xwz = WeightedLassoCVWrapper(random_state=self.random_state)
        else:
            model_t_xwz = clone(self.model_t_xwz, safe=False)
        return _FirstStageWrapper(model_t_xwz, False, self._gen_featurizer(),
                                  False, self.discrete_treatment, self.binary_outcome)
=======
        return _make_first_stage_selector(self.model_y_xw, False, self.random_state)

    def _gen_model_t_xw(self):
        return _make_first_stage_selector(self.model_t_xw, self.discrete_treatment, self.random_state)

    def _gen_model_t_xwz(self):
        return _make_first_stage_selector(self.model_t_xwz, self.discrete_treatment, self.random_state)
>>>>>>> 7793184e

    def _gen_model_final(self):
        return clone(self.model_final, safe=False)

    def _gen_ortho_learner_model_nuisance(self):
        return _BaseDMLIVNuisanceSelector(self._gen_model_y_xw(), self._gen_model_t_xw(), self._gen_model_t_xwz())

    def _gen_ortho_learner_model_final(self):
        return _BaseDMLIVModelFinal(_FinalWrapper(self._gen_model_final(),
                                                  False,
                                                  self._gen_featurizer(),
                                                  True))

    def shap_values(self, X, *, feature_names=None, treatment_names=None, output_names=None, background_samples=100):
        return _shap_explain_model_cate(self.const_marginal_effect, self.model_cate, X, self._d_t, self._d_y,
                                        featurizer=self.featurizer_,
                                        feature_names=feature_names,
                                        treatment_names=treatment_names,
                                        output_names=output_names,
                                        input_names=self._input_names,
                                        background_samples=background_samples)
    shap_values.__doc__ = LinearCateEstimator.shap_values.__doc__<|MERGE_RESOLUTION|>--- conflicted
+++ resolved
@@ -396,20 +396,9 @@
         return _OrthoIVModelFinal(self._gen_model_final(), self._gen_featurizer(), self.fit_cate_intercept)
 
     def _gen_ortho_learner_model_nuisance(self):
-<<<<<<< HEAD
-        if self.model_y_xw == 'auto':
-            if self.binary_outcome:
-                model_y_xw = LogisticRegressionCV(cv=WeightedStratifiedKFold(random_state=self.random_state),
-                                                  random_state=self.random_state)
-            else:
-                model_y_xw = WeightedLassoCVWrapper(random_state=self.random_state)
-        else:
-            model_y_xw = clone(self.model_y_xw, safe=False)
-=======
         model_y = _make_first_stage_selector(self.model_y_xw,
-                                             is_discrete=False,
+                                             is_discrete=self.binary_outcome,
                                              random_state=self.random_state)
->>>>>>> 7793184e
 
         model_t = _make_first_stage_selector(self.model_t_xw,
                                              is_discrete=self.discrete_treatment,
@@ -417,30 +406,9 @@
 
         if self.projection:
             # train E[T|X,W,Z]
-<<<<<<< HEAD
-            if self.model_t_xwz == 'auto':
-                if self.discrete_treatment:
-                    model_t_xwz = LogisticRegressionCV(cv=WeightedStratifiedKFold(random_state=self.random_state),
-                                                       random_state=self.random_state)
-                else:
-                    model_t_xwz = WeightedLassoCVWrapper(random_state=self.random_state)
-            else:
-                model_t_xwz = clone(self.model_t_xwz, safe=False)
-
-            return _OrthoIVModelNuisance(_FirstStageWrapper(clone(model_y_xw, safe=False), True,
-                                                            self._gen_featurizer(), False, False, self.binary_outcome),
-                                         _FirstStageWrapper(clone(model_t_xw, safe=False), False,
-                                                            self._gen_featurizer(), False,
-                                                            self.discrete_treatment, self.binary_outcome),
-                                         _FirstStageWrapper(clone(model_t_xwz, safe=False), False,
-                                                            self._gen_featurizer(), False,
-                                                            self.discrete_treatment, self.binary_outcome),
-                                         self.projection)
-=======
             model_z = _make_first_stage_selector(self.model_t_xwz,
                                                  is_discrete=self.discrete_treatment,
                                                  random_state=self.random_state)
->>>>>>> 7793184e
 
         else:
             # train E[Z|X,W]
@@ -449,20 +417,9 @@
                                                  is_discrete=self.discrete_instrument,
                                                  random_state=self.random_state)
 
-<<<<<<< HEAD
-            return _OrthoIVModelNuisance(_FirstStageWrapper(clone(model_y_xw, safe=False), True,
-                                                            self._gen_featurizer(), False, False, self.binary_outcome),
-                                         _FirstStageWrapper(clone(model_t_xw, safe=False), False,
-                                                            self._gen_featurizer(), False,
-                                                            self.discrete_treatment, self.binary_outcome),
-                                         _FirstStageWrapper(clone(model_z_xw, safe=False), False,
-                                                            self._gen_featurizer(), False,
-                                                            self.discrete_instrument, self.binary_outcome),
-                                         self.projection)
-=======
+
         return _OrthoIVNuisanceSelector(model_y, model_t, model_z,
                                         self.projection)
->>>>>>> 7793184e
 
     def fit(self, Y, T, *, Z, X=None, W=None, sample_weight=None, freq_weight=None, sample_var=None, groups=None,
             cache_values=False, inference="auto"):
@@ -1205,50 +1162,15 @@
         return clone(self.featurizer, safe=False)
 
     def _gen_model_y_xw(self):
-<<<<<<< HEAD
-        if self.model_y_xw == 'auto':
-            if self.binary_outcome:
-                model_y_xw = LogisticRegressionCV(cv=WeightedStratifiedKFold(random_state=self.random_state),
-                                                  random_state=self.random_state)
-            else:
-                model_y_xw = WeightedLassoCVWrapper(random_state=self.random_state)
-        else:
-            model_y_xw = clone(self.model_y_xw, safe=False)
-        return _FirstStageWrapper(model_y_xw, True, self._gen_featurizer(),
-                                  False, False, self.binary_outcome)
-
-    def _gen_model_t_xw(self):
-        if self.model_t_xw == 'auto':
-            if self.discrete_treatment:
-                model_t_xw = LogisticRegressionCV(cv=WeightedStratifiedKFold(random_state=self.random_state),
-                                                  random_state=self.random_state)
-            else:
-                model_t_xw = WeightedLassoCVWrapper(random_state=self.random_state)
-        else:
-            model_t_xw = clone(self.model_t_xw, safe=False)
-        return _FirstStageWrapper(model_t_xw, False, self._gen_featurizer(),
-                                  False, self.discrete_treatment, self.binary_outcome)
-
-    def _gen_model_t_xwz(self):
-        if self.model_t_xwz == 'auto':
-            if self.discrete_treatment:
-                model_t_xwz = LogisticRegressionCV(cv=WeightedStratifiedKFold(random_state=self.random_state),
-                                                   random_state=self.random_state)
-            else:
-                model_t_xwz = WeightedLassoCVWrapper(random_state=self.random_state)
-        else:
-            model_t_xwz = clone(self.model_t_xwz, safe=False)
-        return _FirstStageWrapper(model_t_xwz, False, self._gen_featurizer(),
-                                  False, self.discrete_treatment, self.binary_outcome)
-=======
-        return _make_first_stage_selector(self.model_y_xw, False, self.random_state)
+        return _make_first_stage_selector(self.model_y_xw, self.binary_outcome, self.random_state)
 
     def _gen_model_t_xw(self):
         return _make_first_stage_selector(self.model_t_xw, self.discrete_treatment, self.random_state)
 
     def _gen_model_t_xwz(self):
         return _make_first_stage_selector(self.model_t_xwz, self.discrete_treatment, self.random_state)
->>>>>>> 7793184e
+
+      > main
 
     def _gen_model_final(self):
         return clone(self.model_final, safe=False)
@@ -1617,50 +1539,13 @@
         return clone(self.featurizer, safe=False)
 
     def _gen_model_y_xw(self):
-<<<<<<< HEAD
-        if self.model_y_xw == 'auto':
-            if self.binary_outcome:
-                model_y_xw = LogisticRegressionCV(cv=WeightedStratifiedKFold(random_state=self.random_state),
-                                                  random_state=self.random_state)
-            else:
-                model_y_xw = WeightedLassoCVWrapper(random_state=self.random_state)
-        else:
-            model_y_xw = clone(self.model_y_xw, safe=False)
-        return _FirstStageWrapper(model_y_xw, True, self._gen_featurizer(),
-                                  False, False, self.binary_outcome)
-
-    def _gen_model_t_xw(self):
-        if self.model_t_xw == 'auto':
-            if self.discrete_treatment:
-                model_t_xw = LogisticRegressionCV(cv=WeightedStratifiedKFold(random_state=self.random_state),
-                                                  random_state=self.random_state)
-            else:
-                model_t_xw = WeightedLassoCVWrapper(random_state=self.random_state)
-        else:
-            model_t_xw = clone(self.model_t_xw, safe=False)
-        return _FirstStageWrapper(model_t_xw, False, self._gen_featurizer(),
-                                  False, self.discrete_treatment, self.binary_outcome)
-
-    def _gen_model_t_xwz(self):
-        if self.model_t_xwz == 'auto':
-            if self.discrete_treatment:
-                model_t_xwz = LogisticRegressionCV(cv=WeightedStratifiedKFold(random_state=self.random_state),
-                                                   random_state=self.random_state)
-            else:
-                model_t_xwz = WeightedLassoCVWrapper(random_state=self.random_state)
-        else:
-            model_t_xwz = clone(self.model_t_xwz, safe=False)
-        return _FirstStageWrapper(model_t_xwz, False, self._gen_featurizer(),
-                                  False, self.discrete_treatment, self.binary_outcome)
-=======
-        return _make_first_stage_selector(self.model_y_xw, False, self.random_state)
+        return _make_first_stage_selector(self.model_y_xw, self.binary_outcome, self.random_state)
 
     def _gen_model_t_xw(self):
         return _make_first_stage_selector(self.model_t_xw, self.discrete_treatment, self.random_state)
 
     def _gen_model_t_xwz(self):
         return _make_first_stage_selector(self.model_t_xwz, self.discrete_treatment, self.random_state)
->>>>>>> 7793184e
 
     def _gen_model_final(self):
         return clone(self.model_final, safe=False)
