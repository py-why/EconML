# Copyright (c) Microsoft Corporation. All rights reserved.
# Licensed under the MIT License.

""" Subsampled honest forest extension to scikit-learn's forest methods. Contains pieces of code from
scikit-learn's random forest implementation.
"""

import numpy as np
import scipy.sparse
import threading
import sparse as sp
import itertools
from sklearn.utils import check_array, check_X_y, issparse
from sklearn.ensemble.forest import ForestRegressor, _accumulate_prediction
from sklearn.tree import DecisionTreeRegressor
from sklearn.model_selection import train_test_split
from sklearn.base import RegressorMixin
from warnings import catch_warnings, simplefilter, warn
from sklearn.exceptions import DataConversionWarning, NotFittedError
from sklearn.tree._tree import DTYPE, DOUBLE
from sklearn.utils import check_random_state, check_array, compute_sample_weight
from sklearn.utils._joblib import Parallel, delayed
from sklearn.utils.fixes import _joblib_parallel_args
from sklearn.utils.validation import check_is_fitted
from sklearn.ensemble.base import _partition_estimators

MAX_INT = np.iinfo(np.int32).max


def _parallel_add_trees(tree, forest, X, y, sample_weight, s_inds, tree_idx, n_trees, verbose=0):
    """Private function used to fit a single subsampled honest tree in parallel."""
    if verbose > 1:
        print("building tree %d of %d" % (tree_idx + 1, n_trees))

    # Construct the subsample of data
    X, y = X[s_inds], y[s_inds]
    if sample_weight is None:
        sample_weight = np.ones((X.shape[0],), dtype=np.float64)
    else:
        sample_weight = sample_weight[s_inds]

    # Split into estimation and splitting sample set
    if forest.honest:
        X_split, X_est, y_split, y_est,\
            sample_weight_split, sample_weight_est = train_test_split(
                X, y, sample_weight, test_size=.5, shuffle=True, random_state=tree.random_state)
    else:
        X_split, X_est, y_split, y_est, sample_weight_split, sample_weight_est =\
            X, X, y, y, sample_weight, sample_weight

    # Fit the tree on the splitting sample
    tree.fit(X_split, y_split, sample_weight=sample_weight_split,
             check_input=False)

    # Set the estimation values based on the estimation split
    total_weight_est = np.sum(sample_weight_est)
    # Apply the trained tree on the estimation sample to get the path for every estimation sample
    path_est = tree.decision_path(X_est)
    # Calculate the total weight of estimation samples on each tree node:
    # \sum_i sample_weight[i] * 1{i \\in node}
<<<<<<< HEAD
    weight_est = scipy.sparse.csr_matrix(
        sample_weight_est.reshape(1, -1)).dot(path_est).todense()
=======
    weight_est = sample_weight_est.reshape(1, -1) @ path_est
>>>>>>> 61cd1366
    # Calculate the total number of estimation samples on each tree node:
    # |node| = \sum_{i} 1{i \\in node}
    count_est = path_est.sum(axis=0)
    # Calculate the weighted sum of responses on the estimation sample on each node:
    # \sum_{i} sample_weight[i] 1{i \\in node} Y_i
<<<<<<< HEAD
    num_est = scipy.sparse.csr_matrix(
        (sample_weight_est.reshape(-1, 1) * y_est).T).dot(path_est).todense()
=======
    num_est = (sample_weight_est.reshape(-1, 1) * y_est).T @ path_est
>>>>>>> 61cd1366
    # Calculate the predicted value on each node based on the estimation sample:
    # weighted sum of responses / total weight
    value_est = num_est / weight_est

    # Calculate the criterion on each node based on the estimation sample and for each output dimension,
    # summing the impurity across dimensions.
    # First we calculate the difference of observed label y of each node and predicted value for each
    # node that the sample falls in: y[i] - value_est[node]
    impurity_est = np.zeros((1, path_est.shape[1]))
    for i in range(tree.n_outputs_):
        diff = path_est.multiply(y_est[:, [i]]) - path_est.multiply(value_est[[i], :])
        if tree.criterion == 'mse':
            # If criterion is mse then calculate weighted sum of squared differences for each node
<<<<<<< HEAD
            impurity_est_i = scipy.sparse.csr_matrix(sample_weight_est.reshape(1, -1)).dot(diff.power(2))
        elif tree.criterion == 'mae':
            # If criterion is mae then calculate weighted sum of absolute differences for each node
            impurity_est_i = scipy.sparse.csr_matrix(sample_weight_est.reshape(1, -1)).dot(np.abs(diff))
=======
            impurity_est_i = sample_weight_est.reshape(1, -1) @ diff.power(2)
        elif tree.criterion == 'mae':
            # If criterion is mae then calculate weighted sum of absolute differences for each node
            impurity_est_i = sample_weight_est.reshape(1, -1) @ np.abs(diff)
>>>>>>> 61cd1366
        else:
            raise AttributeError("Criterion {} not yet supported by SubsampledHonestForest!".format(tree.criterion))
        # Normalize each weighted sum of criterion for each node by the total weight of each node
        impurity_est += impurity_est_i / weight_est

    # Prune tree to remove leafs that don't satisfy the leaf requirements on the estimation sample
    # and for each un-pruned tree set the value and the weight appropriately.
    children_left = tree.tree_.children_left
    children_right = tree.tree_.children_right
    stack = [(0, -1)]  # seed is the root node id and its parent depth
    numerator = np.empty_like(tree.tree_.value)
    denominator = np.empty_like(tree.tree_.weighted_n_node_samples)
    while len(stack) > 0:
        node_id, parent_id = stack.pop()
        # If minimum weight requirement or minimum leaf size requirement is not satisfied on estimation
        # sample, then prune the whole sub-tree
        if weight_est[0, node_id] / total_weight_est < forest.min_weight_fraction_leaf\
                or count_est[0, node_id] < forest.min_samples_leaf:
            tree.tree_.children_left[parent_id] = -1
            tree.tree_.children_right[parent_id] = -1
        else:
            for i in range(tree.n_outputs_):
                # Set the numerator of the node to: \sum_{i} sample_weight[i] 1{i \\in node} Y_i / |node|
                numerator[node_id, i] = num_est[i, node_id] / count_est[0, node_id]
                # Set the value of the node to:
                # \sum_{i} sample_weight[i] 1{i \\in node} Y_i / \sum_{i} sample_weight[i] 1{i \\in node}
                tree.tree_.value[node_id, i] = value_est[i, node_id]
            # Set the denominator of the node to: \sum_{i} sample_weight[i] 1{i \\in node} / |node|
            denominator[node_id] = weight_est[0, node_id] / count_est[0, node_id]
            # Set the weight of the node to: \sum_{i} sample_weight[i] 1{i \\in node}
            tree.tree_.weighted_n_node_samples[node_id] = weight_est[0, node_id]
            # Set the count to the estimation split count
            tree.tree_.n_node_samples[node_id] = count_est[0, node_id]
            # Set the node impurity to the estimation split impurity
            tree.tree_.impurity[node_id] = impurity_est[0, node_id]
            if (children_left[node_id] != children_right[node_id]):
                stack.append((children_left[node_id], node_id))
                stack.append((children_right[node_id], node_id))

    return tree, numerator, denominator


class SubsampledHonestForest(ForestRegressor, RegressorMixin):
    """
    An implementation of a subsampled honest random forest regressor on top of an sklearn
    regression tree. Implements subsampling and honesty as described in [3]_,
    but uses a scikit-learn regression tree as a base. It provides confidence intervals based on ideas
    described in [3]_ and [4]_

    A random forest is a meta estimator that fits a number of classifying
    decision trees on various sub-samples of the dataset and uses averaging
    to improve the predictive accuracy and control over-fitting.
    The sub-sample size is smaller than the original size and subsampling is
    performed without replacement. Each decision tree is built in an honest
    manner: half of the sub-sampled data are used for creating the tree structure
    (referred to as the splitting sample) and the other half for calculating the
    constant regression estimate at each leaf of the tree (referred to as the estimation sample).
    One difference with the algorithm proposed in [3]_ is that we do not ensure balancedness
    and we do not consider poisson sampling of the features, so that we guarantee
    that each feature has a positive probability of being selected on each split.
    Rather we use the original algorithm of Breiman [1]_, which selects the best split
    among a collection of candidate splits, as long as the max_depth is not reached
    and as long as there are not more than max_leafs and each child contains
    at least min_samples_leaf samples and total weight fraction of
    min_weight_fraction_leaf. Moreover, it allows the use of both mean squared error (MSE)
    and mean absoulte error (MAE) as the splitting criterion. Finally, we allow
    for early stopping of the splits if the criterion is not improved by more than
    min_impurity_decrease. These techniques that date back to the work of [1]_,
    should lead to finite sample performance improvements, especially for
    high dimensional features.

    The implementation also provides confidence intervals
    for each prediction using a bootstrap of little bags approach described in [3]_:
    subsampling is performed at hierarchical level by first drawing a set of half-samples
    at random and then sub-sampling from each half-sample to build a forest
    of forests. All the trees are used for the point prediction and the distribution
    of predictions returned by each of the sub-forests is used to calculate the standard error
    of the point prediction.

    In particular we use a variant of the standard error estimation approach proposed in [4]_,
    where, if :math:`\\theta(X)` is the point prediction at X, then the variance of :math:`\\theta(X)`
    is computed as:

    .. math ::
        Var(\\theta(X)) = \\frac{\\hat{V}}{\\left(\\frac{1}{B} \\sum_{b \\in [B], i\\in [n]} w_{b, i}(x)\\right)^2}

    where B is the number of trees, n the number of training points, and:

    .. math ::
        w_{b, i}(x) = \\text{sample\\_weight}[i] \\cdot \\frac{1\\{i \\in \\text{leaf}(x; b)\\}}{|\\text{leaf}(x; b)|}

    .. math ::
        \\hat{V} = \\text{Var}_{\\text{random half-samples } S}\\left[ \\frac{1}{B_S}\
            \\sum_{b\\in S, i\\in [n]} w_{b, i}(x) (Y_i - \\theta(X)) \\right]

    where :math:`B_S` is the number of trees in half sample S. The latter variance is approximated by:

    .. math ::
        \\hat{V} = \\frac{1}{|\\text{drawn half samples } S|} \\sum_{S} \\left( \\frac{1}{B_S}\
            \\sum_{b\\in S, i\\in [n]} w_{b, i}(x) (Y_i - \\theta(X)) \\right)^2

    This variance calculation does not contain the correction due to finite number of monte carlo half-samples
    used (as proposed in [4]_), hence can be a bit conservative when a small number of half samples is used.
    However, it is on the conservative side. We use ceil(sqrt(n_estimators)) half samples, and the forest associated
    with each such half-sample contains roughly sqrt(n_estimators) trees, amounting to a total of n_estimator trees
    overall.

    Parameters
    ----------
    n_estimators : integer, optional (default=100)
        The total number of trees in the forest. The forest consists of a
        forest of sqrt(n_estimators) sub-forests, where each sub-forest
        contains sqrt(n_estimators) trees.

    criterion : string, optional (default="mse")
        The function to measure the quality of a split. Supported criteria
        are "mse" for the mean squared error, which is equal to variance
        reduction as feature selection criterion, and "mae" for the mean
        absolute error.

    max_depth : integer or None, optional (default=None)
        The maximum depth of the tree. If None, then nodes are expanded until
        all leaves are pure or until all leaves contain less than
        min_samples_split samples.

    min_samples_split : int, float, optional (default=2)
        The minimum number of splitting samples required to split an internal node.

        - If int, then consider `min_samples_split` as the minimum number.
        - If float, then `min_samples_split` is a fraction and
          `ceil(min_samples_split * n_samples)` are the minimum
          number of samples for each split.

    min_samples_leaf : int, float, optional (default=1)
        The minimum number of samples required to be at a leaf node.
        A split point at any depth will only be considered if it leaves at
        least ``min_samples_leaf`` splitting samples in each of the left and
        right branches.  This may have the effect of smoothing the model,
        especially in regression. After construction the tree is also pruned
        so that there are at least min_samples_leaf estimation samples on
        each leaf.

        - If int, then consider `min_samples_leaf` as the minimum number.
        - If float, then `min_samples_leaf` is a fraction and
          `ceil(min_samples_leaf * n_samples)` are the minimum
          number of samples for each node.

    min_weight_fraction_leaf : float, optional (default=0.)
        The minimum weighted fraction of the sum total of weights (of all
        splitting samples) required to be at a leaf node. Samples have
        equal weight when sample_weight is not provided. After construction
        the tree is pruned so that the fraction of the sum total weight
        of the estimation samples contained in each leaf node is at
        least min_weight_fraction_leaf

    max_features : int, float, string or None, optional (default="auto")
        The number of features to consider when looking for the best split:

        - If int, then consider `max_features` features at each split.
        - If float, then `max_features` is a fraction and
          `int(max_features * n_features)` features are considered at each
          split.
        - If "auto", then `max_features=n_features`.
        - If "sqrt", then `max_features=sqrt(n_features)`.
        - If "log2", then `max_features=log2(n_features)`.
        - If None, then `max_features=n_features`.

        Note: the search for a split does not stop until at least one
        valid partition of the node samples is found, even if it requires to
        effectively inspect more than ``max_features`` features.

    max_leaf_nodes : int or None, optional (default=None)
        Grow trees with ``max_leaf_nodes`` in best-first fashion.
        Best nodes are defined as relative reduction in impurity.
        If None then unlimited number of leaf nodes.

    min_impurity_decrease : float, optional (default=0.)
        A node will be split if this split induces a decrease of the impurity
        greater than or equal to this value.

        The weighted impurity decrease equation is the following::

            N_t / N * (impurity - N_t_R / N_t * right_impurity
                                - N_t_L / N_t * left_impurity)

        where ``N`` is the total number of split samples, ``N_t`` is the number of
        split samples at the current node, ``N_t_L`` is the number of split samples in the
        left child, and ``N_t_R`` is the number of split samples in the right child.

        ``N``, ``N_t``, ``N_t_R`` and ``N_t_L`` all refer to the weighted sum,
        if ``sample_weight`` is passed.

    subsample_fr : float or 'auto', optional (default='auto')
        The fraction of the half-samples that are used on each tree. Each tree
        will be built on subsample_fr * n_samples/2.

        If 'auto', then the subsampling fraction is set to::

            (n_samples/2)**(1-1/(2*n_features+2))/(n_samples/2)

        which is sufficient to guarantee asympotitcally valid inference.

    honest : boolean, optional (default=True)
        Whether to use honest trees, i.e. half of the samples are used for
        creating the tree structure and the other half for the estimation at
        the leafs. If False, then all samples are used for both parts.

    n_jobs : int or None, optional (default=None)
        The number of jobs to run in parallel for both `fit` and `predict`.
        `None`` means 1 unless in a :obj:`joblib.parallel_backend` context.
        ``-1`` means using all processors. See :term:`Glossary <n_jobs>`
        for more details.

    random_state : int, RandomState instance or None, optional (default=None)
        If int, random_state is the seed used by the random number generator;
        If RandomState instance, random_state is the random number generator;
        If None, the random number generator is the RandomState instance used
        by `np.random`.

    verbose : int, optional (default=0)
        Controls the verbosity when fitting and predicting.

    warm_start : bool, optional (default=False)
        When set to ``True``, reuse the solution of the previous call to fit
        and add more estimators to the ensemble, otherwise, just fit a whole
        new forest. See :term:`the Glossary <warm_start>`.

    Attributes
    ----------
    estimators_ : list of DecisionTreeRegressor
        The collection of fitted sub-estimators.

    n_features_ : int
        The number of features when ``fit`` is performed.

    n_outputs_ : int
        The number of outputs when ``fit`` is performed.

    subsample_fr_ : float
        The chosen subsample ratio. Eache tree was trained on ``subsample_fr_ * n_samples / 2``
        data points.

    Examples
    --------

    .. testcode::

        import numpy as np
        from econml.sklearn_extensions.ensemble import SubsampledHonestForest
        from sklearn.datasets import make_regression
        from sklearn.model_selection import train_test_split

        np.random.seed(123)
        X, y = make_regression(n_samples=1000, n_features=4, n_informative=2,
                               random_state=0, shuffle=False)
        X_train, X_test, y_train, y_test = train_test_split(X, y, test_size=.5)
        regr = SubsampledHonestForest(max_depth=None, random_state=0,
                                      n_estimators=1000)

    >>> regr.fit(X_train, y_train)
    SubsampledHonestForest(n_estimators=1000, random_state=0)
    >>> regr.feature_importances_
    array([0.64..., 0.33..., 0.01..., 0.01...])
    >>> regr.predict(np.ones((1, 4)))
    array([112.9...])
    >>> regr.predict_interval(np.ones((1, 4)), alpha=.05)
    (array([94.9...]), array([130.9...]))
    >>> regr.score(X_test, y_test)
    0.94...

    Notes
    -----
    The default values for the parameters controlling the size of the trees
    (e.g. ``max_depth``, ``min_samples_leaf``, etc.) lead to fully grown and
    unpruned trees which can potentially be very large on some data sets. To
    reduce memory consumption, the complexity and size of the trees should be
    controlled by setting those parameter values. For valid inference, the trees
    are recommended to be fully grown.

    The features are always randomly permuted at each split. Therefore,
    the best found split may vary, even with the same training data,
    ``max_features=n_features``, if the improvement
    of the criterion is identical for several splits enumerated during the
    search of the best split. To obtain a deterministic behaviour during
    fitting, ``random_state`` has to be fixed.

    The default value ``max_features="auto"`` uses ``n_features``
    rather than ``n_features / 3``. The latter was originally suggested in
    [1]_, whereas the former was more recently justified empirically in [2]_.

    References
    ----------

    .. [1] L. Breiman, "Random Forests", Machine Learning, 45(1), 5-32, 2001.

    .. [2] P. Geurts, D. Ernst., and L. Wehenkel, "Extremely randomized
           trees", Machine Learning, 63(1), 3-42, 2006.

    .. [3] S. Athey, S. Wager, "Estimation and Inference of Heterogeneous Treatment Effects using Random Forests",
            Journal of the American Statistical Association 113.523 (2018): 1228-1242.

    .. [4] S. Athey, J. Tibshirani, and S. Wager, "Generalized random forests",
            The Annals of Statistics, 47(2), 1148-1178, 2019.

    """

    def __init__(self,
                 n_estimators=100,
                 criterion="mse",
                 max_depth=None,
                 min_samples_split=2,
                 min_samples_leaf=1,
                 min_weight_fraction_leaf=0.,
                 max_features="auto",
                 max_leaf_nodes=None,
                 min_impurity_decrease=0.,
                 subsample_fr='auto',
                 honest=True,
                 n_jobs=None,
                 random_state=None,
                 verbose=0,
                 warm_start=False):
        super().__init__(
            base_estimator=DecisionTreeRegressor(),
            n_estimators=n_estimators,
            estimator_params=("criterion", "max_depth", "min_samples_split",
                              "min_samples_leaf", "min_weight_fraction_leaf",
                              "max_features", "max_leaf_nodes",
                              "min_impurity_decrease",
                              "random_state"),
            bootstrap=False,
            oob_score=False,
            n_jobs=n_jobs,
            random_state=random_state,
            verbose=verbose,
            warm_start=warm_start)

        self.n_estimators = n_estimators
        self.criterion = criterion
        self.max_depth = max_depth
        self.min_samples_split = min_samples_split
        self.min_samples_leaf = min_samples_leaf
        self.min_weight_fraction_leaf = min_weight_fraction_leaf
        self.max_features = max_features
        self.max_leaf_nodes = max_leaf_nodes
        self.min_impurity_decrease = min_impurity_decrease
        self.subsample_fr = subsample_fr
        self.honest = honest
        self.random_state = random_state
        self.estimators_ = None
        self.vars_ = None
        self.subsample_fr_ = None

        return

    def fit(self, X, y, sample_weight=None, sample_var=None):
        """
        Fit the forest.

        Parameters
        ----------
        X : ndarray or scipy.sparse matrix, (n_samples, n_features)
            Input data.

        y : array, shape (n_samples, n_outputs)
            Target. Will be cast to X's dtype if necessary

        sample_weight : numpy array of shape [n_samples]
            Individual weights for each sample. Weights will not be normalized. The weighted square loss
            will be minimized by the forest.

        sample_var : numpy array of shape [n_samples, n_outputs]
            Variance of composite samples (not used here. Exists for API compatibility)

        Returns
        -------
        self
        """

        # Validate or convert input data
        X = check_array(X, accept_sparse="csc", dtype=DTYPE)
        y = check_array(y, accept_sparse='csc', ensure_2d=False, dtype=None)
        if sample_weight is not None:
            sample_weight = check_array(sample_weight, ensure_2d=False)
        if issparse(X):
            # Pre-sort indices to avoid that each individual tree of the
            # ensemble sorts the indices.
            X.sort_indices()

        # Remap output
        self.n_features_ = X.shape[1]

        y = np.atleast_1d(y)
        if y.ndim == 2 and y.shape[1] == 1:
            warn("A column-vector y was passed when a 1d array was"
                 " expected. Please change the shape of y to "
                 "(n_samples,), for example using ravel().",
                 DataConversionWarning, stacklevel=2)

        if y.ndim == 1:
            # reshape is necessary to preserve the data contiguity against vs
            # [:, np.newaxis] that does not.
            y = np.reshape(y, (-1, 1))

        self.n_outputs_ = y.shape[1]

        y, expanded_class_weight = self._validate_y_class_weight(y)

        if getattr(y, "dtype", None) != DOUBLE or not y.flags.contiguous:
            y = np.ascontiguousarray(y, dtype=DOUBLE)

        if expanded_class_weight is not None:
            if sample_weight is not None:
                sample_weight = sample_weight * expanded_class_weight
            else:
                sample_weight = expanded_class_weight

        if self.subsample_fr == 'auto':
            self.subsample_fr_ = (
                X.shape[0] / 2)**(1 - 1 / (2 * X.shape[1] + 2)) / (X.shape[0] / 2)
        else:
            self.subsample_fr_ = self.subsample_fr

        # Check parameters
        self._validate_estimator()

        random_state = check_random_state(self.random_state)

        if not self.warm_start or not hasattr(self, "estimators_"):
            # Free allocated memory, if any
            self.estimators_ = []
            self.numerators_ = []
            self.denominators_ = []

        n_more_estimators = self.n_estimators - len(self.estimators_)

        if n_more_estimators < 0:
            raise ValueError('n_estimators=%d must be larger or equal to '
                             'len(estimators_)=%d when warm_start==True'
                             % (self.n_estimators, len(self.estimators_)))

        elif n_more_estimators == 0:
            warn("Warm-start fitting without increasing n_estimators does not "
                 "fit new trees.")
        else:
            if self.warm_start and len(self.estimators_) > 0:
                # We draw from the random state to get the random state we
                # would have got if we hadn't used a warm_start.
                random_state.randint(MAX_INT, size=len(self.estimators_))

            trees = [self._make_estimator(append=False,
                                          random_state=random_state)
                     for i in range(n_more_estimators)]

            # Parallel loop: we prefer the threading backend as the Cython code
            # for fitting the trees is internally releasing the Python GIL
            # making threading more efficient than multiprocessing in
            # that case. However, for joblib 0.12+ we respect any
            # parallel_backend contexts set at a higher level,
            # since correctness does not rely on using threads.
            self.n_slices = int(np.ceil((self.n_estimators)**(1 / 2)))
            self.slice_len = int(np.ceil(self.n_estimators / self.n_slices))
            s_inds = []
            # TODO. This slicing should ultimately be done inside the parallel function
            # so that we don't need to create a matrix of size roughly n_samples * n_estimators
            for it in range(self.n_slices):
                half_sample_inds = random_state.choice(
                    X.shape[0], X.shape[0] // 2, replace=False)
                for _ in np.arange(it * self.slice_len, min((it + 1) * self.slice_len, self.n_estimators)):
                    s_inds.append(half_sample_inds[random_state.choice(X.shape[0] // 2,
                                                                       int(np.ceil(self.subsample_fr_ *
                                                                                   (X.shape[0] // 2))),
                                                                       replace=False)])
            res = Parallel(n_jobs=self.n_jobs, verbose=self.verbose,
                           **_joblib_parallel_args(prefer='threads'))(
                delayed(_parallel_add_trees)(
                    t, self, X, y, sample_weight, s_inds[i], i, len(trees),
                    verbose=self.verbose)
                for i, t in enumerate(trees))
            trees, numerators, denominators = zip(*res)
            # Collect newly grown trees
            self.estimators_.extend(trees)
            self.numerators_.extend(numerators)
            self.denominators_.extend(denominators)

        return self

    def _mean_fn(self, X, fn, acc, slice=None):
        # Helper class that accumulates an arbitrary function in parallel on the accumulator acc
        # and calls the function fn on each tree e and returns the mean output. The function fn
        # should take as input a tree e and associated numerator n and denominator d structures and
        # return another function g_e, which takes as input X, check_input
        # If slice is not None, but rather a tuple (start, end), then a subset of the trees from
        # index start to index end will be used. The returned result is essentially:
        # (mean over e in slice)(g_e(X)).
        check_is_fitted(self, 'estimators_')
        # Check data
        X = self._validate_X_predict(X)

        if slice is None:
            estimator_slice = zip(self.estimators_, self.numerators_, self.denominators_)
            n_estimators = len(self.estimators_)
        else:
            estimator_slice = zip(self.estimators_[slice[0]:slice[1]], self.numerators_[slice[0]:slice[1]],
                                  self.denominators_[slice[0]:slice[1]])
            n_estimators = slice[1] - slice[0]

        # Assign chunk of trees to jobs
        n_jobs, _, _ = _partition_estimators(n_estimators, self.n_jobs)
        lock = threading.Lock()
        Parallel(n_jobs=n_jobs, verbose=self.verbose,
                 **_joblib_parallel_args(require="sharedmem"))(
            delayed(_accumulate_prediction)(fn(e, n, d), X, [acc], lock)
            for e, n, d in estimator_slice)
        acc /= n_estimators
        return acc

    def _weight(self, X, slice=None):
        """
        Returns the cummulative sum of training data weights for each of a target set of samples

        Parameters
        ----------
        X : (n, d_x) array
            The target samples
        slice : tuple(int, int) or None
            (start, end) tree index of the slice to be used

        Returns
        -------
        W : (n,) array
            For each sample x in X, it returns the quantity:
            1/B_S \\sum_{b \\in S} \\sum_{i\\in [n]} sample\\_weight[i] * 1{i \\in leaf(x; b)} / |leaf(x; b)|.
            where S is the slice of estimators chosen. If slice is None, then all estimators are used else
            the slice start:end is used.
        """
        # Check data
        X = self._validate_X_predict(X)
        weight_hat = np.zeros((X.shape[0]), dtype=np.float64)
        return self._mean_fn(X, lambda e, n, d: (lambda x, check_input: d[e.apply(x)]),
                             weight_hat, slice=slice)

    def _predict(self, X, slice=None):
        """Construct un-normalized numerator of the prediction for taret X, which when divided by weights
        creates the point prediction. Allows for subselecting the set of trees to use.

        The predicted regression unnormalized target of an input sample is computed as the
        mean predicted regression unnormalized targets of the trees in the forest.

        Parameters
        ----------
        X : array-like or sparse matrix of shape = [n_samples, n_features]
            The input samples. Internally, its dtype will be converted to
            ``dtype=np.float32``. If a sparse matrix is provided, it will be
            converted into a sparse ``csr_matrix``.
        slice : tuple(int, int) or None
            (start, end) tree index of the slice to be used
        Returns
        -------
        y : array of shape = [n_samples] or [n_samples, n_outputs]
            The predicted values based on the subset of estimators in the slice start:end
            (all estimators, if slice=None). This is equivalent to:
            1/B_S \\sum_{b\\in S} \\sum_{i\\in [n]} sample_weight[i] * 1{i \\in leaf(x; b)} * Y_i / |leaf(x; b)|
        """
        # Check data
        X = self._validate_X_predict(X)
        # avoid storing the output of every estimator by summing them here
        y_hat = np.zeros((X.shape[0], self.n_outputs_), dtype=np.float64)
        y_hat = self._mean_fn(X, lambda e, n, d: (lambda x, check_input: n[e.apply(x), :, 0]), y_hat, slice=slice)
        if self.n_outputs_ == 1:
            y_hat = y_hat.flatten()

        return y_hat

    def _inference(self, X, stderr=False):
        """
        Returns the point prediction for a set of samples X and if stderr=True, also returns stderr of the prediction.
        For standard error calculation it implements the bootstrap of little bags approach proposed
        in the GRF paper for estimating variance of estimate, specialized to this setup.

        .. math ::
            Var(\\theta(X)) = \\frac{V_hat}{(1/B \\sum_{b \\in [B], i\\in [n]} w_{b, i}(x))^2}

        where B is the number of trees, n the number of training points,

        .. math ::
            w_{b, i}(x) = sample\\_weight[i] \\cdot 1{i \\in leaf(x; b)} / |leaf(x; b)|

        .. math ::
            V_hat = Var_{random half-samples S}[ 1/B_S \\sum_{b\\in S, i\\in [n]} w_{b, i}(x) (Y_i - \\theta(X)) ]
                  = E_S[(1/B_S \\sum_{b\\in S, i\\in [n]} w_{b, i}(x) (Y_i - \\theta(X)))^2]

        where B_S is the number of trees in half sample S. This variance calculation does not contain the
        correction due to finite number of monte carlo half-samples used, hence can be a bit conservative
        when a small number of half samples is used. However, it is on the conservative side.

        Parameters
        ----------
        X : (n, d_x) array
            The target samples
        stderr : bool, optional (default=2)
            Whether to return stderr information for each prediction

        Returns
        -------
        Y_pred : (n,) or (n, d_y) array
            For each sample x in X, it returns the point prediction
        stderr : (n,) or (n, d_y) array
            The standard error for each prediction. Returned only if stderr=True.
        """
        y_pred = self._predict(X)  # get 1/B \sum_{b, i} w_{b, i}(x) Y_i
        weight_hat = self._weight(X)  # get 1/B \sum_{b, i} w_{b, i}(x)
        if len(y_pred.shape) > 1:
            weight_hat = weight_hat[:, np.newaxis]

        y_point_pred = y_pred / weight_hat  # point prediction: \sum_{b, i} w_{b, i} Y_i / \sum_{b, i} w_{b, i}

        if stderr:
            def slice_inds(it):
                return (it * self.slice_len, min((it + 1) * self.slice_len, self.n_estimators))
            # Calculate for each slice S: 1/B_S \sum_{b\in S, i\in [n]} w_{b, i}(x) Y_i
            y_bags_pred = np.array([self._predict(X, slice=slice_inds(it))
                                    for it in range(self.n_slices)])
            # Calculate for each slice S: 1/B_S \sum_{b\in S, i\in [n]} w_{b, i}(x)
            weight_hat_bags = np.array([self._weight(X, slice=slice_inds(it))
                                        for it in range(self.n_slices)])
            if np.ndim(y_bags_pred) > 2:
                weight_hat_bags = weight_hat_bags[:, :, np.newaxis]

            # Calculate for each slice S: Q(S) = 1/B_S \sum_{b\in S, i\in [n]} w_{b, i}(x) (Y_i - \theta(X))
            # where \theta(X) is the point estimate using the whole forest
            bag_res = y_bags_pred - weight_hat_bags * \
                np.expand_dims(y_point_pred, axis=0)
            # Calculate the variance of the latter as E[Q(S)^2]
            std_pred = np.sqrt(np.nanmean(bag_res**2, axis=0)) / weight_hat

            return y_point_pred, std_pred

        return y_point_pred

    def predict(self, X):
        """
        Returns point prediction.

        Parameters
        ----------
        X : (n, d_x) array
            Features

        Returns
        -------
        y_pred : (n,) or (n, d_y) array
            Point predictions
        """
        return self._inference(X)

    def prediction_stderr(self, X):
        """
        Returns the standard deviation of the point prediction.

        Parameters
        ----------
        X : (n, d_x) array
            Features

        Returns
        -------
        pred_stderr : (n,) or (n, d_y) array
            The standard error for each point prediction
        """
        _, pred_stderr = self._inference(X, stderr=True)
        return pred_stderr

    def predict_interval(self, X, alpha=.1, normal=True):
        """
        Return the confidence interval of the prediction.

        Parameters
        ----------
        X : (n, d_x) array
            Features
        alpha : float
            The significance level of the interval

        Returns
        -------
        lb, ub : tuple(shape of :meth:`predict(X)<predict>`, shape of :meth:`predict(X)<predict>`)
            The lower and upper bound of an alpha-confidence interval for each prediction
        """
        y_point_pred, pred_stderr = self._inference(X, stderr=True)
        upper_pred = scipy.stats.norm.ppf(
            1 - alpha / 2, loc=y_point_pred, scale=pred_stderr)
        lower_pred = scipy.stats.norm.ppf(
            alpha / 2, loc=y_point_pred, scale=pred_stderr)
        return lower_pred, upper_pred<|MERGE_RESOLUTION|>--- conflicted
+++ resolved
@@ -58,23 +58,13 @@
     path_est = tree.decision_path(X_est)
     # Calculate the total weight of estimation samples on each tree node:
     # \sum_i sample_weight[i] * 1{i \\in node}
-<<<<<<< HEAD
-    weight_est = scipy.sparse.csr_matrix(
-        sample_weight_est.reshape(1, -1)).dot(path_est).todense()
-=======
     weight_est = sample_weight_est.reshape(1, -1) @ path_est
->>>>>>> 61cd1366
     # Calculate the total number of estimation samples on each tree node:
     # |node| = \sum_{i} 1{i \\in node}
     count_est = path_est.sum(axis=0)
     # Calculate the weighted sum of responses on the estimation sample on each node:
     # \sum_{i} sample_weight[i] 1{i \\in node} Y_i
-<<<<<<< HEAD
-    num_est = scipy.sparse.csr_matrix(
-        (sample_weight_est.reshape(-1, 1) * y_est).T).dot(path_est).todense()
-=======
     num_est = (sample_weight_est.reshape(-1, 1) * y_est).T @ path_est
->>>>>>> 61cd1366
     # Calculate the predicted value on each node based on the estimation sample:
     # weighted sum of responses / total weight
     value_est = num_est / weight_est
@@ -88,17 +78,10 @@
         diff = path_est.multiply(y_est[:, [i]]) - path_est.multiply(value_est[[i], :])
         if tree.criterion == 'mse':
             # If criterion is mse then calculate weighted sum of squared differences for each node
-<<<<<<< HEAD
-            impurity_est_i = scipy.sparse.csr_matrix(sample_weight_est.reshape(1, -1)).dot(diff.power(2))
-        elif tree.criterion == 'mae':
-            # If criterion is mae then calculate weighted sum of absolute differences for each node
-            impurity_est_i = scipy.sparse.csr_matrix(sample_weight_est.reshape(1, -1)).dot(np.abs(diff))
-=======
             impurity_est_i = sample_weight_est.reshape(1, -1) @ diff.power(2)
         elif tree.criterion == 'mae':
             # If criterion is mae then calculate weighted sum of absolute differences for each node
             impurity_est_i = sample_weight_est.reshape(1, -1) @ np.abs(diff)
->>>>>>> 61cd1366
         else:
             raise AttributeError("Criterion {} not yet supported by SubsampledHonestForest!".format(tree.criterion))
         # Normalize each weighted sum of criterion for each node by the total weight of each node
