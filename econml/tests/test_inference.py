--- conflicted
+++ resolved
@@ -383,7 +383,6 @@
         effect_inf = est.effect_inference(X)
         s = pickle.dumps(effect_inf)
 
-<<<<<<< HEAD
     def test_mean_pred_stderr(self):
         """Test that mean_pred_stderr is not None when estimator's final stage is linear"""
         Y, T, X, W = TestInference.Y, TestInference.T, TestInference.X, TestInference.W
@@ -404,7 +403,7 @@
                 assert est.coef__inference(T=1).mean_pred_stderr is None
             else:
                 assert est.coef__inference().mean_pred_stderr is None
-=======
+
     def test_isolate_inferenceresult_from_estimator(self):
         Y, T, X, W = TestInference.Y, TestInference.T, TestInference.X, TestInference.W
         est = LinearDML().fit(Y, T, X=X, W=W)
@@ -413,7 +412,6 @@
         inf.pred[0] = .5
         new_coef = est.coef_
         np.testing.assert_array_equal(coef, new_coef)
->>>>>>> 5e315842
 
     class _NoFeatNamesEst:
         def __init__(self, cate_est):
