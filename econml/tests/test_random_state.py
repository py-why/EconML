import unittest
import pytest
import pickle
from sklearn.linear_model import LinearRegression, Lasso, LassoCV, LogisticRegression
from sklearn.pipeline import Pipeline
from sklearn.preprocessing import OneHotEncoder, FunctionTransformer, PolynomialFeatures
from sklearn.model_selection import KFold, GroupKFold
from econml.dml import DML, LinearDML, SparseLinearDML, KernelDML
from econml.dml import NonParamDML, CausalForestDML
from econml.drlearner import DRLearner, SparseLinearDRLearner, LinearDRLearner, ForestDRLearner
from econml.ortho_iv import DMLATEIV, ProjectedDMLATEIV, DMLIV, NonParamDMLIV,\
    IntentToTreatDRIV, LinearIntentToTreatDRIV
import numpy as np
from econml.utilities import shape, hstack, vstack, reshape, cross_product
from econml.inference import BootstrapInference
from contextlib import ExitStack
from sklearn.ensemble import GradientBoostingRegressor, GradientBoostingClassifier
import itertools
from econml.sklearn_extensions.linear_model import WeightedLasso, StatsModelsRLM
from econml.tests.test_statsmodels import _summarize
import econml.tests.utilities  # bugfix for assertWarns
from sklearn.ensemble import RandomForestRegressor, RandomForestClassifier


class TestRandomState(unittest.TestCase):

    @staticmethod
    def _make_data(n, p):
        np.random.seed(1283)
        X = np.random.uniform(-1, 1, size=(n, p))
        W = np.random.uniform(-1, 1, size=(n, p))

        def true_propensity(x):
            return .4 + .1 * (x[:, 0] > 0)

        def true_effect(x):
            return .4 + .2 * x[:, 0]

        def true_conf(x):
            return x[:, 1]

        T = np.random.binomial(1, true_propensity(X))
        Y = true_effect(X) * T + true_conf(X) + np.random.normal(size=(n,))
        X_test = np.zeros((100, p))
        X_test[:, 0] = np.linspace(-1, 1, 100)
        return Y, T, X, W, X_test

    @staticmethod
    def _test_random_state(est, X_test, Y, T, **kwargs):
        est.fit(Y, T, **kwargs)
        te1 = est.effect(X_test)
        est.fit(Y, T, **kwargs)
        te2 = est.effect(X_test)
        est.fit(Y, T, **kwargs)
        te3 = est.effect(X_test)
        np.testing.assert_allclose(te1, te2, err_msg='random state fixing does not work')
        np.testing.assert_allclose(te1, te3, err_msg='random state fixing does not work')

    def test_dml_random_state(self):
        Y, T, X, W, X_test = TestRandomState._make_data(500, 2)
        for est in [
                NonParamDML(model_y=RandomForestRegressor(n_estimators=10, max_depth=4, random_state=123),
                            model_t=RandomForestClassifier(n_estimators=10, max_depth=4, random_state=123),
                            model_final=RandomForestRegressor(max_depth=3, n_estimators=10, min_samples_leaf=100,
                                                              bootstrap=True, random_state=123),
                            discrete_treatment=True, n_splits=2, random_state=123),
<<<<<<< HEAD
                ForestDML(model_y=RandomForestRegressor(n_estimators=10, max_depth=4, random_state=123),
                          model_t=RandomForestClassifier(n_estimators=10, max_depth=4, random_state=123),
                          n_estimators=10,
                          discrete_treatment=True, n_splits=2, random_state=123),
=======
                CausalForestDML(model_y=RandomForestRegressor(n_estimators=10, max_depth=4, random_state=123),
                                model_t=RandomForestClassifier(n_estimators=10, max_depth=4, random_state=123),
                                n_estimators=8,
                                discrete_treatment=True, n_crossfit_splits=2, random_state=123),
>>>>>>> ce2f2b54
                LinearDML(model_y=RandomForestRegressor(n_estimators=10, max_depth=4, random_state=123),
                          model_t=RandomForestClassifier(n_estimators=10, max_depth=4, random_state=123),
                          discrete_treatment=True, n_splits=2, random_state=123),
                SparseLinearDML(discrete_treatment=True, n_splits=2, random_state=123),
                KernelDML(discrete_treatment=True, n_splits=2, random_state=123)]:
            TestRandomState._test_random_state(est, X_test, Y, T, X=X, W=W)

    def test_dr_random_state(self):
        Y, T, X, W, X_test = self._make_data(500, 2)
        for est in [
                DRLearner(model_final=RandomForestRegressor(max_depth=3, n_estimators=10, min_samples_leaf=100,
                                                            bootstrap=True, random_state=123),
                          n_splits=2, random_state=123),
                LinearDRLearner(random_state=123),
                SparseLinearDRLearner(n_splits=2, random_state=123),
                ForestDRLearner(model_regression=RandomForestRegressor(n_estimators=10, max_depth=4,
                                                                       random_state=123),
                                model_propensity=RandomForestClassifier(
                    n_estimators=10, max_depth=4, random_state=123),
                    n_splits=2, random_state=123)]:
            TestRandomState._test_random_state(est, X_test, Y, T, X=X, W=W)

    def test_orthoiv_random_state(self):
        Y, T, X, W, X_test = self._make_data(500, 2)
        for est in [
            DMLATEIV(model_Y_W=RandomForestRegressor(n_estimators=10, max_depth=4, random_state=123),
                     model_T_W=RandomForestClassifier(n_estimators=10, max_depth=4, random_state=123),
                     model_Z_W=RandomForestClassifier(n_estimators=10, max_depth=4, random_state=123),
                     discrete_treatment=True, discrete_instrument=True, n_splits=2, random_state=123),
            ProjectedDMLATEIV(model_Y_W=RandomForestRegressor(n_estimators=10, max_depth=4, random_state=123),
                              model_T_W=RandomForestClassifier(n_estimators=10, max_depth=4, random_state=123),
                              model_T_WZ=RandomForestClassifier(n_estimators=10, max_depth=4, random_state=123),
                              discrete_treatment=True, discrete_instrument=True, n_splits=2, random_state=123)]:
            TestRandomState._test_random_state(est, None, Y, T, W=W, Z=T)
        for est in [
                DMLIV(model_Y_X=RandomForestRegressor(n_estimators=10, max_depth=4, random_state=123),
                      model_T_X=RandomForestClassifier(n_estimators=10, max_depth=4, random_state=123),
                      model_T_XZ=RandomForestClassifier(n_estimators=10, max_depth=4, random_state=123),
                      model_final=LinearRegression(fit_intercept=False),
                      discrete_treatment=True, discrete_instrument=True, n_splits=2, random_state=123),
                NonParamDMLIV(model_Y_X=RandomForestRegressor(n_estimators=10, max_depth=4, random_state=123),
                              model_T_X=RandomForestClassifier(n_estimators=10, max_depth=4, random_state=123),
                              model_T_XZ=RandomForestClassifier(n_estimators=10, max_depth=4, random_state=123),
                              model_final=LinearRegression(),
                              discrete_treatment=True, discrete_instrument=True, n_splits=2, random_state=123)]:
            TestRandomState._test_random_state(est, X_test, Y, T, X=X, Z=T)
        for est in [IntentToTreatDRIV(model_Y_X=RandomForestRegressor(n_estimators=10, max_depth=4, random_state=123),
                                      model_T_XZ=RandomForestClassifier(n_estimators=10,
                                                                        max_depth=4, random_state=123),
                                      flexible_model_effect=RandomForestRegressor(n_estimators=10,
                                                                                  max_depth=4, random_state=123),
                                      n_splits=2, random_state=123),
                    LinearIntentToTreatDRIV(model_Y_X=RandomForestRegressor(n_estimators=10,
                                                                            max_depth=4, random_state=123),
                                            model_T_XZ=RandomForestClassifier(n_estimators=10,
                                                                              max_depth=4, random_state=123),
                                            flexible_model_effect=RandomForestRegressor(n_estimators=10,
                                                                                        max_depth=4,
                                                                                        random_state=123),
                                            n_splits=2, random_state=123)]:
            TestRandomState._test_random_state(est, X_test, Y, T, X=X, W=W, Z=T)
<|MERGE_RESOLUTION|>--- conflicted
+++ resolved
@@ -1,138 +1,131 @@
-import unittest
-import pytest
-import pickle
-from sklearn.linear_model import LinearRegression, Lasso, LassoCV, LogisticRegression
-from sklearn.pipeline import Pipeline
-from sklearn.preprocessing import OneHotEncoder, FunctionTransformer, PolynomialFeatures
-from sklearn.model_selection import KFold, GroupKFold
-from econml.dml import DML, LinearDML, SparseLinearDML, KernelDML
-from econml.dml import NonParamDML, CausalForestDML
-from econml.drlearner import DRLearner, SparseLinearDRLearner, LinearDRLearner, ForestDRLearner
-from econml.ortho_iv import DMLATEIV, ProjectedDMLATEIV, DMLIV, NonParamDMLIV,\
-    IntentToTreatDRIV, LinearIntentToTreatDRIV
-import numpy as np
-from econml.utilities import shape, hstack, vstack, reshape, cross_product
-from econml.inference import BootstrapInference
-from contextlib import ExitStack
-from sklearn.ensemble import GradientBoostingRegressor, GradientBoostingClassifier
-import itertools
-from econml.sklearn_extensions.linear_model import WeightedLasso, StatsModelsRLM
-from econml.tests.test_statsmodels import _summarize
-import econml.tests.utilities  # bugfix for assertWarns
-from sklearn.ensemble import RandomForestRegressor, RandomForestClassifier
-
-
-class TestRandomState(unittest.TestCase):
-
-    @staticmethod
-    def _make_data(n, p):
-        np.random.seed(1283)
-        X = np.random.uniform(-1, 1, size=(n, p))
-        W = np.random.uniform(-1, 1, size=(n, p))
-
-        def true_propensity(x):
-            return .4 + .1 * (x[:, 0] > 0)
-
-        def true_effect(x):
-            return .4 + .2 * x[:, 0]
-
-        def true_conf(x):
-            return x[:, 1]
-
-        T = np.random.binomial(1, true_propensity(X))
-        Y = true_effect(X) * T + true_conf(X) + np.random.normal(size=(n,))
-        X_test = np.zeros((100, p))
-        X_test[:, 0] = np.linspace(-1, 1, 100)
-        return Y, T, X, W, X_test
-
-    @staticmethod
-    def _test_random_state(est, X_test, Y, T, **kwargs):
-        est.fit(Y, T, **kwargs)
-        te1 = est.effect(X_test)
-        est.fit(Y, T, **kwargs)
-        te2 = est.effect(X_test)
-        est.fit(Y, T, **kwargs)
-        te3 = est.effect(X_test)
-        np.testing.assert_allclose(te1, te2, err_msg='random state fixing does not work')
-        np.testing.assert_allclose(te1, te3, err_msg='random state fixing does not work')
-
-    def test_dml_random_state(self):
-        Y, T, X, W, X_test = TestRandomState._make_data(500, 2)
-        for est in [
-                NonParamDML(model_y=RandomForestRegressor(n_estimators=10, max_depth=4, random_state=123),
-                            model_t=RandomForestClassifier(n_estimators=10, max_depth=4, random_state=123),
-                            model_final=RandomForestRegressor(max_depth=3, n_estimators=10, min_samples_leaf=100,
-                                                              bootstrap=True, random_state=123),
-                            discrete_treatment=True, n_splits=2, random_state=123),
-<<<<<<< HEAD
-                ForestDML(model_y=RandomForestRegressor(n_estimators=10, max_depth=4, random_state=123),
-                          model_t=RandomForestClassifier(n_estimators=10, max_depth=4, random_state=123),
-                          n_estimators=10,
-                          discrete_treatment=True, n_splits=2, random_state=123),
-=======
-                CausalForestDML(model_y=RandomForestRegressor(n_estimators=10, max_depth=4, random_state=123),
-                                model_t=RandomForestClassifier(n_estimators=10, max_depth=4, random_state=123),
-                                n_estimators=8,
-                                discrete_treatment=True, n_crossfit_splits=2, random_state=123),
->>>>>>> ce2f2b54
-                LinearDML(model_y=RandomForestRegressor(n_estimators=10, max_depth=4, random_state=123),
-                          model_t=RandomForestClassifier(n_estimators=10, max_depth=4, random_state=123),
-                          discrete_treatment=True, n_splits=2, random_state=123),
-                SparseLinearDML(discrete_treatment=True, n_splits=2, random_state=123),
-                KernelDML(discrete_treatment=True, n_splits=2, random_state=123)]:
-            TestRandomState._test_random_state(est, X_test, Y, T, X=X, W=W)
-
-    def test_dr_random_state(self):
-        Y, T, X, W, X_test = self._make_data(500, 2)
-        for est in [
-                DRLearner(model_final=RandomForestRegressor(max_depth=3, n_estimators=10, min_samples_leaf=100,
-                                                            bootstrap=True, random_state=123),
-                          n_splits=2, random_state=123),
-                LinearDRLearner(random_state=123),
-                SparseLinearDRLearner(n_splits=2, random_state=123),
-                ForestDRLearner(model_regression=RandomForestRegressor(n_estimators=10, max_depth=4,
-                                                                       random_state=123),
-                                model_propensity=RandomForestClassifier(
-                    n_estimators=10, max_depth=4, random_state=123),
-                    n_splits=2, random_state=123)]:
-            TestRandomState._test_random_state(est, X_test, Y, T, X=X, W=W)
-
-    def test_orthoiv_random_state(self):
-        Y, T, X, W, X_test = self._make_data(500, 2)
-        for est in [
-            DMLATEIV(model_Y_W=RandomForestRegressor(n_estimators=10, max_depth=4, random_state=123),
-                     model_T_W=RandomForestClassifier(n_estimators=10, max_depth=4, random_state=123),
-                     model_Z_W=RandomForestClassifier(n_estimators=10, max_depth=4, random_state=123),
-                     discrete_treatment=True, discrete_instrument=True, n_splits=2, random_state=123),
-            ProjectedDMLATEIV(model_Y_W=RandomForestRegressor(n_estimators=10, max_depth=4, random_state=123),
-                              model_T_W=RandomForestClassifier(n_estimators=10, max_depth=4, random_state=123),
-                              model_T_WZ=RandomForestClassifier(n_estimators=10, max_depth=4, random_state=123),
-                              discrete_treatment=True, discrete_instrument=True, n_splits=2, random_state=123)]:
-            TestRandomState._test_random_state(est, None, Y, T, W=W, Z=T)
-        for est in [
-                DMLIV(model_Y_X=RandomForestRegressor(n_estimators=10, max_depth=4, random_state=123),
-                      model_T_X=RandomForestClassifier(n_estimators=10, max_depth=4, random_state=123),
-                      model_T_XZ=RandomForestClassifier(n_estimators=10, max_depth=4, random_state=123),
-                      model_final=LinearRegression(fit_intercept=False),
-                      discrete_treatment=True, discrete_instrument=True, n_splits=2, random_state=123),
-                NonParamDMLIV(model_Y_X=RandomForestRegressor(n_estimators=10, max_depth=4, random_state=123),
-                              model_T_X=RandomForestClassifier(n_estimators=10, max_depth=4, random_state=123),
-                              model_T_XZ=RandomForestClassifier(n_estimators=10, max_depth=4, random_state=123),
-                              model_final=LinearRegression(),
-                              discrete_treatment=True, discrete_instrument=True, n_splits=2, random_state=123)]:
-            TestRandomState._test_random_state(est, X_test, Y, T, X=X, Z=T)
-        for est in [IntentToTreatDRIV(model_Y_X=RandomForestRegressor(n_estimators=10, max_depth=4, random_state=123),
-                                      model_T_XZ=RandomForestClassifier(n_estimators=10,
-                                                                        max_depth=4, random_state=123),
-                                      flexible_model_effect=RandomForestRegressor(n_estimators=10,
-                                                                                  max_depth=4, random_state=123),
-                                      n_splits=2, random_state=123),
-                    LinearIntentToTreatDRIV(model_Y_X=RandomForestRegressor(n_estimators=10,
-                                                                            max_depth=4, random_state=123),
-                                            model_T_XZ=RandomForestClassifier(n_estimators=10,
-                                                                              max_depth=4, random_state=123),
-                                            flexible_model_effect=RandomForestRegressor(n_estimators=10,
-                                                                                        max_depth=4,
-                                                                                        random_state=123),
-                                            n_splits=2, random_state=123)]:
-            TestRandomState._test_random_state(est, X_test, Y, T, X=X, W=W, Z=T)
+import unittest
+import pytest
+import pickle
+from sklearn.linear_model import LinearRegression, Lasso, LassoCV, LogisticRegression
+from sklearn.pipeline import Pipeline
+from sklearn.preprocessing import OneHotEncoder, FunctionTransformer, PolynomialFeatures
+from sklearn.model_selection import KFold, GroupKFold
+from econml.dml import DML, LinearDML, SparseLinearDML, KernelDML
+from econml.dml import NonParamDML, CausalForestDML
+from econml.drlearner import DRLearner, SparseLinearDRLearner, LinearDRLearner, ForestDRLearner
+from econml.ortho_iv import DMLATEIV, ProjectedDMLATEIV, DMLIV, NonParamDMLIV,\
+    IntentToTreatDRIV, LinearIntentToTreatDRIV
+import numpy as np
+from econml.utilities import shape, hstack, vstack, reshape, cross_product
+from econml.inference import BootstrapInference
+from contextlib import ExitStack
+from sklearn.ensemble import GradientBoostingRegressor, GradientBoostingClassifier
+import itertools
+from econml.sklearn_extensions.linear_model import WeightedLasso, StatsModelsRLM
+from econml.tests.test_statsmodels import _summarize
+import econml.tests.utilities  # bugfix for assertWarns
+from sklearn.ensemble import RandomForestRegressor, RandomForestClassifier
+
+
+class TestRandomState(unittest.TestCase):
+
+    @staticmethod
+    def _make_data(n, p):
+        np.random.seed(1283)
+        X = np.random.uniform(-1, 1, size=(n, p))
+        W = np.random.uniform(-1, 1, size=(n, p))
+
+        def true_propensity(x):
+            return .4 + .1 * (x[:, 0] > 0)
+
+        def true_effect(x):
+            return .4 + .2 * x[:, 0]
+
+        def true_conf(x):
+            return x[:, 1]
+
+        T = np.random.binomial(1, true_propensity(X))
+        Y = true_effect(X) * T + true_conf(X) + np.random.normal(size=(n,))
+        X_test = np.zeros((100, p))
+        X_test[:, 0] = np.linspace(-1, 1, 100)
+        return Y, T, X, W, X_test
+
+    @staticmethod
+    def _test_random_state(est, X_test, Y, T, **kwargs):
+        est.fit(Y, T, **kwargs)
+        te1 = est.effect(X_test)
+        est.fit(Y, T, **kwargs)
+        te2 = est.effect(X_test)
+        est.fit(Y, T, **kwargs)
+        te3 = est.effect(X_test)
+        np.testing.assert_allclose(te1, te2, err_msg='random state fixing does not work')
+        np.testing.assert_allclose(te1, te3, err_msg='random state fixing does not work')
+
+    def test_dml_random_state(self):
+        Y, T, X, W, X_test = TestRandomState._make_data(500, 2)
+        for est in [
+                NonParamDML(model_y=RandomForestRegressor(n_estimators=10, max_depth=4, random_state=123),
+                            model_t=RandomForestClassifier(n_estimators=10, max_depth=4, random_state=123),
+                            model_final=RandomForestRegressor(max_depth=3, n_estimators=10, min_samples_leaf=100,
+                                                              bootstrap=True, random_state=123),
+                            discrete_treatment=True, n_splits=2, random_state=123),
+                CausalForestDML(model_y=RandomForestRegressor(n_estimators=10, max_depth=4, random_state=123),
+                                model_t=RandomForestClassifier(n_estimators=10, max_depth=4, random_state=123),
+                                n_estimators=8,
+                                discrete_treatment=True, n_crossfit_splits=2, random_state=123),
+                LinearDML(model_y=RandomForestRegressor(n_estimators=10, max_depth=4, random_state=123),
+                          model_t=RandomForestClassifier(n_estimators=10, max_depth=4, random_state=123),
+                          discrete_treatment=True, n_splits=2, random_state=123),
+                SparseLinearDML(discrete_treatment=True, n_splits=2, random_state=123),
+                KernelDML(discrete_treatment=True, n_splits=2, random_state=123)]:
+            TestRandomState._test_random_state(est, X_test, Y, T, X=X, W=W)
+
+    def test_dr_random_state(self):
+        Y, T, X, W, X_test = self._make_data(500, 2)
+        for est in [
+                DRLearner(model_final=RandomForestRegressor(max_depth=3, n_estimators=10, min_samples_leaf=100,
+                                                            bootstrap=True, random_state=123),
+                          n_splits=2, random_state=123),
+                LinearDRLearner(random_state=123),
+                SparseLinearDRLearner(n_splits=2, random_state=123),
+                ForestDRLearner(model_regression=RandomForestRegressor(n_estimators=10, max_depth=4,
+                                                                       random_state=123),
+                                model_propensity=RandomForestClassifier(
+                    n_estimators=10, max_depth=4, random_state=123),
+                    n_splits=2, random_state=123)]:
+            TestRandomState._test_random_state(est, X_test, Y, T, X=X, W=W)
+
+    def test_orthoiv_random_state(self):
+        Y, T, X, W, X_test = self._make_data(500, 2)
+        for est in [
+            DMLATEIV(model_Y_W=RandomForestRegressor(n_estimators=10, max_depth=4, random_state=123),
+                     model_T_W=RandomForestClassifier(n_estimators=10, max_depth=4, random_state=123),
+                     model_Z_W=RandomForestClassifier(n_estimators=10, max_depth=4, random_state=123),
+                     discrete_treatment=True, discrete_instrument=True, n_splits=2, random_state=123),
+            ProjectedDMLATEIV(model_Y_W=RandomForestRegressor(n_estimators=10, max_depth=4, random_state=123),
+                              model_T_W=RandomForestClassifier(n_estimators=10, max_depth=4, random_state=123),
+                              model_T_WZ=RandomForestClassifier(n_estimators=10, max_depth=4, random_state=123),
+                              discrete_treatment=True, discrete_instrument=True, n_splits=2, random_state=123)]:
+            TestRandomState._test_random_state(est, None, Y, T, W=W, Z=T)
+        for est in [
+                DMLIV(model_Y_X=RandomForestRegressor(n_estimators=10, max_depth=4, random_state=123),
+                      model_T_X=RandomForestClassifier(n_estimators=10, max_depth=4, random_state=123),
+                      model_T_XZ=RandomForestClassifier(n_estimators=10, max_depth=4, random_state=123),
+                      model_final=LinearRegression(fit_intercept=False),
+                      discrete_treatment=True, discrete_instrument=True, n_splits=2, random_state=123),
+                NonParamDMLIV(model_Y_X=RandomForestRegressor(n_estimators=10, max_depth=4, random_state=123),
+                              model_T_X=RandomForestClassifier(n_estimators=10, max_depth=4, random_state=123),
+                              model_T_XZ=RandomForestClassifier(n_estimators=10, max_depth=4, random_state=123),
+                              model_final=LinearRegression(),
+                              discrete_treatment=True, discrete_instrument=True, n_splits=2, random_state=123)]:
+            TestRandomState._test_random_state(est, X_test, Y, T, X=X, Z=T)
+        for est in [IntentToTreatDRIV(model_Y_X=RandomForestRegressor(n_estimators=10, max_depth=4, random_state=123),
+                                      model_T_XZ=RandomForestClassifier(n_estimators=10,
+                                                                        max_depth=4, random_state=123),
+                                      flexible_model_effect=RandomForestRegressor(n_estimators=10,
+                                                                                  max_depth=4, random_state=123),
+                                      n_splits=2, random_state=123),
+                    LinearIntentToTreatDRIV(model_Y_X=RandomForestRegressor(n_estimators=10,
+                                                                            max_depth=4, random_state=123),
+                                            model_T_XZ=RandomForestClassifier(n_estimators=10,
+                                                                              max_depth=4, random_state=123),
+                                            flexible_model_effect=RandomForestRegressor(n_estimators=10,
+                                                                                        max_depth=4,
+                                                                                        random_state=123),
+                                            n_splits=2, random_state=123)]:
+            TestRandomState._test_random_state(est, X_test, Y, T, X=X, W=W, Z=T)