# Copyright (c) Microsoft Corporation. All rights reserved.
# Licensed under the MIT License.

import numpy as np
import unittest
from numpy.random import normal, multivariate_normal, binomial
from sklearn.exceptions import DataConversionWarning
from sklearn.linear_model import LinearRegression
from sklearn.pipeline import Pipeline
from sklearn.preprocessing import PolynomialFeatures
from econml.metalearners import *


class TestMetalearners(unittest.TestCase):

    @classmethod
    def setUpClass(cls):
        # Set random seed
        cls.random_state = np.random.RandomState(12345)
        # Generate data
        # DGP constants
        cls.d = 5
        cls.n = 1000
        cls.n_test = 200
        cls.heterogeneity_index = 1
        # Test data
        cls.X_test = cls.random_state.multivariate_normal(
            np.zeros(cls.d),
            np.diag(np.ones(cls.d)),
            cls.n_test)
        # Constant treatment effect
        cls.const_te_data = TestMetalearners._generate_data(
            cls.n, cls.d, beta=cls.random_state.uniform(0, 1, cls.d),
            treatment_effect=TestMetalearners._const_te, multi_y=False)
        # Constant treatment with multi output Y
        cls.const_te_multiy_data = TestMetalearners._generate_data(
            cls.n, cls.d, beta=cls.random_state.uniform(0, 1, size=(cls.d, 2)),
            treatment_effect=TestMetalearners._const_te, multi_y=True)
        # Heterogeneous treatment
        cls.heterogeneous_te_data = TestMetalearners._generate_data(
            cls.n, cls.d, beta=cls.random_state.uniform(0, 1, cls.d),
            treatment_effect=TestMetalearners._heterogeneous_te, multi_y=False)
        # Heterogeneous treatment with multi output Y
        cls.heterogeneous_te_multiy_data = TestMetalearners._generate_data(
            cls.n, cls.d, beta=cls.random_state.uniform(0, 1, size=(cls.d, 2)),
            treatment_effect=TestMetalearners._heterogeneous_te, multi_y=True)

    def test_TLearner(self):
        """Tests whether the TLearner can accurately estimate constant and heterogeneous
           treatment effects.
        """
        # TLearner test
        # Instantiate TLearner
        T_learner = TLearner(models=LinearRegression())
        # Test inputs
        self._test_inputs(T_learner, T0=3, T1=5)
        # Test constant and heterogeneous treatment effect, single and multi output y
        for te_type in ["const", "heterogeneous"]:
            for multi_y in [False, True]:
                self._test_te(T_learner, T0=3, T1=5, tol=0.5, te_type=te_type, multi_y=multi_y)

    def test_SLearner(self):
        """Tests whether the SLearner can accurately estimate constant and heterogeneous
           treatment effects.
        """
        # Instantiate SLearner
        S_learner = SLearner(overall_model=LinearRegression())
        # Test inputs
        self._test_inputs(S_learner, T0=3, T1=5)
        # Test constant treatment effect
        self._test_te(S_learner, T0=3, T1=5, tol=0.5, te_type="const", multi_y=False)
        # Test constant treatment effect with multi output Y
        self._test_te(S_learner, T0=3, T1=5, tol=0.5, te_type="const", multi_y=True)
        # Test heterogeneous treatment effect
        # Need interactions between T and features
        overall_model = Pipeline([('poly', PolynomialFeatures()), ('model', LinearRegression())])
        S_learner = SLearner(overall_model=overall_model)
        self._test_te(S_learner, T0=3, T1=5, tol=0.5, te_type="heterogeneous", multi_y=False)
        # Test heterogeneous treatment effect with multi output Y
        self._test_te(S_learner, T0=3, T1=5, tol=0.5, te_type="heterogeneous", multi_y=True)

    def test_XLearner(self):
        """Tests whether the XLearner can accurately estimate constant and heterogeneous
           treatment effects.
        """
        # Instantiate XLearner
        X_learner = XLearner(models=LinearRegression())
        # Test inputs
        self._test_inputs(X_learner, T0=3, T1=5)
        # Test constant and heterogeneous treatment effect, single and multi output y
        for te_type in ["const", "heterogeneous"]:
            for multi_y in [False, True]:
                self._test_te(X_learner, T0=3, T1=5, tol=0.5, te_type=te_type, multi_y=multi_y)

    def test_DALearner(self):
        """Tests whether the DomainAdaptationLearner can accurately estimate constant and
           heterogeneous treatment effects.
        """
        # Instantiate DomainAdaptationLearner
        DA_learner = DomainAdaptationLearner(models=LinearRegression(),
                                             final_models=LinearRegression())
        # Test inputs
        self._test_inputs(DA_learner, T0=3, T1=5)
        # Test constant and heterogeneous treatment effect, single and multi output y
        for te_type in ["const", "heterogeneous"]:
            for multi_y in [False, True]:
                self._test_te(DA_learner, T0=3, T1=5, tol=0.5, te_type=te_type, multi_y=multi_y)

<<<<<<< HEAD
    def _test_te(self, learner_instance, T0, T1, tol, te_type="const", multi_y=False):
=======
    def _test_te(self, learner_instance, tol, te_type="const"):
>>>>>>> 72a7022d
        if te_type not in ["const", "heterogeneous"]:
            raise ValueError("Type of treatment effect must be 'const' or 'heterogeneous'.")
        te_func = getattr(TestMetalearners, "_{te_type}_te".format(te_type=te_type))
        if multi_y:
            X, T, Y = getattr(TestMetalearners, "{te_type}_te_multiy_data".format(te_type=te_type))
            # Get the true treatment effect
            te = np.repeat((np.apply_along_axis(te_func, 1, TestMetalearners.X_test)
                            * (T1 - T0)).reshape(-1, 1), 2, axis=1)
            marginal_te = np.repeat(np.apply_along_axis(
                te_func, 1, TestMetalearners.X_test).reshape(-1, 1) * np.array([2, 4]), 2, axis=0).reshape((-1, 2, 2))
        else:
            X, T, Y = getattr(TestMetalearners, "{te_type}_te_data".format(te_type=te_type))
            # Get the true treatment effect
            te = np.apply_along_axis(te_func, 1, TestMetalearners.X_test) * (T1 - T0)
            marginal_te = np.apply_along_axis(te_func, 1, TestMetalearners.X_test).reshape(-1, 1) * np.array([2, 4])
        # Fit learner and get the effect and marginal effect
        learner_instance.fit(Y, T, X)
        te_hat = learner_instance.effect(TestMetalearners.X_test, T0, T1)
        marginal_te_hat = learner_instance.marginal_effect(T1, TestMetalearners.X_test)
        # Compute treatment effect residuals (absolute)
        te_res = np.abs(te - te_hat)
        marginal_te_res = np.abs(marginal_te - marginal_te_hat)
        # Check that at least 90% of predictions are within tolerance interval
        self.assertGreaterEqual(np.mean(te_res < tol), 0.90)
        self.assertGreaterEqual(np.mean(marginal_te_res < tol), 0.90)
        # Check whether the output shape is right
        m = TestMetalearners.X_test.shape[0]
        d_t = 2
        d_y = Y.shape[1:]
        self.assertEqual(te_hat.shape, (m,) + d_y)
        self.assertEqual(marginal_te_hat.shape, (m, d_t,) + d_y)

    def _test_inputs(self, learner_instance, T0, T1):
        X, T, Y = TestMetalearners.const_te_data
        # Check that one can pass in regular lists
        learner_instance.fit(list(Y), list(T), list(X))
        learner_instance.effect(list(TestMetalearners.X_test), T0, T1)
        # Check that it fails correctly if lists of different shape are passed in
        self.assertRaises(ValueError, learner_instance.fit, Y, T, X[:TestMetalearners.n // 2])
        self.assertRaises(ValueError, learner_instance.fit, Y[:TestMetalearners.n // 2], T, X)
        # Check that it works when T, Y have shape (n, 1)
        self.assertWarns(DataConversionWarning,
                         learner_instance.fit, Y.reshape(-1, 1), T.reshape(-1, 1), X
                         )

    @classmethod
    def _const_te(cls, x):
        return 2

    @classmethod
    def _heterogeneous_te(cls, x):
        return x[cls.heterogeneity_index]

    @classmethod
    def _generate_data(cls, n, d, beta, treatment_effect, multi_y):
        """Generates population data for given treatment_effect functions.

        Parameters
        ----------
            n (int): population size
            d (int): number of covariates
            untreated_outcome (func): untreated outcome conditional on covariates
            treatment_effect (func): treatment effect conditional on covariates
        """
        # Generate covariates
        X = cls.random_state.multivariate_normal(np.zeros(d), np.diag(np.ones(d)), n)
        # Generate treatment
        T = cls.random_state.choice([1, 3, 5], size=n, p=[0.2, 0.3, 0.5])
        # Calculate outcome
        Y0 = (np.dot(X, beta) + cls.random_state.normal(0, 1)).reshape(n, -1)
        treat_effect = np.apply_along_axis(lambda x: treatment_effect(x), 1, X)
        Y = Y0 + (treat_effect * T).reshape(-1, 1)
        if not multi_y:
            Y = Y.flatten()
        return (X, T, Y)<|MERGE_RESOLUTION|>--- conflicted
+++ resolved
@@ -106,11 +106,8 @@
             for multi_y in [False, True]:
                 self._test_te(DA_learner, T0=3, T1=5, tol=0.5, te_type=te_type, multi_y=multi_y)
 
-<<<<<<< HEAD
+
     def _test_te(self, learner_instance, T0, T1, tol, te_type="const", multi_y=False):
-=======
-    def _test_te(self, learner_instance, tol, te_type="const"):
->>>>>>> 72a7022d
         if te_type not in ["const", "heterogeneous"]:
             raise ValueError("Type of treatment effect must be 'const' or 'heterogeneous'.")
         te_func = getattr(TestMetalearners, "_{te_type}_te".format(te_type=te_type))
