# Copyright (c) Microsoft Corporation. All rights reserved.
# Licensed under the MIT License.

import numpy as np
import unittest
import pytest
import warnings
from numpy.random import binomial, choice, normal, uniform
from sklearn.exceptions import DataConversionWarning
from sklearn.linear_model import LinearRegression, Lasso, LassoCV, LogisticRegression, LogisticRegressionCV
from sklearn.multioutput import MultiOutputRegressor
from sklearn.pipeline import Pipeline
from econml.ortho_forest import DMLOrthoForest, DROrthoForest
from econml.sklearn_extensions.linear_model import WeightedLassoCVWrapper


class TestOrthoForest(unittest.TestCase):

    @classmethod
    def setUpClass(cls):
        np.random.seed(123)
        # DGP constants
        cls.n = 2000
        cls.d_w = 5
        cls.support_size = 1
        cls.d_x = 1
        cls.epsilon_sample = lambda n: uniform(-1, 1, size=n)
        cls.eta_sample = lambda n: uniform(-1, 1, size=n)
        cls.support = choice(range(cls.d_w), size=cls.support_size, replace=False)
        cls.coefs_T = uniform(0, 1, size=cls.support_size)
        cls.coefs_Y = uniform(0, 1, size=cls.support_size)
        # Generate data
        cls.X = uniform(0, 1, size=(cls.n, cls.d_x))
        cls.W = normal(0, 1, size=(cls.n, cls.d_w))
        # Test data
        cls.x_test = normal(0, 1, size=(10, cls.d_x))
        cls.x_test[:, 0] = np.arange(0, 1, 0.1)
        cls.expected_exp_te = np.array([cls._exp_te(x) for x in TestOrthoForest.x_test])
        cls.expected_const_te = np.array([cls._const_te(x) for x in TestOrthoForest.x_test])
        # Remove warnings that might be raised by the models passed into the ORF
        warnings.filterwarnings("ignore")

    def test_continuous_treatments(self):
        np.random.seed(123)
        for global_residualization in [False, True]:
            # Generate data with continuous treatments
            T = np.dot(TestOrthoForest.W[:, TestOrthoForest.support], TestOrthoForest.coefs_T) + \
                TestOrthoForest.eta_sample(TestOrthoForest.n)
            TE = np.array([self._exp_te(x) for x in TestOrthoForest.X])
            Y = np.dot(TestOrthoForest.W[:, TestOrthoForest.support], TestOrthoForest.coefs_Y) + \
                T * TE + TestOrthoForest.epsilon_sample(TestOrthoForest.n)
            # Instantiate model with most of the default parameters. Using n_jobs=1 since code coverage
            # does not work well with parallelism.
            est = DMLOrthoForest(n_jobs=1, n_trees=10,
                                 model_T=Lasso(),
                                 model_Y=Lasso(),
                                 model_T_final=WeightedLassoCVWrapper(),
                                 model_Y_final=WeightedLassoCVWrapper(),
                                 global_residualization=global_residualization)
            # Test inputs for continuous treatments
            # --> Check that one can pass in regular lists
            est.fit(list(Y), list(T), X=list(TestOrthoForest.X), W=list(TestOrthoForest.W))
            # --> Check that it fails correctly if lists of different shape are passed in
            self.assertRaises(ValueError, est.fit, Y[:TestOrthoForest.n // 2], T[:TestOrthoForest.n // 2],
                              TestOrthoForest.X, TestOrthoForest.W)
            # Check that outputs have the correct shape
            out_te = est.const_marginal_effect(TestOrthoForest.x_test)
            self.assertEqual(TestOrthoForest.x_test.shape[0], out_te.shape[0])
            # Test continuous treatments with controls
            est = DMLOrthoForest(n_trees=100, min_leaf_size=10,
                                 max_depth=50, subsample_ratio=0.50, bootstrap=False, n_jobs=1,
                                 model_T=Lasso(alpha=0.024),
                                 model_Y=Lasso(alpha=0.024),
                                 model_T_final=WeightedLassoCVWrapper(cv=5),
                                 model_Y_final=WeightedLassoCVWrapper(cv=5),
                                 global_residualization=global_residualization,
                                 global_res_cv=5)
            est.fit(Y, T, X=TestOrthoForest.X, W=TestOrthoForest.W, inference="blb")
            self._test_te(est, TestOrthoForest.expected_exp_te, tol=0.5)
            self._test_ci(est, TestOrthoForest.expected_exp_te, tol=1.5)
            # Test continuous treatments without controls
            T = TestOrthoForest.eta_sample(TestOrthoForest.n)
            Y = T * TE + TestOrthoForest.epsilon_sample(TestOrthoForest.n)
            est.fit(Y, T, TestOrthoForest.X, inference="blb")
            self._test_te(est, TestOrthoForest.expected_exp_te, tol=0.5)
            self._test_ci(est, TestOrthoForest.expected_exp_te, tol=1.5)

<<<<<<< HEAD
=======
        # Test Causal Forest API
        # Generate data with continuous treatments
        T = np.dot(TestOrthoForest.W[:, TestOrthoForest.support], TestOrthoForest.coefs_T) + \
            TestOrthoForest.eta_sample(TestOrthoForest.n)
        TE = np.array([self._exp_te(x) for x in TestOrthoForest.X])
        Y = np.dot(TestOrthoForest.W[:, TestOrthoForest.support], TestOrthoForest.coefs_Y) + \
            T * TE + TestOrthoForest.epsilon_sample(TestOrthoForest.n)
        # Instantiate model with most of the default parameters.
        est = CausalForest(n_jobs=1, n_trees=10,
                           model_T=WeightedLassoCVWrapper(),
                           model_Y=WeightedLassoCVWrapper())
        # Test inputs for continuous treatments
        # --> Check that one can pass in regular lists
        est.fit(list(Y), list(T), X=list(TestOrthoForest.X), W=list(TestOrthoForest.W))
        # --> Check that it fails correctly if lists of different shape are passed in
        self.assertRaises(ValueError, est.fit, Y[:TestOrthoForest.n // 2], T[:TestOrthoForest.n // 2],
                          TestOrthoForest.X, TestOrthoForest.W)
        # Check that outputs have the correct shape
        out_te = est.const_marginal_effect(TestOrthoForest.x_test)
        self.assertEqual(TestOrthoForest.x_test.shape[0], out_te.shape[0])
        # Test continuous treatments with controls
        est = CausalForest(n_jobs=1, n_trees=100, min_leaf_size=10,
                           max_depth=50, subsample_ratio=0.50,
                           model_T=WeightedLassoCVWrapper(),
                           model_Y=WeightedLassoCVWrapper(), cv=5)
        est.fit(Y, T, X=TestOrthoForest.X, W=TestOrthoForest.W, inference="blb")
        self._test_te(est, TestOrthoForest.expected_exp_te, tol=0.5)
        self._test_ci(est, TestOrthoForest.expected_exp_te, tol=1.5)
        # Test continuous treatments without controls
        T = TestOrthoForest.eta_sample(TestOrthoForest.n)
        Y = T * TE + TestOrthoForest.epsilon_sample(TestOrthoForest.n)
        est.fit(Y, T, X=TestOrthoForest.X, inference="blb")
        self._test_te(est, TestOrthoForest.expected_exp_te, tol=0.5)
        self._test_ci(est, TestOrthoForest.expected_exp_te, tol=1.5)

>>>>>>> 3df959d1
    def test_binary_treatments(self):
        np.random.seed(123)
        # Generate data with binary treatments
        log_odds = np.dot(TestOrthoForest.W[:, TestOrthoForest.support], TestOrthoForest.coefs_T) + \
            TestOrthoForest.eta_sample(TestOrthoForest.n)
        T_sigmoid = 1 / (1 + np.exp(-log_odds))
        T = np.array([np.random.binomial(1, p) for p in T_sigmoid])
        TE = np.array([self._exp_te(x) for x in TestOrthoForest.X])
        Y = np.dot(TestOrthoForest.W[:, TestOrthoForest.support], TestOrthoForest.coefs_Y) + \
            T * TE + TestOrthoForest.epsilon_sample(TestOrthoForest.n)
        # Instantiate model with default params. Using n_jobs=1 since code coverage
        # does not work well with parallelism.
        est = DROrthoForest(n_trees=10, n_jobs=1,
                            propensity_model=LogisticRegression(), model_Y=Lasso(),
                            propensity_model_final=LogisticRegressionCV(penalty='l1', solver='saga'),
                            model_Y_final=WeightedLassoCVWrapper())
        # Test inputs for binary treatments
        # --> Check that one can pass in regular lists
        est.fit(list(Y), list(T), X=list(TestOrthoForest.X), W=list(TestOrthoForest.W))
        # --> Check that it fails correctly if lists of different shape are passed in
        self.assertRaises(ValueError, est.fit, Y[:TestOrthoForest.n // 2], T[:TestOrthoForest.n // 2],
                          TestOrthoForest.X, TestOrthoForest.W)
        # --> Check that it works when T, Y have shape (n, 1)
        est.fit(Y.reshape(-1, 1), T.reshape(-1, 1), X=TestOrthoForest.X, W=TestOrthoForest.W)
        # --> Check that it fails correctly when T has shape (n, 2)
        self.assertRaises(ValueError, est.fit, Y, np.ones((TestOrthoForest.n, 2)),
                          TestOrthoForest.X, TestOrthoForest.W)
        # --> Check that it fails correctly when the treatments are not numeric
        self.assertRaises(ValueError, est.fit, Y, np.array(["a"] * TestOrthoForest.n),
                          TestOrthoForest.X, TestOrthoForest.W)
        # Check that outputs have the correct shape
        out_te = est.const_marginal_effect(TestOrthoForest.x_test)
        self.assertSequenceEqual((TestOrthoForest.x_test.shape[0], 1, 1), out_te.shape)
        # Test binary treatments with controls
        est = DROrthoForest(n_trees=100, min_leaf_size=10,
                            max_depth=30, subsample_ratio=0.30, bootstrap=False, n_jobs=1,
                            propensity_model=LogisticRegression(
                                C=1 / 0.024, penalty='l1', solver='saga'),
                            model_Y=Lasso(alpha=0.024),
                            propensity_model_final=LogisticRegressionCV(penalty='l1', solver='saga'),
                            model_Y_final=WeightedLassoCVWrapper())
        est.fit(Y, T, X=TestOrthoForest.X, W=TestOrthoForest.W, inference="blb")
        self._test_te(est, TestOrthoForest.expected_exp_te, tol=0.7, treatment_type='discrete')
        self._test_ci(est, TestOrthoForest.expected_exp_te, tol=1.5, treatment_type='discrete')
        # Test binary treatments without controls
        log_odds = TestOrthoForest.eta_sample(TestOrthoForest.n)
        T_sigmoid = 1 / (1 + np.exp(-log_odds))
        T = np.array([np.random.binomial(1, p) for p in T_sigmoid])
        Y = T * TE + TestOrthoForest.epsilon_sample(TestOrthoForest.n)
        est.fit(Y, T, X=TestOrthoForest.X, inference="blb")
        self._test_te(est, TestOrthoForest.expected_exp_te, tol=0.5, treatment_type='discrete')
        self._test_ci(est, TestOrthoForest.expected_exp_te, tol=1.5, treatment_type='discrete')

<<<<<<< HEAD
=======
        # Test CausalForest API
        np.random.seed(123)
        # Generate data with binary treatments
        log_odds = np.dot(TestOrthoForest.W[:, TestOrthoForest.support], TestOrthoForest.coefs_T) + \
            TestOrthoForest.eta_sample(TestOrthoForest.n)
        T_sigmoid = 1 / (1 + np.exp(-log_odds))
        T = np.array([np.random.binomial(1, p) for p in T_sigmoid])
        TE = np.array([self._exp_te(x) for x in TestOrthoForest.X])
        Y = np.dot(TestOrthoForest.W[:, TestOrthoForest.support], TestOrthoForest.coefs_Y) + \
            T * TE + TestOrthoForest.epsilon_sample(TestOrthoForest.n)
        # Instantiate model with default params. Using n_jobs=1 since code coverage
        # does not work well with parallelism.
        est = CausalForest(n_trees=10, n_jobs=1,
                           model_Y=Lasso(),
                           model_T=LogisticRegressionCV(penalty='l1', solver='saga'))
        # Test inputs for binary treatments
        # --> Check that one can pass in regular lists
        est.fit(list(Y), list(T), X=list(TestOrthoForest.X), W=list(TestOrthoForest.W))
        # --> Check that it fails correctly if lists of different shape are passed in
        self.assertRaises(ValueError, est.fit, Y[:TestOrthoForest.n // 2], T[:TestOrthoForest.n // 2],
                          TestOrthoForest.X, TestOrthoForest.W)
        # --> Check that it works when T, Y have shape (n, 1)
        est.fit(Y.reshape(-1, 1), T.reshape(-1, 1), X=TestOrthoForest.X, W=TestOrthoForest.W)
        # --> Check that it fails correctly when T has shape (n, 2)
        self.assertRaises(ValueError, est.fit, Y, np.ones((TestOrthoForest.n, 2)),
                          TestOrthoForest.X, TestOrthoForest.W)
        # --> Check that it fails correctly when the treatments are not numeric
        self.assertRaises(ValueError, est.fit, Y, np.array(["a"] * TestOrthoForest.n),
                          TestOrthoForest.X, TestOrthoForest.W)
        # Check that outputs have the correct shape
        out_te = est.const_marginal_effect(TestOrthoForest.x_test)
        self.assertSequenceEqual((TestOrthoForest.x_test.shape[0], 1, 1), out_te.shape)
        # Test binary treatments with controls
        est = CausalForest(n_trees=100, min_leaf_size=10,
                           max_depth=30, subsample_ratio=0.30, n_jobs=1,
                           model_Y=Lasso(),
                           model_T=LogisticRegressionCV(penalty='l1', solver='saga'),
                           discrete_treatment=True,
                           cv=5)
        est.fit(Y, T, X=TestOrthoForest.X, W=TestOrthoForest.W, inference="blb")
        self._test_te(est, TestOrthoForest.expected_exp_te, tol=0.7, treatment_type='discrete')
        self._test_ci(est, TestOrthoForest.expected_exp_te, tol=1.5, treatment_type='discrete')
        # Test binary treatments without controls
        log_odds = TestOrthoForest.eta_sample(TestOrthoForest.n)
        T_sigmoid = 1 / (1 + np.exp(-log_odds))
        T = np.array([np.random.binomial(1, p) for p in T_sigmoid])
        Y = T * TE + TestOrthoForest.epsilon_sample(TestOrthoForest.n)
        est.fit(Y, T, X=TestOrthoForest.X, inference="blb")
        self._test_te(est, TestOrthoForest.expected_exp_te, tol=0.5, treatment_type='discrete')
        self._test_ci(est, TestOrthoForest.expected_exp_te, tol=1.5, treatment_type='discrete')

>>>>>>> 3df959d1
    def test_multiple_treatments(self):
        np.random.seed(123)
        # Only applicable to continuous treatments
        # Generate data for 2 treatments
        TE = np.array([[TestOrthoForest._exp_te(x), TestOrthoForest._const_te(x)] for x in TestOrthoForest.X])
        coefs_T = uniform(0, 1, size=(TestOrthoForest.support_size, 2))
        T = np.matmul(TestOrthoForest.W[:, TestOrthoForest.support], coefs_T) + \
            uniform(-1, 1, size=(TestOrthoForest.n, 2))
        delta_Y = np.array([np.dot(TE[i], T[i]) for i in range(TestOrthoForest.n)])
        Y = delta_Y + np.dot(TestOrthoForest.W[:, TestOrthoForest.support], TestOrthoForest.coefs_Y) + \
            TestOrthoForest.epsilon_sample(TestOrthoForest.n)
        for global_residualization in [False, True]:
            # Test multiple treatments with controls
            est = DMLOrthoForest(n_trees=100, min_leaf_size=10,
                                 max_depth=50, subsample_ratio=0.50, bootstrap=False, n_jobs=1,
                                 model_T=MultiOutputRegressor(Lasso(alpha=0.024)),
                                 model_Y=Lasso(alpha=0.024),
                                 model_T_final=WeightedLassoCVWrapper(cv=5),
                                 model_Y_final=WeightedLassoCVWrapper(cv=5),
                                 global_residualization=global_residualization,
                                 global_res_cv=5)
            est.fit(Y, T, X=TestOrthoForest.X, W=TestOrthoForest.W, inference="blb")
            expected_te = np.array([TestOrthoForest.expected_exp_te, TestOrthoForest.expected_const_te]).T
            self._test_te(est, expected_te, tol=0.5, treatment_type='multi')
            self._test_ci(est, expected_te, tol=2.0, treatment_type='multi')

<<<<<<< HEAD
=======
        # Test CausalForest API
        est = CausalForest(n_trees=100, min_leaf_size=10,
                           max_depth=50, subsample_ratio=0.50, n_jobs=1,
                           model_T=WeightedLassoCVWrapper(cv=5),
                           model_Y=WeightedLassoCVWrapper(cv=5),
                           cv=5)
        est.fit(Y, T, X=TestOrthoForest.X, W=TestOrthoForest.W, inference="blb")
        expected_te = np.array([TestOrthoForest.expected_exp_te, TestOrthoForest.expected_const_te]).T
        self._test_te(est, expected_te, tol=0.5, treatment_type='multi')
        self._test_ci(est, expected_te, tol=2.0, treatment_type='multi')

>>>>>>> 3df959d1
    def test_effect_shape(self):
        import scipy.special
        np.random.seed(123)
        n = 40  # number of raw samples
        d = 4  # number of binary features + 1

        # Generating random segments aka binary features. We will use features 0,...,3 for heterogeneity.
        # The rest for controls. Just as an example.
        X = np.random.binomial(1, .5, size=(n, d))
        # Generating A/B test data
        T = np.random.binomial(2, .5, size=(n,))
        # Generating an outcome with treatment effect heterogeneity. The first binary feature creates heterogeneity
        # We also have confounding on the first variable. We also have heteroskedastic errors.
        y = (-1 + 2 * X[:, 0]) * T + X[:, 0] + (1 * X[:, 0] + 1) * np.random.normal(0, 1, size=(n,))
        from sklearn.dummy import DummyClassifier, DummyRegressor
        est = DROrthoForest(n_trees=10,
                            model_Y=DummyRegressor(strategy='mean'),
                            propensity_model=DummyClassifier(strategy='prior'),
                            n_jobs=1)
        est.fit(y, T, X=X)
        assert est.const_marginal_effect(X[:3]).shape == (3, 2), "Const Marginal Effect dimension incorrect"
        assert est.marginal_effect(1, X[:3]).shape == (3, 2), "Marginal Effect dimension incorrect"
        assert est.effect(X[:3]).shape == (3,), "Effect dimension incorrect"
        assert est.effect(X[:3], T0=0, T1=2).shape == (3,), "Effect dimension incorrect"
        assert est.effect(X[:3], T0=1, T1=2).shape == (3,), "Effect dimension incorrect"
        lb, _ = est.effect_interval(X[:3], T0=1, T1=2)
        assert lb.shape == (3,), "Effect interval dimension incorrect"
        lb, _ = est.effect_inference(X[:3], T0=1, T1=2).conf_int()
        assert lb.shape == (3,), "Effect interval dimension incorrect"
        lb, _ = est.const_marginal_effect_interval(X[:3])
        assert lb.shape == (3, 2), "Const Marginal Effect interval dimension incorrect"
        lb, _ = est.const_marginal_effect_inference(X[:3]).conf_int()
        assert lb.shape == (3, 2), "Const Marginal Effect interval dimension incorrect"
        lb, _ = est.marginal_effect_interval(1, X[:3])
        assert lb.shape == (3, 2), "Marginal Effect interval dimension incorrect"
        lb, _ = est.marginal_effect_inference(1, X[:3]).conf_int()
        assert lb.shape == (3, 2), "Marginal Effect interval dimension incorrect"
        est.fit(y.reshape(-1, 1), T, X=X)
        assert est.const_marginal_effect(X[:3]).shape == (3, 1, 2), "Const Marginal Effect dimension incorrect"
        assert est.marginal_effect(1, X[:3]).shape == (3, 1, 2), "Marginal Effect dimension incorrect"
        assert est.effect(X[:3]).shape == (3, 1), "Effect dimension incorrect"
        assert est.effect(X[:3], T0=0, T1=2).shape == (3, 1), "Effect dimension incorrect"
        assert est.effect(X[:3], T0=1, T1=2).shape == (3, 1), "Effect dimension incorrect"
        lb, _ = est.effect_interval(X[:3], T0=1, T1=2)
        assert lb.shape == (3, 1), "Effect interval dimension incorrect"
        lb, _ = est.effect_inference(X[:3], T0=1, T1=2).conf_int()
        assert lb.shape == (3, 1), "Effect interval dimension incorrect"
        lb, _ = est.const_marginal_effect_interval(X[:3])
        assert lb.shape == (3, 1, 2), "Const Marginal Effect interval dimension incorrect"
        lb, _ = est.const_marginal_effect_inference(X[:3]).conf_int()
        assert lb.shape == (3, 1, 2), "Const Marginal Effect interval dimension incorrect"
        lb, _ = est.marginal_effect_interval(1, X[:3])
        assert lb.shape == (3, 1, 2), "Marginal Effect interval dimension incorrect"
        lb, _ = est.marginal_effect_inference(1, X[:3]).conf_int()
        assert lb.shape == (3, 1, 2), "Marginal Effect interval dimension incorrect"

        from sklearn.dummy import DummyClassifier, DummyRegressor
        for global_residualization in [False, True]:
            est = DMLOrthoForest(n_trees=10, model_Y=DummyRegressor(strategy='mean'),
                                 model_T=DummyRegressor(strategy='mean'),
                                 global_residualization=global_residualization,
                                 n_jobs=1)
            est.fit(y.reshape(-1, 1), T.reshape(-1, 1), X=X)
            assert est.const_marginal_effect(X[:3]).shape == (3, 1, 1), "Const Marginal Effect dimension incorrect"
            assert est.marginal_effect(1, X[:3]).shape == (3, 1, 1), "Marginal Effect dimension incorrect"
            assert est.effect(X[:3]).shape == (3, 1), "Effect dimension incorrect"
            assert est.effect(X[:3], T0=0, T1=2).shape == (3, 1), "Effect dimension incorrect"
            assert est.effect(X[:3], T0=1, T1=2).shape == (3, 1), "Effect dimension incorrect"
            lb, _ = est.effect_interval(X[:3], T0=1, T1=2)
            assert lb.shape == (3, 1), "Effect interval dimension incorrect"
            lb, _ = est.effect_inference(X[:3], T0=1, T1=2).conf_int()
            assert lb.shape == (3, 1), "Effect interval dimension incorrect"
            lb, _ = est.const_marginal_effect_interval(X[:3])
            assert lb.shape == (3, 1, 1), "Const Marginal Effect interval dimension incorrect"
            lb, _ = est.const_marginal_effect_inference(X[:3]).conf_int()
            assert lb.shape == (3, 1, 1), "Const Marginal Effect interval dimension incorrect"
            lb, _ = est.marginal_effect_interval(1, X[:3])
            assert lb.shape == (3, 1, 1), "Marginal Effect interval dimension incorrect"
            lb, _ = est.marginal_effect_inference(1, X[:3]).conf_int()
            assert lb.shape == (3, 1, 1), "Marginal Effect interval dimension incorrect"
            est.fit(y.reshape(-1, 1), T, X=X)
            assert est.const_marginal_effect(X[:3]).shape == (3, 1), "Const Marginal Effect dimension incorrect"
            assert est.marginal_effect(1, X[:3]).shape == (3, 1), "Marginal Effect dimension incorrect"
            assert est.effect(X[:3]).shape == (3, 1), "Effect dimension incorrect"
            assert est.effect(X[:3], T0=0, T1=2).shape == (3, 1), "Effect dimension incorrect"
            assert est.effect(X[:3], T0=1, T1=2).shape == (3, 1), "Effect dimension incorrect"
            lb, _ = est.effect_interval(X[:3], T0=1, T1=2)
            assert lb.shape == (3, 1), "Effect interval dimension incorrect"
            lb, _ = est.effect_inference(X[:3], T0=1, T1=2).conf_int()
            assert lb.shape == (3, 1), "Effect interval dimension incorrect"
            lb, _ = est.const_marginal_effect_interval(X[:3])
            print(lb.shape)
            assert lb.shape == (3, 1), "Const Marginal Effect interval dimension incorrect"
            lb, _ = est.const_marginal_effect_inference(X[:3]).conf_int()
            assert lb.shape == (3, 1), "Const Marginal Effect interval dimension incorrect"
            lb, _ = est.marginal_effect_interval(1, X[:3])
            assert lb.shape == (3, 1), "Marginal Effect interval dimension incorrect"
            lb, _ = est.marginal_effect_inference(1, X[:3]).conf_int()
            assert lb.shape == (3, 1), "Marginal Effect interval dimension incorrect"
            est.fit(y, T, X=X)
            assert est.const_marginal_effect(X[:3]).shape == (3,), "Const Marginal Effect dimension incorrect"
            assert est.marginal_effect(1, X[:3]).shape == (3,), "Marginal Effect dimension incorrect"
            assert est.effect(X[:3]).shape == (3,), "Effect dimension incorrect"
            assert est.effect(X[:3], T0=0, T1=2).shape == (3,), "Effect dimension incorrect"
            assert est.effect(X[:3], T0=1, T1=2).shape == (3,), "Effect dimension incorrect"
            lb, _ = est.effect_interval(X[:3], T0=1, T1=2)
            assert lb.shape == (3,), "Effect interval dimension incorrect"
            lb, _ = est.effect_inference(X[:3], T0=1, T1=2).conf_int()
            assert lb.shape == (3,), "Effect interval dimension incorrect"
            lb, _ = est.const_marginal_effect_interval(X[:3])
            assert lb.shape == (3,), "Const Marginal Effect interval dimension incorrect"
            lb, _ = est.const_marginal_effect_inference(X[:3]).conf_int()
            assert lb.shape == (3,), "Const Marginal Effect interval dimension incorrect"
            lb, _ = est.marginal_effect_interval(1, X[:3])
            assert lb.shape == (3,), "Marginal Effect interval dimension incorrect"
            lb, _ = est.marginal_effect_inference(1, X[:3]).conf_int()
            assert lb.shape == (3,), "Marginal Effect interval dimension incorrect"

    def test_nuisance_model_has_weights(self):
        """Test whether the correct exception is being raised if model_final doesn't have weights."""

        # Create a wrapper around Lasso that doesn't support weights
        # since Lasso does natively support them starting in sklearn 0.23
        class NoWeightModel:
            def __init__(self):
                self.model = Lasso()

            def fit(self, X, y):
                self.model.fit(X, y)
                return self

            def predict(self, X):
                return self.model.predict(X)

        # Generate data with continuous treatments
        T = np.dot(TestOrthoForest.W[:, TestOrthoForest.support], TestOrthoForest.coefs_T) + \
            TestOrthoForest.eta_sample(TestOrthoForest.n)
        TE = np.array([self._exp_te(x) for x in TestOrthoForest.X])
        Y = np.dot(TestOrthoForest.W[:, TestOrthoForest.support], TestOrthoForest.coefs_Y) + \
            T * TE + TestOrthoForest.epsilon_sample(TestOrthoForest.n)
        # Instantiate model with most of the default parameters
        est = DMLOrthoForest(n_jobs=1, n_trees=10,
                             model_T=NoWeightModel(),
                             model_Y=NoWeightModel())
        est.fit(Y=Y, T=T, X=TestOrthoForest.X, W=TestOrthoForest.W)
        weights_error_msg = (
            "Estimators of type {} do not accept weights. "
            "Consider using the class WeightedModelWrapper from econml.utilities to build a weighted model."
        )
        self.assertRaisesRegexp(TypeError, weights_error_msg.format("NoWeightModel"),
                                est.effect, X=TestOrthoForest.X)

    def _test_te(self, learner_instance, expected_te, tol, treatment_type='continuous'):
        # Compute the treatment effect on test points
        te_hat = learner_instance.const_marginal_effect(
            TestOrthoForest.x_test
        )
        # Compute treatment effect residuals
        if treatment_type == 'continuous':
            te_res = np.abs(expected_te - te_hat)
        elif treatment_type == 'discrete':
            te_res = np.abs(expected_te - te_hat[:, 0])
        else:
            # Multiple treatments
            te_res = np.abs(expected_te - te_hat)
        # Allow at most 10% test points to be outside of the tolerance interval
        self.assertLessEqual(np.mean(te_res > tol), 0.2)

    def _test_ci(self, learner_instance, expected_te, tol, treatment_type='continuous'):

        for te_lower, te_upper in\
            [learner_instance.const_marginal_effect_interval(TestOrthoForest.x_test),
             learner_instance.const_marginal_effect_inference(TestOrthoForest.x_test).conf_int()]:

            # Compute treatment effect residuals
            if treatment_type == 'continuous':
                delta_ci_upper = te_upper - expected_te
                delta_ci_lower = expected_te - te_lower
            elif treatment_type == 'discrete':
                delta_ci_upper = te_upper[:, 0] - expected_te
                delta_ci_lower = expected_te - te_lower[:, 0]
            else:
                # Multiple treatments
                delta_ci_upper = te_upper - expected_te
                delta_ci_lower = expected_te - te_lower
            # Allow at most 20% test points to be outside of the confidence interval
            # Check that the intervals are not too wide
            self.assertLessEqual(np.mean(delta_ci_upper < 0), 0.2)
            self.assertLessEqual(np.mean(np.abs(delta_ci_upper) > tol), 0.2)
            self.assertLessEqual(np.mean(delta_ci_lower < 0), 0.2)
            self.assertLessEqual(np.mean(np.abs(delta_ci_lower) > tol), 0.2)

    @classmethod
    def _const_te(cls, x):
        return 2

    @classmethod
    def _exp_te(cls, x):
        return np.exp(x[0] * 2)<|MERGE_RESOLUTION|>--- conflicted
+++ resolved
@@ -85,44 +85,6 @@
             self._test_te(est, TestOrthoForest.expected_exp_te, tol=0.5)
             self._test_ci(est, TestOrthoForest.expected_exp_te, tol=1.5)
 
-<<<<<<< HEAD
-=======
-        # Test Causal Forest API
-        # Generate data with continuous treatments
-        T = np.dot(TestOrthoForest.W[:, TestOrthoForest.support], TestOrthoForest.coefs_T) + \
-            TestOrthoForest.eta_sample(TestOrthoForest.n)
-        TE = np.array([self._exp_te(x) for x in TestOrthoForest.X])
-        Y = np.dot(TestOrthoForest.W[:, TestOrthoForest.support], TestOrthoForest.coefs_Y) + \
-            T * TE + TestOrthoForest.epsilon_sample(TestOrthoForest.n)
-        # Instantiate model with most of the default parameters.
-        est = CausalForest(n_jobs=1, n_trees=10,
-                           model_T=WeightedLassoCVWrapper(),
-                           model_Y=WeightedLassoCVWrapper())
-        # Test inputs for continuous treatments
-        # --> Check that one can pass in regular lists
-        est.fit(list(Y), list(T), X=list(TestOrthoForest.X), W=list(TestOrthoForest.W))
-        # --> Check that it fails correctly if lists of different shape are passed in
-        self.assertRaises(ValueError, est.fit, Y[:TestOrthoForest.n // 2], T[:TestOrthoForest.n // 2],
-                          TestOrthoForest.X, TestOrthoForest.W)
-        # Check that outputs have the correct shape
-        out_te = est.const_marginal_effect(TestOrthoForest.x_test)
-        self.assertEqual(TestOrthoForest.x_test.shape[0], out_te.shape[0])
-        # Test continuous treatments with controls
-        est = CausalForest(n_jobs=1, n_trees=100, min_leaf_size=10,
-                           max_depth=50, subsample_ratio=0.50,
-                           model_T=WeightedLassoCVWrapper(),
-                           model_Y=WeightedLassoCVWrapper(), cv=5)
-        est.fit(Y, T, X=TestOrthoForest.X, W=TestOrthoForest.W, inference="blb")
-        self._test_te(est, TestOrthoForest.expected_exp_te, tol=0.5)
-        self._test_ci(est, TestOrthoForest.expected_exp_te, tol=1.5)
-        # Test continuous treatments without controls
-        T = TestOrthoForest.eta_sample(TestOrthoForest.n)
-        Y = T * TE + TestOrthoForest.epsilon_sample(TestOrthoForest.n)
-        est.fit(Y, T, X=TestOrthoForest.X, inference="blb")
-        self._test_te(est, TestOrthoForest.expected_exp_te, tol=0.5)
-        self._test_ci(est, TestOrthoForest.expected_exp_te, tol=1.5)
-
->>>>>>> 3df959d1
     def test_binary_treatments(self):
         np.random.seed(123)
         # Generate data with binary treatments
@@ -176,60 +138,6 @@
         self._test_te(est, TestOrthoForest.expected_exp_te, tol=0.5, treatment_type='discrete')
         self._test_ci(est, TestOrthoForest.expected_exp_te, tol=1.5, treatment_type='discrete')
 
-<<<<<<< HEAD
-=======
-        # Test CausalForest API
-        np.random.seed(123)
-        # Generate data with binary treatments
-        log_odds = np.dot(TestOrthoForest.W[:, TestOrthoForest.support], TestOrthoForest.coefs_T) + \
-            TestOrthoForest.eta_sample(TestOrthoForest.n)
-        T_sigmoid = 1 / (1 + np.exp(-log_odds))
-        T = np.array([np.random.binomial(1, p) for p in T_sigmoid])
-        TE = np.array([self._exp_te(x) for x in TestOrthoForest.X])
-        Y = np.dot(TestOrthoForest.W[:, TestOrthoForest.support], TestOrthoForest.coefs_Y) + \
-            T * TE + TestOrthoForest.epsilon_sample(TestOrthoForest.n)
-        # Instantiate model with default params. Using n_jobs=1 since code coverage
-        # does not work well with parallelism.
-        est = CausalForest(n_trees=10, n_jobs=1,
-                           model_Y=Lasso(),
-                           model_T=LogisticRegressionCV(penalty='l1', solver='saga'))
-        # Test inputs for binary treatments
-        # --> Check that one can pass in regular lists
-        est.fit(list(Y), list(T), X=list(TestOrthoForest.X), W=list(TestOrthoForest.W))
-        # --> Check that it fails correctly if lists of different shape are passed in
-        self.assertRaises(ValueError, est.fit, Y[:TestOrthoForest.n // 2], T[:TestOrthoForest.n // 2],
-                          TestOrthoForest.X, TestOrthoForest.W)
-        # --> Check that it works when T, Y have shape (n, 1)
-        est.fit(Y.reshape(-1, 1), T.reshape(-1, 1), X=TestOrthoForest.X, W=TestOrthoForest.W)
-        # --> Check that it fails correctly when T has shape (n, 2)
-        self.assertRaises(ValueError, est.fit, Y, np.ones((TestOrthoForest.n, 2)),
-                          TestOrthoForest.X, TestOrthoForest.W)
-        # --> Check that it fails correctly when the treatments are not numeric
-        self.assertRaises(ValueError, est.fit, Y, np.array(["a"] * TestOrthoForest.n),
-                          TestOrthoForest.X, TestOrthoForest.W)
-        # Check that outputs have the correct shape
-        out_te = est.const_marginal_effect(TestOrthoForest.x_test)
-        self.assertSequenceEqual((TestOrthoForest.x_test.shape[0], 1, 1), out_te.shape)
-        # Test binary treatments with controls
-        est = CausalForest(n_trees=100, min_leaf_size=10,
-                           max_depth=30, subsample_ratio=0.30, n_jobs=1,
-                           model_Y=Lasso(),
-                           model_T=LogisticRegressionCV(penalty='l1', solver='saga'),
-                           discrete_treatment=True,
-                           cv=5)
-        est.fit(Y, T, X=TestOrthoForest.X, W=TestOrthoForest.W, inference="blb")
-        self._test_te(est, TestOrthoForest.expected_exp_te, tol=0.7, treatment_type='discrete')
-        self._test_ci(est, TestOrthoForest.expected_exp_te, tol=1.5, treatment_type='discrete')
-        # Test binary treatments without controls
-        log_odds = TestOrthoForest.eta_sample(TestOrthoForest.n)
-        T_sigmoid = 1 / (1 + np.exp(-log_odds))
-        T = np.array([np.random.binomial(1, p) for p in T_sigmoid])
-        Y = T * TE + TestOrthoForest.epsilon_sample(TestOrthoForest.n)
-        est.fit(Y, T, X=TestOrthoForest.X, inference="blb")
-        self._test_te(est, TestOrthoForest.expected_exp_te, tol=0.5, treatment_type='discrete')
-        self._test_ci(est, TestOrthoForest.expected_exp_te, tol=1.5, treatment_type='discrete')
-
->>>>>>> 3df959d1
     def test_multiple_treatments(self):
         np.random.seed(123)
         # Only applicable to continuous treatments
@@ -256,20 +164,6 @@
             self._test_te(est, expected_te, tol=0.5, treatment_type='multi')
             self._test_ci(est, expected_te, tol=2.0, treatment_type='multi')
 
-<<<<<<< HEAD
-=======
-        # Test CausalForest API
-        est = CausalForest(n_trees=100, min_leaf_size=10,
-                           max_depth=50, subsample_ratio=0.50, n_jobs=1,
-                           model_T=WeightedLassoCVWrapper(cv=5),
-                           model_Y=WeightedLassoCVWrapper(cv=5),
-                           cv=5)
-        est.fit(Y, T, X=TestOrthoForest.X, W=TestOrthoForest.W, inference="blb")
-        expected_te = np.array([TestOrthoForest.expected_exp_te, TestOrthoForest.expected_const_te]).T
-        self._test_te(est, expected_te, tol=0.5, treatment_type='multi')
-        self._test_ci(est, expected_te, tol=2.0, treatment_type='multi')
-
->>>>>>> 3df959d1
     def test_effect_shape(self):
         import scipy.special
         np.random.seed(123)
