# Copyright (c) Microsoft Corporation. All rights reserved.
# Licensed under the MIT License.

import numpy as np
import unittest
import pytest
import warnings
from numpy.random import binomial, choice, normal, uniform
from sklearn.exceptions import DataConversionWarning
from sklearn.linear_model import LinearRegression, Lasso, LassoCV, LogisticRegression, LogisticRegressionCV
from sklearn.multioutput import MultiOutputRegressor
from sklearn.pipeline import Pipeline
from econml.ortho_forest import DMLOrthoForest, DROrthoForest
from econml.sklearn_extensions.linear_model import WeightedLassoCVWrapper
from econml.causal_forest import CausalForest


class TestOrthoForest(unittest.TestCase):

    @classmethod
    def setUpClass(cls):
        np.random.seed(123)
        # DGP constants
        cls.n = 2000
        cls.d_w = 5
        cls.support_size = 1
        cls.d_x = 1
        cls.epsilon_sample = lambda n: uniform(-1, 1, size=n)
        cls.eta_sample = lambda n: uniform(-1, 1, size=n)
        cls.support = choice(range(cls.d_w), size=cls.support_size, replace=False)
        cls.coefs_T = uniform(0, 1, size=cls.support_size)
        cls.coefs_Y = uniform(0, 1, size=cls.support_size)
        # Generate data
        cls.X = uniform(0, 1, size=(cls.n, cls.d_x))
        cls.W = normal(0, 1, size=(cls.n, cls.d_w))
        # Test data
        cls.x_test = normal(0, 1, size=(10, cls.d_x))
        cls.x_test[:, 0] = np.arange(0, 1, 0.1)
        cls.expected_exp_te = np.array([cls._exp_te(x) for x in TestOrthoForest.x_test])
        cls.expected_const_te = np.array([cls._const_te(x) for x in TestOrthoForest.x_test])
        # Remove warnings that might be raised by the models passed into the ORF
        warnings.filterwarnings("ignore")

    def test_continuous_treatments(self):
        np.random.seed(123)
        for global_residualization in [False, True]:
            # Generate data with continuous treatments
            T = np.dot(TestOrthoForest.W[:, TestOrthoForest.support], TestOrthoForest.coefs_T) + \
                TestOrthoForest.eta_sample(TestOrthoForest.n)
            TE = np.array([self._exp_te(x) for x in TestOrthoForest.X])
            Y = np.dot(TestOrthoForest.W[:, TestOrthoForest.support], TestOrthoForest.coefs_Y) + \
                T * TE + TestOrthoForest.epsilon_sample(TestOrthoForest.n)
            # Instantiate model with most of the default parameters. Using n_jobs=1 since code coverage
            # does not work well with parallelism.
            est = DMLOrthoForest(n_jobs=1, n_trees=10,
                                 model_T=Lasso(),
                                 model_Y=Lasso(),
                                 model_T_final=WeightedLassoCVWrapper(),
                                 model_Y_final=WeightedLassoCVWrapper(),
                                 global_residualization=global_residualization)
            # Test inputs for continuous treatments
            # --> Check that one can pass in regular lists
            est.fit(list(Y), list(T), list(TestOrthoForest.X), list(TestOrthoForest.W))
            # --> Check that it fails correctly if lists of different shape are passed in
            self.assertRaises(ValueError, est.fit, Y[:TestOrthoForest.n // 2], T[:TestOrthoForest.n // 2],
                              TestOrthoForest.X, TestOrthoForest.W)
            # Check that outputs have the correct shape
            out_te = est.const_marginal_effect(TestOrthoForest.x_test)
            self.assertEqual(TestOrthoForest.x_test.shape[0], out_te.shape[0])
            # Test continuous treatments with controls
            est = DMLOrthoForest(n_trees=100, min_leaf_size=10,
                                 max_depth=50, subsample_ratio=0.50, bootstrap=False, n_jobs=1,
                                 model_T=Lasso(alpha=0.024),
                                 model_Y=Lasso(alpha=0.024),
                                 model_T_final=WeightedLassoCVWrapper(cv=5),
                                 model_Y_final=WeightedLassoCVWrapper(cv=5),
                                 global_residualization=global_residualization,
                                 global_res_cv=5)
            est.fit(Y, T, TestOrthoForest.X, TestOrthoForest.W, inference="blb")
            self._test_te(est, TestOrthoForest.expected_exp_te, tol=0.5)
            self._test_ci(est, TestOrthoForest.expected_exp_te, tol=1.5)
            # Test continuous treatments without controls
            T = TestOrthoForest.eta_sample(TestOrthoForest.n)
            Y = T * TE + TestOrthoForest.epsilon_sample(TestOrthoForest.n)
            est.fit(Y, T, TestOrthoForest.X, inference="blb")
            self._test_te(est, TestOrthoForest.expected_exp_te, tol=0.5)
            self._test_ci(est, TestOrthoForest.expected_exp_te, tol=1.5)

        # Test Causal Forest API
        # Generate data with continuous treatments
        T = np.dot(TestOrthoForest.W[:, TestOrthoForest.support], TestOrthoForest.coefs_T) + \
            TestOrthoForest.eta_sample(TestOrthoForest.n)
        TE = np.array([self._exp_te(x) for x in TestOrthoForest.X])
        Y = np.dot(TestOrthoForest.W[:, TestOrthoForest.support], TestOrthoForest.coefs_Y) + \
            T * TE + TestOrthoForest.epsilon_sample(TestOrthoForest.n)
        # Instantiate model with most of the default parameters.
        est = CausalForest(n_jobs=-1, n_trees=10,
                           model_T=WeightedLassoCVWrapper(),
                           model_Y=WeightedLassoCVWrapper())
        # Test inputs for continuous treatments
        # --> Check that one can pass in regular lists
        est.fit(list(Y), list(T), X=list(TestOrthoForest.X), W=list(TestOrthoForest.W))
        # --> Check that it fails correctly if lists of different shape are passed in
        self.assertRaises(ValueError, est.fit, Y[:TestOrthoForest.n // 2], T[:TestOrthoForest.n // 2],
                          TestOrthoForest.X, TestOrthoForest.W)
        # Check that outputs have the correct shape
        out_te = est.const_marginal_effect(TestOrthoForest.x_test)
        self.assertEqual(TestOrthoForest.x_test.shape[0], out_te.shape[0])
        # Test continuous treatments with controls
<<<<<<< HEAD
        est = CausalForest(n_jobs=-1, n_trees=100, min_leaf_size=10,
                           max_depth=50, subsample_ratio=0.50,
                           model_T=WeightedLassoCVWrapper(),
                           model_Y=WeightedLassoCVWrapper(), cv=5)
        est.fit(Y, T, TestOrthoForest.X, TestOrthoForest.W, inference="blb")
=======
        est = ContinuousTreatmentOrthoForest(n_trees=50, min_leaf_size=10,
                                             max_depth=50, subsample_ratio=0.30, bootstrap=False, n_jobs=4,
                                             model_T=Lasso(alpha=0.024),
                                             model_Y=Lasso(alpha=0.024),
                                             model_T_final=WeightedLassoCVWrapper(),
                                             model_Y_final=WeightedLassoCVWrapper())
        est.fit(Y, T, X=TestOrthoForest.X, W=TestOrthoForest.W, inference="blb")
>>>>>>> 4a1f1dff
        self._test_te(est, TestOrthoForest.expected_exp_te, tol=0.5)
        self._test_ci(est, TestOrthoForest.expected_exp_te, tol=1.5)
        # Test continuous treatments without controls
        T = TestOrthoForest.eta_sample(TestOrthoForest.n)
        Y = T * TE + TestOrthoForest.epsilon_sample(TestOrthoForest.n)
        est.fit(Y, T, X=TestOrthoForest.X, inference="blb")
        self._test_te(est, TestOrthoForest.expected_exp_te, tol=0.5)
        self._test_ci(est, TestOrthoForest.expected_exp_te, tol=1.5)

    def test_binary_treatments(self):
        np.random.seed(123)
        # Generate data with binary treatments
        log_odds = np.dot(TestOrthoForest.W[:, TestOrthoForest.support], TestOrthoForest.coefs_T) + \
            TestOrthoForest.eta_sample(TestOrthoForest.n)
        T_sigmoid = 1 / (1 + np.exp(-log_odds))
        T = np.array([np.random.binomial(1, p) for p in T_sigmoid])
        TE = np.array([self._exp_te(x) for x in TestOrthoForest.X])
        Y = np.dot(TestOrthoForest.W[:, TestOrthoForest.support], TestOrthoForest.coefs_Y) + \
            T * TE + TestOrthoForest.epsilon_sample(TestOrthoForest.n)
        # Instantiate model with default params. Using n_jobs=1 since code coverage
        # does not work well with parallelism.
        est = DROrthoForest(n_trees=10, n_jobs=1,
                            propensity_model=LogisticRegression(), model_Y=Lasso(),
                            propensity_model_final=LogisticRegressionCV(penalty='l1', solver='saga'),
                            model_Y_final=WeightedLassoCVWrapper())
        # Test inputs for binary treatments
        # --> Check that one can pass in regular lists
        est.fit(list(Y), list(T), list(TestOrthoForest.X), list(TestOrthoForest.W))
        # --> Check that it fails correctly if lists of different shape are passed in
        self.assertRaises(ValueError, est.fit, Y[:TestOrthoForest.n // 2], T[:TestOrthoForest.n // 2],
                          TestOrthoForest.X, TestOrthoForest.W)
        # --> Check that it works when T, Y have shape (n, 1)
        est.fit(Y.reshape(-1, 1), T.reshape(-1, 1), TestOrthoForest.X, TestOrthoForest.W)
        # --> Check that it fails correctly when T has shape (n, 2)
        self.assertRaises(ValueError, est.fit, Y, np.ones((TestOrthoForest.n, 2)),
                          TestOrthoForest.X, TestOrthoForest.W)
        # --> Check that it fails correctly when the treatments are not numeric
        self.assertRaises(ValueError, est.fit, Y, np.array(["a"] * TestOrthoForest.n),
                          TestOrthoForest.X, TestOrthoForest.W)
        # Check that outputs have the correct shape
        out_te = est.const_marginal_effect(TestOrthoForest.x_test)
        self.assertSequenceEqual((TestOrthoForest.x_test.shape[0], 1, 1), out_te.shape)
        # Test binary treatments with controls
        est = DROrthoForest(n_trees=100, min_leaf_size=10,
                            max_depth=30, subsample_ratio=0.30, bootstrap=False, n_jobs=1,
                            propensity_model=LogisticRegression(
                                C=1 / 0.024, penalty='l1', solver='saga'),
                            model_Y=Lasso(alpha=0.024),
                            propensity_model_final=LogisticRegressionCV(penalty='l1', solver='saga'),
                            model_Y_final=WeightedLassoCVWrapper())
        est.fit(Y, T, TestOrthoForest.X, TestOrthoForest.W, inference="blb")
        self._test_te(est, TestOrthoForest.expected_exp_te, tol=0.7, treatment_type='discrete')
        self._test_ci(est, TestOrthoForest.expected_exp_te, tol=1.5, treatment_type='discrete')
        # Test binary treatments without controls
        log_odds = TestOrthoForest.eta_sample(TestOrthoForest.n)
        T_sigmoid = 1 / (1 + np.exp(-log_odds))
        T = np.array([np.random.binomial(1, p) for p in T_sigmoid])
        Y = T * TE + TestOrthoForest.epsilon_sample(TestOrthoForest.n)
        est.fit(Y, T, TestOrthoForest.X, inference="blb")
        self._test_te(est, TestOrthoForest.expected_exp_te, tol=0.5, treatment_type='discrete')
        self._test_ci(est, TestOrthoForest.expected_exp_te, tol=1.5, treatment_type='discrete')

        # Test CausalForest API
        np.random.seed(123)
        # Generate data with binary treatments
        log_odds = np.dot(TestOrthoForest.W[:, TestOrthoForest.support], TestOrthoForest.coefs_T) + \
            TestOrthoForest.eta_sample(TestOrthoForest.n)
        T_sigmoid = 1 / (1 + np.exp(-log_odds))
        T = np.array([np.random.binomial(1, p) for p in T_sigmoid])
        TE = np.array([self._exp_te(x) for x in TestOrthoForest.X])
        Y = np.dot(TestOrthoForest.W[:, TestOrthoForest.support], TestOrthoForest.coefs_Y) + \
            T * TE + TestOrthoForest.epsilon_sample(TestOrthoForest.n)
        # Instantiate model with default params. Using n_jobs=1 since code coverage
        # does not work well with parallelism.
        est = CausalForest(n_trees=10, n_jobs=-1,
                           model_Y=Lasso(),
                           model_T=LogisticRegressionCV(penalty='l1', solver='saga'))
        # Test inputs for binary treatments
        # --> Check that one can pass in regular lists
        est.fit(list(Y), list(T), X=list(TestOrthoForest.X), W=list(TestOrthoForest.W))
        # --> Check that it fails correctly if lists of different shape are passed in
        self.assertRaises(ValueError, est.fit, Y[:TestOrthoForest.n // 2], T[:TestOrthoForest.n // 2],
                          TestOrthoForest.X, TestOrthoForest.W)
        # --> Check that it works when T, Y have shape (n, 1)
        est.fit(Y.reshape(-1, 1), T.reshape(-1, 1), X=TestOrthoForest.X, W=TestOrthoForest.W)
        # --> Check that it fails correctly when T has shape (n, 2)
        self.assertRaises(ValueError, est.fit, Y, np.ones((TestOrthoForest.n, 2)),
                          TestOrthoForest.X, TestOrthoForest.W)
        # --> Check that it fails correctly when the treatments are not numeric
        self.assertRaises(ValueError, est.fit, Y, np.array(["a"] * TestOrthoForest.n),
                          TestOrthoForest.X, TestOrthoForest.W)
        # Check that outputs have the correct shape
        out_te = est.const_marginal_effect(TestOrthoForest.x_test)
        self.assertSequenceEqual((TestOrthoForest.x_test.shape[0], 1, 1), out_te.shape)
        # Test binary treatments with controls
<<<<<<< HEAD
        est = CausalForest(n_trees=100, min_leaf_size=10,
                           max_depth=30, subsample_ratio=0.30, n_jobs=-1,
                           model_Y=Lasso(),
                           model_T=LogisticRegressionCV(penalty='l1', solver='saga'),
                           discrete_treatment=True,
                           cv=5)
        est.fit(Y, T, TestOrthoForest.X, TestOrthoForest.W, inference="blb")
=======
        est = DiscreteTreatmentOrthoForest(n_trees=100, min_leaf_size=10,
                                           max_depth=30, subsample_ratio=0.30, bootstrap=False, n_jobs=4,
                                           propensity_model=LogisticRegression(
                                               C=1 / 0.024, penalty='l1', solver='saga'),
                                           model_Y=Lasso(alpha=0.024),
                                           propensity_model_final=LogisticRegressionCV(penalty='l1', solver='saga'),
                                           model_Y_final=WeightedLassoCVWrapper())
        est.fit(Y, T, X=TestOrthoForest.X, W=TestOrthoForest.W, inference="blb")
>>>>>>> 4a1f1dff
        self._test_te(est, TestOrthoForest.expected_exp_te, tol=0.7, treatment_type='discrete')
        self._test_ci(est, TestOrthoForest.expected_exp_te, tol=1.5, treatment_type='discrete')
        # Test binary treatments without controls
        log_odds = TestOrthoForest.eta_sample(TestOrthoForest.n)
        T_sigmoid = 1 / (1 + np.exp(-log_odds))
        T = np.array([np.random.binomial(1, p) for p in T_sigmoid])
        Y = T * TE + TestOrthoForest.epsilon_sample(TestOrthoForest.n)
        est.fit(Y, T, X=TestOrthoForest.X, inference="blb")
        self._test_te(est, TestOrthoForest.expected_exp_te, tol=0.5, treatment_type='discrete')
        self._test_ci(est, TestOrthoForest.expected_exp_te, tol=1.5, treatment_type='discrete')

    def test_multiple_treatments(self):
        np.random.seed(123)
        # Only applicable to continuous treatments
        # Generate data for 2 treatments
        TE = np.array([[TestOrthoForest._exp_te(x), TestOrthoForest._const_te(x)] for x in TestOrthoForest.X])
        coefs_T = uniform(0, 1, size=(TestOrthoForest.support_size, 2))
        T = np.matmul(TestOrthoForest.W[:, TestOrthoForest.support], coefs_T) + \
            uniform(-1, 1, size=(TestOrthoForest.n, 2))
        delta_Y = np.array([np.dot(TE[i], T[i]) for i in range(TestOrthoForest.n)])
        Y = delta_Y + np.dot(TestOrthoForest.W[:, TestOrthoForest.support], TestOrthoForest.coefs_Y) + \
            TestOrthoForest.epsilon_sample(TestOrthoForest.n)
<<<<<<< HEAD
        for global_residualization in [False, True]:
            # Test multiple treatments with controls
            est = DMLOrthoForest(n_trees=100, min_leaf_size=10,
                                 max_depth=50, subsample_ratio=0.50, bootstrap=False, n_jobs=1,
                                 model_T=MultiOutputRegressor(Lasso(alpha=0.024)),
                                 model_Y=Lasso(alpha=0.024),
                                 model_T_final=WeightedLassoCVWrapper(cv=5),
                                 model_Y_final=WeightedLassoCVWrapper(cv=5),
                                 global_residualization=global_residualization,
                                 global_res_cv=5)
            est.fit(Y, T, TestOrthoForest.X, TestOrthoForest.W, inference="blb")
            expected_te = np.array([TestOrthoForest.expected_exp_te, TestOrthoForest.expected_const_te]).T
            self._test_te(est, expected_te, tol=0.5, treatment_type='multi')
            self._test_ci(est, expected_te, tol=2.0, treatment_type='multi')

        # Test CausalForest API
        est = CausalForest(n_trees=100, min_leaf_size=10,
                           max_depth=50, subsample_ratio=0.50, n_jobs=-1,
                           model_T=WeightedLassoCVWrapper(cv=5),
                           model_Y=WeightedLassoCVWrapper(cv=5),
                           cv=5)
        est.fit(Y, T, TestOrthoForest.X, TestOrthoForest.W, inference="blb")
=======
        # Test multiple treatments with controls
        est = ContinuousTreatmentOrthoForest(n_trees=50, min_leaf_size=10,
                                             max_depth=50, subsample_ratio=0.30, bootstrap=False, n_jobs=4,
                                             model_T=MultiOutputRegressor(Lasso(alpha=0.024)),
                                             model_Y=Lasso(alpha=0.024),
                                             model_T_final=WeightedLassoCVWrapper(),
                                             model_Y_final=WeightedLassoCVWrapper())
        est.fit(Y, T, X=TestOrthoForest.X, W=TestOrthoForest.W, inference="blb")
>>>>>>> 4a1f1dff
        expected_te = np.array([TestOrthoForest.expected_exp_te, TestOrthoForest.expected_const_te]).T
        self._test_te(est, expected_te, tol=0.5, treatment_type='multi')
        self._test_ci(est, expected_te, tol=2.0, treatment_type='multi')

    def test_effect_shape(self):
        import scipy.special
        np.random.seed(123)
        n = 40  # number of raw samples
        d = 4  # number of binary features + 1

        # Generating random segments aka binary features. We will use features 0,...,3 for heterogeneity.
        # The rest for controls. Just as an example.
        X = np.random.binomial(1, .5, size=(n, d))
        # Generating A/B test data
        T = np.random.binomial(2, .5, size=(n,))
        # Generating an outcome with treatment effect heterogeneity. The first binary feature creates heterogeneity
        # We also have confounding on the first variable. We also have heteroskedastic errors.
        y = (-1 + 2 * X[:, 0]) * T + X[:, 0] + (1 * X[:, 0] + 1) * np.random.normal(0, 1, size=(n,))
        from sklearn.dummy import DummyClassifier, DummyRegressor
<<<<<<< HEAD
        est = DROrthoForest(n_trees=10,
                            model_Y=DummyRegressor(strategy='mean'),
                            propensity_model=DummyClassifier(strategy='prior'),
                            n_jobs=1)
        est.fit(y, T, X)
        assert est.const_marginal_effect(X[:3]).shape == (3, 2), "Const Marginal Effect dimension incorrect"
        assert est.marginal_effect(1, X[:3]).shape == (3, 2), "Marginal Effect dimension incorrect"
        assert est.effect(X[:3]).shape == (3,), "Effect dimension incorrect"
        assert est.effect(X[:3], T0=0, T1=2).shape == (3,), "Effect dimension incorrect"
        assert est.effect(X[:3], T0=1, T1=2).shape == (3,), "Effect dimension incorrect"
        lb, _ = est.effect_interval(X[:3], T0=1, T1=2)
        assert lb.shape == (3,), "Effect interval dimension incorrect"
        lb, _ = est.effect_inference(X[:3], T0=1, T1=2).conf_int()
        assert lb.shape == (3,), "Effect interval dimension incorrect"
        lb, _ = est.const_marginal_effect_interval(X[:3])
        assert lb.shape == (3, 2), "Const Marginal Effect interval dimension incorrect"
        lb, _ = est.const_marginal_effect_inference(X[:3]).conf_int()
        assert lb.shape == (3, 2), "Const Marginal Effect interval dimension incorrect"
        lb, _ = est.marginal_effect_interval(1, X[:3])
        assert lb.shape == (3, 2), "Marginal Effect interval dimension incorrect"
        lb, _ = est.marginal_effect_inference(1, X[:3]).conf_int()
        assert lb.shape == (3, 2), "Marginal Effect interval dimension incorrect"
        est.fit(y.reshape(-1, 1), T, X)
        assert est.const_marginal_effect(X[:3]).shape == (3, 1, 2), "Const Marginal Effect dimension incorrect"
        assert est.marginal_effect(1, X[:3]).shape == (3, 1, 2), "Marginal Effect dimension incorrect"
        assert est.effect(X[:3]).shape == (3, 1), "Effect dimension incorrect"
        assert est.effect(X[:3], T0=0, T1=2).shape == (3, 1), "Effect dimension incorrect"
        assert est.effect(X[:3], T0=1, T1=2).shape == (3, 1), "Effect dimension incorrect"
        lb, _ = est.effect_interval(X[:3], T0=1, T1=2)
        assert lb.shape == (3, 1), "Effect interval dimension incorrect"
        lb, _ = est.effect_inference(X[:3], T0=1, T1=2).conf_int()
        assert lb.shape == (3, 1), "Effect interval dimension incorrect"
        lb, _ = est.const_marginal_effect_interval(X[:3])
        assert lb.shape == (3, 1, 2), "Const Marginal Effect interval dimension incorrect"
        lb, _ = est.const_marginal_effect_inference(X[:3]).conf_int()
        assert lb.shape == (3, 1, 2), "Const Marginal Effect interval dimension incorrect"
        lb, _ = est.marginal_effect_interval(1, X[:3])
        assert lb.shape == (3, 1, 2), "Marginal Effect interval dimension incorrect"
        lb, _ = est.marginal_effect_inference(1, X[:3]).conf_int()
        assert lb.shape == (3, 1, 2), "Marginal Effect interval dimension incorrect"
        # Test causal foret API
        est = CausalForest(n_trees=10, model_Y=DummyRegressor(strategy='mean'),
                           model_T=DummyClassifier(strategy='prior'), discrete_treatment=True,
                           n_jobs=1)
        est.fit(y, T, X)
=======
        est = DiscreteTreatmentOrthoForest(n_trees=200,
                                           model_Y=DummyRegressor(strategy='mean'),
                                           propensity_model=DummyClassifier(strategy='prior'))
        est.fit(y, T, X=X)
>>>>>>> 4a1f1dff
        assert est.const_marginal_effect(X[:3]).shape == (3, 2), "Const Marginal Effect dimension incorrect"
        assert est.marginal_effect(1, X[:3]).shape == (3, 2), "Marginal Effect dimension incorrect"
        assert est.effect(X[:3]).shape == (3,), "Effect dimension incorrect"
        assert est.effect(X[:3], T0=0, T1=2).shape == (3,), "Effect dimension incorrect"
        assert est.effect(X[:3], T0=1, T1=2).shape == (3,), "Effect dimension incorrect"
        lb, _ = est.effect_interval(X[:3], T0=1, T1=2)
        assert lb.shape == (3,), "Effect interval dimension incorrect"
        lb, _ = est.effect_inference(X[:3], T0=1, T1=2).conf_int()
        assert lb.shape == (3,), "Effect interval dimension incorrect"
        lb, _ = est.const_marginal_effect_interval(X[:3])
        assert lb.shape == (3, 2), "Const Marginal Effect interval dimension incorrect"
        lb, _ = est.const_marginal_effect_inference(X[:3]).conf_int()
        assert lb.shape == (3, 2), "Const Marginal Effect interval dimension incorrect"
        lb, _ = est.marginal_effect_interval(1, X[:3])
        assert lb.shape == (3, 2), "Marginal Effect interval dimension incorrect"
        lb, _ = est.marginal_effect_inference(1, X[:3]).conf_int()
        assert lb.shape == (3, 2), "Marginal Effect interval dimension incorrect"
        est.fit(y.reshape(-1, 1), T, X)
        assert est.const_marginal_effect(X[:3]).shape == (3, 1, 2), "Const Marginal Effect dimension incorrect"
        assert est.marginal_effect(1, X[:3]).shape == (3, 1, 2), "Marginal Effect dimension incorrect"
        assert est.effect(X[:3]).shape == (3, 1), "Effect dimension incorrect"
        assert est.effect(X[:3], T0=0, T1=2).shape == (3, 1), "Effect dimension incorrect"
        assert est.effect(X[:3], T0=1, T1=2).shape == (3, 1), "Effect dimension incorrect"
        lb, _ = est.effect_interval(X[:3], T0=1, T1=2)
        assert lb.shape == (3, 1), "Effect interval dimension incorrect"
        lb, _ = est.effect_inference(X[:3], T0=1, T1=2).conf_int()
        assert lb.shape == (3, 1), "Effect interval dimension incorrect"
        lb, _ = est.const_marginal_effect_interval(X[:3])
        assert lb.shape == (3, 1, 2), "Const Marginal Effect interval dimension incorrect"
        lb, _ = est.const_marginal_effect_inference(X[:3]).conf_int()
        assert lb.shape == (3, 1, 2), "Const Marginal Effect interval dimension incorrect"
        lb, _ = est.marginal_effect_interval(1, X[:3])
        assert lb.shape == (3, 1, 2), "Marginal Effect interval dimension incorrect"
        lb, _ = est.marginal_effect_inference(1, X[:3]).conf_int()
        assert lb.shape == (3, 1, 2), "Marginal Effect interval dimension incorrect"

        from sklearn.dummy import DummyClassifier, DummyRegressor
        for global_residualization in [False, True]:
            est = DMLOrthoForest(n_trees=10, model_Y=DummyRegressor(strategy='mean'),
                                 model_T=DummyRegressor(strategy='mean'),
                                 global_residualization=global_residualization,
                                 n_jobs=1)
            est.fit(y.reshape(-1, 1), T.reshape(-1, 1), X)
            assert est.const_marginal_effect(X[:3]).shape == (3, 1, 1), "Const Marginal Effect dimension incorrect"
            assert est.marginal_effect(1, X[:3]).shape == (3, 1, 1), "Marginal Effect dimension incorrect"
            assert est.effect(X[:3]).shape == (3, 1), "Effect dimension incorrect"
            assert est.effect(X[:3], T0=0, T1=2).shape == (3, 1), "Effect dimension incorrect"
            assert est.effect(X[:3], T0=1, T1=2).shape == (3, 1), "Effect dimension incorrect"
            lb, _ = est.effect_interval(X[:3], T0=1, T1=2)
            assert lb.shape == (3, 1), "Effect interval dimension incorrect"
            lb, _ = est.effect_inference(X[:3], T0=1, T1=2).conf_int()
            assert lb.shape == (3, 1), "Effect interval dimension incorrect"
            lb, _ = est.const_marginal_effect_interval(X[:3])
            assert lb.shape == (3, 1, 1), "Const Marginal Effect interval dimension incorrect"
            lb, _ = est.const_marginal_effect_inference(X[:3]).conf_int()
            assert lb.shape == (3, 1, 1), "Const Marginal Effect interval dimension incorrect"
            lb, _ = est.marginal_effect_interval(1, X[:3])
            assert lb.shape == (3, 1, 1), "Marginal Effect interval dimension incorrect"
            lb, _ = est.marginal_effect_inference(1, X[:3]).conf_int()
            assert lb.shape == (3, 1, 1), "Marginal Effect interval dimension incorrect"
            est.fit(y.reshape(-1, 1), T, X)
            assert est.const_marginal_effect(X[:3]).shape == (3, 1), "Const Marginal Effect dimension incorrect"
            assert est.marginal_effect(1, X[:3]).shape == (3, 1), "Marginal Effect dimension incorrect"
            assert est.effect(X[:3]).shape == (3, 1), "Effect dimension incorrect"
            assert est.effect(X[:3], T0=0, T1=2).shape == (3, 1), "Effect dimension incorrect"
            assert est.effect(X[:3], T0=1, T1=2).shape == (3, 1), "Effect dimension incorrect"
            lb, _ = est.effect_interval(X[:3], T0=1, T1=2)
            assert lb.shape == (3, 1), "Effect interval dimension incorrect"
            lb, _ = est.effect_inference(X[:3], T0=1, T1=2).conf_int()
            assert lb.shape == (3, 1), "Effect interval dimension incorrect"
            lb, _ = est.const_marginal_effect_interval(X[:3])
            print(lb.shape)
            assert lb.shape == (3, 1), "Const Marginal Effect interval dimension incorrect"
            lb, _ = est.const_marginal_effect_inference(X[:3]).conf_int()
            assert lb.shape == (3, 1), "Const Marginal Effect interval dimension incorrect"
            lb, _ = est.marginal_effect_interval(1, X[:3])
            assert lb.shape == (3, 1), "Marginal Effect interval dimension incorrect"
            lb, _ = est.marginal_effect_inference(1, X[:3]).conf_int()
            assert lb.shape == (3, 1), "Marginal Effect interval dimension incorrect"
            est.fit(y, T, X)
            assert est.const_marginal_effect(X[:3]).shape == (3,), "Const Marginal Effect dimension incorrect"
            assert est.marginal_effect(1, X[:3]).shape == (3,), "Marginal Effect dimension incorrect"
            assert est.effect(X[:3]).shape == (3,), "Effect dimension incorrect"
            assert est.effect(X[:3], T0=0, T1=2).shape == (3,), "Effect dimension incorrect"
            assert est.effect(X[:3], T0=1, T1=2).shape == (3,), "Effect dimension incorrect"
            lb, _ = est.effect_interval(X[:3], T0=1, T1=2)
            assert lb.shape == (3,), "Effect interval dimension incorrect"
            lb, _ = est.effect_inference(X[:3], T0=1, T1=2).conf_int()
            assert lb.shape == (3,), "Effect interval dimension incorrect"
            lb, _ = est.const_marginal_effect_interval(X[:3])
            assert lb.shape == (3,), "Const Marginal Effect interval dimension incorrect"
            lb, _ = est.const_marginal_effect_inference(X[:3]).conf_int()
            assert lb.shape == (3,), "Const Marginal Effect interval dimension incorrect"
            lb, _ = est.marginal_effect_interval(1, X[:3])
            assert lb.shape == (3,), "Marginal Effect interval dimension incorrect"
            lb, _ = est.marginal_effect_inference(1, X[:3]).conf_int()
            assert lb.shape == (3,), "Marginal Effect interval dimension incorrect"

        # Test Causal Forest API
        est = CausalForest(n_trees=10, model_Y=DummyRegressor(strategy='mean'),
                           model_T=DummyRegressor(strategy='mean'),
                           n_jobs=1)
        est.fit(y.reshape(-1, 1), T.reshape(-1, 1), X)
        assert est.const_marginal_effect(X[:3]).shape == (3, 1, 1), "Const Marginal Effect dimension incorrect"
        assert est.marginal_effect(1, X[:3]).shape == (3, 1, 1), "Marginal Effect dimension incorrect"
        assert est.effect(X[:3]).shape == (3, 1), "Effect dimension incorrect"
        assert est.effect(X[:3], T0=0, T1=2).shape == (3, 1), "Effect dimension incorrect"
        assert est.effect(X[:3], T0=1, T1=2).shape == (3, 1), "Effect dimension incorrect"
        lb, _ = est.effect_interval(X[:3], T0=1, T1=2)
        assert lb.shape == (3, 1), "Effect interval dimension incorrect"
        lb, _ = est.effect_inference(X[:3], T0=1, T1=2).conf_int()
        assert lb.shape == (3, 1), "Effect interval dimension incorrect"
        lb, _ = est.const_marginal_effect_interval(X[:3])
        assert lb.shape == (3, 1, 1), "Const Marginal Effect interval dimension incorrect"
        lb, _ = est.const_marginal_effect_inference(X[:3]).conf_int()
        assert lb.shape == (3, 1, 1), "Const Marginal Effect interval dimension incorrect"
        lb, _ = est.marginal_effect_interval(1, X[:3])
        assert lb.shape == (3, 1, 1), "Marginal Effect interval dimension incorrect"
        lb, _ = est.marginal_effect_inference(1, X[:3]).conf_int()
        assert lb.shape == (3, 1, 1), "Marginal Effect interval dimension incorrect"
        est.fit(y.reshape(-1, 1), T, X)
        assert est.const_marginal_effect(X[:3]).shape == (3, 1), "Const Marginal Effect dimension incorrect"
        assert est.marginal_effect(1, X[:3]).shape == (3, 1), "Marginal Effect dimension incorrect"
        assert est.effect(X[:3]).shape == (3, 1), "Effect dimension incorrect"
        assert est.effect(X[:3], T0=0, T1=2).shape == (3, 1), "Effect dimension incorrect"
        assert est.effect(X[:3], T0=1, T1=2).shape == (3, 1), "Effect dimension incorrect"
        lb, _ = est.effect_interval(X[:3], T0=1, T1=2)
        assert lb.shape == (3, 1), "Effect interval dimension incorrect"
        lb, _ = est.effect_inference(X[:3], T0=1, T1=2).conf_int()
        assert lb.shape == (3, 1), "Effect interval dimension incorrect"
        lb, _ = est.const_marginal_effect_interval(X[:3])
        assert lb.shape == (3, 1), "Const Marginal Effect interval dimension incorrect"
        lb, _ = est.const_marginal_effect_inference(X[:3]).conf_int()
        assert lb.shape == (3, 1), "Const Marginal Effect interval dimension incorrect"
        lb, _ = est.marginal_effect_interval(1, X[:3])
        assert lb.shape == (3, 1), "Marginal Effect interval dimension incorrect"
        lb, _ = est.marginal_effect_inference(1, X[:3]).conf_int()
        assert lb.shape == (3, 1), "Marginal Effect interval dimension incorrect"
        est.fit(y, T, X)
        assert est.const_marginal_effect(X[:3]).shape == (3,), "Const Marginal Effect dimension incorrect"
        assert est.marginal_effect(1, X[:3]).shape == (3,), "Marginal Effect dimension incorrect"
        assert est.effect(X[:3]).shape == (3,), "Effect dimension incorrect"
        assert est.effect(X[:3], T0=0, T1=2).shape == (3,), "Effect dimension incorrect"
        assert est.effect(X[:3], T0=1, T1=2).shape == (3,), "Effect dimension incorrect"
        lb, _ = est.effect_interval(X[:3], T0=1, T1=2)
        assert lb.shape == (3,), "Effect interval dimension incorrect"
        lb, _ = est.effect_inference(X[:3], T0=1, T1=2).conf_int()
        assert lb.shape == (3,), "Effect interval dimension incorrect"
        lb, _ = est.const_marginal_effect_interval(X[:3])
        assert lb.shape == (3,), "Const Marginal Effect interval dimension incorrect"
        lb, _ = est.const_marginal_effect_inference(X[:3]).conf_int()
        assert lb.shape == (3,), "Const Marginal Effect interval dimension incorrect"
        lb, _ = est.marginal_effect_interval(1, X[:3])
        assert lb.shape == (3,), "Marginal Effect interval dimension incorrect"
        lb, _ = est.marginal_effect_inference(1, X[:3]).conf_int()
        assert lb.shape == (3,), "Marginal Effect interval dimension incorrect"

    def test_nuisance_model_has_weights(self):
        """Test whether the correct exception is being raised if model_final doesn't have weights."""

        # Create a wrapper around Lasso that doesn't support weights
        # since Lasso does natively support them starting in sklearn 0.23
        class NoWeightModel:
            def __init__(self):
                self.model = Lasso()

            def fit(self, X, y):
                self.model.fit(X, y)
                return self

            def predict(self, X):
                return self.model.predict(X)

        # Generate data with continuous treatments
        T = np.dot(TestOrthoForest.W[:, TestOrthoForest.support], TestOrthoForest.coefs_T) + \
            TestOrthoForest.eta_sample(TestOrthoForest.n)
        TE = np.array([self._exp_te(x) for x in TestOrthoForest.X])
        Y = np.dot(TestOrthoForest.W[:, TestOrthoForest.support], TestOrthoForest.coefs_Y) + \
            T * TE + TestOrthoForest.epsilon_sample(TestOrthoForest.n)
        # Instantiate model with most of the default parameters
        est = DMLOrthoForest(n_jobs=4, n_trees=10,
                             model_T=NoWeightModel(),
                             model_Y=NoWeightModel())
        est.fit(Y=Y, T=T, X=TestOrthoForest.X, W=TestOrthoForest.W)
        weights_error_msg = (
            "Estimators of type {} do not accept weights. "
            "Consider using the class WeightedModelWrapper from econml.utilities to build a weighted model."
        )
        self.assertRaisesRegexp(TypeError, weights_error_msg.format("NoWeightModel"),
                                est.effect, X=TestOrthoForest.X)

    def _test_te(self, learner_instance, expected_te, tol, treatment_type='continuous'):
        # Compute the treatment effect on test points
        te_hat = learner_instance.const_marginal_effect(
            TestOrthoForest.x_test
        )
        # Compute treatment effect residuals
        if treatment_type == 'continuous':
            te_res = np.abs(expected_te - te_hat)
        elif treatment_type == 'discrete':
            te_res = np.abs(expected_te - te_hat[:, 0])
        else:
            # Multiple treatments
            te_res = np.abs(expected_te - te_hat)
        # Allow at most 10% test points to be outside of the tolerance interval
        self.assertLessEqual(np.mean(te_res > tol), 0.2)

    def _test_ci(self, learner_instance, expected_te, tol, treatment_type='continuous'):

        for te_lower, te_upper in\
            [learner_instance.const_marginal_effect_interval(TestOrthoForest.x_test),
             learner_instance.const_marginal_effect_inference(TestOrthoForest.x_test).conf_int()]:

            # Compute treatment effect residuals
            if treatment_type == 'continuous':
                delta_ci_upper = te_upper - expected_te
                delta_ci_lower = expected_te - te_lower
            elif treatment_type == 'discrete':
                delta_ci_upper = te_upper[:, 0] - expected_te
                delta_ci_lower = expected_te - te_lower[:, 0]
            else:
                # Multiple treatments
                delta_ci_upper = te_upper - expected_te
                delta_ci_lower = expected_te - te_lower
            # Allow at most 20% test points to be outside of the confidence interval
            # Check that the intervals are not too wide
            self.assertLessEqual(np.mean(delta_ci_upper < 0), 0.2)
            self.assertLessEqual(np.mean(np.abs(delta_ci_upper) > tol), 0.2)
            self.assertLessEqual(np.mean(delta_ci_lower < 0), 0.2)
            self.assertLessEqual(np.mean(np.abs(delta_ci_lower) > tol), 0.2)

    @classmethod
    def _const_te(cls, x):
        return 2

    @classmethod
    def _exp_te(cls, x):
        return np.exp(x[0] * 2)<|MERGE_RESOLUTION|>--- conflicted
+++ resolved
@@ -60,7 +60,7 @@
                                  global_residualization=global_residualization)
             # Test inputs for continuous treatments
             # --> Check that one can pass in regular lists
-            est.fit(list(Y), list(T), list(TestOrthoForest.X), list(TestOrthoForest.W))
+            est.fit(list(Y), list(T), X=list(TestOrthoForest.X), W=list(TestOrthoForest.W))
             # --> Check that it fails correctly if lists of different shape are passed in
             self.assertRaises(ValueError, est.fit, Y[:TestOrthoForest.n // 2], T[:TestOrthoForest.n // 2],
                               TestOrthoForest.X, TestOrthoForest.W)
@@ -76,7 +76,7 @@
                                  model_Y_final=WeightedLassoCVWrapper(cv=5),
                                  global_residualization=global_residualization,
                                  global_res_cv=5)
-            est.fit(Y, T, TestOrthoForest.X, TestOrthoForest.W, inference="blb")
+            est.fit(Y, T, X=TestOrthoForest.X, W=TestOrthoForest.W, inference="blb")
             self._test_te(est, TestOrthoForest.expected_exp_te, tol=0.5)
             self._test_ci(est, TestOrthoForest.expected_exp_te, tol=1.5)
             # Test continuous treatments without controls
@@ -107,21 +107,11 @@
         out_te = est.const_marginal_effect(TestOrthoForest.x_test)
         self.assertEqual(TestOrthoForest.x_test.shape[0], out_te.shape[0])
         # Test continuous treatments with controls
-<<<<<<< HEAD
         est = CausalForest(n_jobs=-1, n_trees=100, min_leaf_size=10,
                            max_depth=50, subsample_ratio=0.50,
                            model_T=WeightedLassoCVWrapper(),
                            model_Y=WeightedLassoCVWrapper(), cv=5)
-        est.fit(Y, T, TestOrthoForest.X, TestOrthoForest.W, inference="blb")
-=======
-        est = ContinuousTreatmentOrthoForest(n_trees=50, min_leaf_size=10,
-                                             max_depth=50, subsample_ratio=0.30, bootstrap=False, n_jobs=4,
-                                             model_T=Lasso(alpha=0.024),
-                                             model_Y=Lasso(alpha=0.024),
-                                             model_T_final=WeightedLassoCVWrapper(),
-                                             model_Y_final=WeightedLassoCVWrapper())
         est.fit(Y, T, X=TestOrthoForest.X, W=TestOrthoForest.W, inference="blb")
->>>>>>> 4a1f1dff
         self._test_te(est, TestOrthoForest.expected_exp_te, tol=0.5)
         self._test_ci(est, TestOrthoForest.expected_exp_te, tol=1.5)
         # Test continuous treatments without controls
@@ -149,12 +139,12 @@
                             model_Y_final=WeightedLassoCVWrapper())
         # Test inputs for binary treatments
         # --> Check that one can pass in regular lists
-        est.fit(list(Y), list(T), list(TestOrthoForest.X), list(TestOrthoForest.W))
+        est.fit(list(Y), list(T), X=list(TestOrthoForest.X), W=list(TestOrthoForest.W))
         # --> Check that it fails correctly if lists of different shape are passed in
         self.assertRaises(ValueError, est.fit, Y[:TestOrthoForest.n // 2], T[:TestOrthoForest.n // 2],
                           TestOrthoForest.X, TestOrthoForest.W)
         # --> Check that it works when T, Y have shape (n, 1)
-        est.fit(Y.reshape(-1, 1), T.reshape(-1, 1), TestOrthoForest.X, TestOrthoForest.W)
+        est.fit(Y.reshape(-1, 1), T.reshape(-1, 1), X=TestOrthoForest.X, W=TestOrthoForest.W)
         # --> Check that it fails correctly when T has shape (n, 2)
         self.assertRaises(ValueError, est.fit, Y, np.ones((TestOrthoForest.n, 2)),
                           TestOrthoForest.X, TestOrthoForest.W)
@@ -172,7 +162,7 @@
                             model_Y=Lasso(alpha=0.024),
                             propensity_model_final=LogisticRegressionCV(penalty='l1', solver='saga'),
                             model_Y_final=WeightedLassoCVWrapper())
-        est.fit(Y, T, TestOrthoForest.X, TestOrthoForest.W, inference="blb")
+        est.fit(Y, T, X=TestOrthoForest.X, W=TestOrthoForest.W, inference="blb")
         self._test_te(est, TestOrthoForest.expected_exp_te, tol=0.7, treatment_type='discrete')
         self._test_ci(est, TestOrthoForest.expected_exp_te, tol=1.5, treatment_type='discrete')
         # Test binary treatments without controls
@@ -180,7 +170,7 @@
         T_sigmoid = 1 / (1 + np.exp(-log_odds))
         T = np.array([np.random.binomial(1, p) for p in T_sigmoid])
         Y = T * TE + TestOrthoForest.epsilon_sample(TestOrthoForest.n)
-        est.fit(Y, T, TestOrthoForest.X, inference="blb")
+        est.fit(Y, T, X=TestOrthoForest.X, inference="blb")
         self._test_te(est, TestOrthoForest.expected_exp_te, tol=0.5, treatment_type='discrete')
         self._test_ci(est, TestOrthoForest.expected_exp_te, tol=1.5, treatment_type='discrete')
 
@@ -217,24 +207,13 @@
         out_te = est.const_marginal_effect(TestOrthoForest.x_test)
         self.assertSequenceEqual((TestOrthoForest.x_test.shape[0], 1, 1), out_te.shape)
         # Test binary treatments with controls
-<<<<<<< HEAD
         est = CausalForest(n_trees=100, min_leaf_size=10,
                            max_depth=30, subsample_ratio=0.30, n_jobs=-1,
                            model_Y=Lasso(),
                            model_T=LogisticRegressionCV(penalty='l1', solver='saga'),
                            discrete_treatment=True,
                            cv=5)
-        est.fit(Y, T, TestOrthoForest.X, TestOrthoForest.W, inference="blb")
-=======
-        est = DiscreteTreatmentOrthoForest(n_trees=100, min_leaf_size=10,
-                                           max_depth=30, subsample_ratio=0.30, bootstrap=False, n_jobs=4,
-                                           propensity_model=LogisticRegression(
-                                               C=1 / 0.024, penalty='l1', solver='saga'),
-                                           model_Y=Lasso(alpha=0.024),
-                                           propensity_model_final=LogisticRegressionCV(penalty='l1', solver='saga'),
-                                           model_Y_final=WeightedLassoCVWrapper())
         est.fit(Y, T, X=TestOrthoForest.X, W=TestOrthoForest.W, inference="blb")
->>>>>>> 4a1f1dff
         self._test_te(est, TestOrthoForest.expected_exp_te, tol=0.7, treatment_type='discrete')
         self._test_ci(est, TestOrthoForest.expected_exp_te, tol=1.5, treatment_type='discrete')
         # Test binary treatments without controls
@@ -257,7 +236,6 @@
         delta_Y = np.array([np.dot(TE[i], T[i]) for i in range(TestOrthoForest.n)])
         Y = delta_Y + np.dot(TestOrthoForest.W[:, TestOrthoForest.support], TestOrthoForest.coefs_Y) + \
             TestOrthoForest.epsilon_sample(TestOrthoForest.n)
-<<<<<<< HEAD
         for global_residualization in [False, True]:
             # Test multiple treatments with controls
             est = DMLOrthoForest(n_trees=100, min_leaf_size=10,
@@ -268,7 +246,7 @@
                                  model_Y_final=WeightedLassoCVWrapper(cv=5),
                                  global_residualization=global_residualization,
                                  global_res_cv=5)
-            est.fit(Y, T, TestOrthoForest.X, TestOrthoForest.W, inference="blb")
+            est.fit(Y, T, X=TestOrthoForest.X, W=TestOrthoForest.W, inference="blb")
             expected_te = np.array([TestOrthoForest.expected_exp_te, TestOrthoForest.expected_const_te]).T
             self._test_te(est, expected_te, tol=0.5, treatment_type='multi')
             self._test_ci(est, expected_te, tol=2.0, treatment_type='multi')
@@ -279,17 +257,7 @@
                            model_T=WeightedLassoCVWrapper(cv=5),
                            model_Y=WeightedLassoCVWrapper(cv=5),
                            cv=5)
-        est.fit(Y, T, TestOrthoForest.X, TestOrthoForest.W, inference="blb")
-=======
-        # Test multiple treatments with controls
-        est = ContinuousTreatmentOrthoForest(n_trees=50, min_leaf_size=10,
-                                             max_depth=50, subsample_ratio=0.30, bootstrap=False, n_jobs=4,
-                                             model_T=MultiOutputRegressor(Lasso(alpha=0.024)),
-                                             model_Y=Lasso(alpha=0.024),
-                                             model_T_final=WeightedLassoCVWrapper(),
-                                             model_Y_final=WeightedLassoCVWrapper())
         est.fit(Y, T, X=TestOrthoForest.X, W=TestOrthoForest.W, inference="blb")
->>>>>>> 4a1f1dff
         expected_te = np.array([TestOrthoForest.expected_exp_te, TestOrthoForest.expected_const_te]).T
         self._test_te(est, expected_te, tol=0.5, treatment_type='multi')
         self._test_ci(est, expected_te, tol=2.0, treatment_type='multi')
@@ -309,12 +277,11 @@
         # We also have confounding on the first variable. We also have heteroskedastic errors.
         y = (-1 + 2 * X[:, 0]) * T + X[:, 0] + (1 * X[:, 0] + 1) * np.random.normal(0, 1, size=(n,))
         from sklearn.dummy import DummyClassifier, DummyRegressor
-<<<<<<< HEAD
         est = DROrthoForest(n_trees=10,
                             model_Y=DummyRegressor(strategy='mean'),
                             propensity_model=DummyClassifier(strategy='prior'),
                             n_jobs=1)
-        est.fit(y, T, X)
+        est.fit(y, T, X=X)
         assert est.const_marginal_effect(X[:3]).shape == (3, 2), "Const Marginal Effect dimension incorrect"
         assert est.marginal_effect(1, X[:3]).shape == (3, 2), "Marginal Effect dimension incorrect"
         assert est.effect(X[:3]).shape == (3,), "Effect dimension incorrect"
@@ -332,7 +299,7 @@
         assert lb.shape == (3, 2), "Marginal Effect interval dimension incorrect"
         lb, _ = est.marginal_effect_inference(1, X[:3]).conf_int()
         assert lb.shape == (3, 2), "Marginal Effect interval dimension incorrect"
-        est.fit(y.reshape(-1, 1), T, X)
+        est.fit(y.reshape(-1, 1), T, X=X)
         assert est.const_marginal_effect(X[:3]).shape == (3, 1, 2), "Const Marginal Effect dimension incorrect"
         assert est.marginal_effect(1, X[:3]).shape == (3, 1, 2), "Marginal Effect dimension incorrect"
         assert est.effect(X[:3]).shape == (3, 1), "Effect dimension incorrect"
@@ -354,13 +321,7 @@
         est = CausalForest(n_trees=10, model_Y=DummyRegressor(strategy='mean'),
                            model_T=DummyClassifier(strategy='prior'), discrete_treatment=True,
                            n_jobs=1)
-        est.fit(y, T, X)
-=======
-        est = DiscreteTreatmentOrthoForest(n_trees=200,
-                                           model_Y=DummyRegressor(strategy='mean'),
-                                           propensity_model=DummyClassifier(strategy='prior'))
         est.fit(y, T, X=X)
->>>>>>> 4a1f1dff
         assert est.const_marginal_effect(X[:3]).shape == (3, 2), "Const Marginal Effect dimension incorrect"
         assert est.marginal_effect(1, X[:3]).shape == (3, 2), "Marginal Effect dimension incorrect"
         assert est.effect(X[:3]).shape == (3,), "Effect dimension incorrect"
@@ -378,7 +339,7 @@
         assert lb.shape == (3, 2), "Marginal Effect interval dimension incorrect"
         lb, _ = est.marginal_effect_inference(1, X[:3]).conf_int()
         assert lb.shape == (3, 2), "Marginal Effect interval dimension incorrect"
-        est.fit(y.reshape(-1, 1), T, X)
+        est.fit(y.reshape(-1, 1), T, X=X)
         assert est.const_marginal_effect(X[:3]).shape == (3, 1, 2), "Const Marginal Effect dimension incorrect"
         assert est.marginal_effect(1, X[:3]).shape == (3, 1, 2), "Marginal Effect dimension incorrect"
         assert est.effect(X[:3]).shape == (3, 1), "Effect dimension incorrect"
@@ -403,7 +364,7 @@
                                  model_T=DummyRegressor(strategy='mean'),
                                  global_residualization=global_residualization,
                                  n_jobs=1)
-            est.fit(y.reshape(-1, 1), T.reshape(-1, 1), X)
+            est.fit(y.reshape(-1, 1), T.reshape(-1, 1), X=X)
             assert est.const_marginal_effect(X[:3]).shape == (3, 1, 1), "Const Marginal Effect dimension incorrect"
             assert est.marginal_effect(1, X[:3]).shape == (3, 1, 1), "Marginal Effect dimension incorrect"
             assert est.effect(X[:3]).shape == (3, 1), "Effect dimension incorrect"
@@ -421,7 +382,7 @@
             assert lb.shape == (3, 1, 1), "Marginal Effect interval dimension incorrect"
             lb, _ = est.marginal_effect_inference(1, X[:3]).conf_int()
             assert lb.shape == (3, 1, 1), "Marginal Effect interval dimension incorrect"
-            est.fit(y.reshape(-1, 1), T, X)
+            est.fit(y.reshape(-1, 1), T, X=X)
             assert est.const_marginal_effect(X[:3]).shape == (3, 1), "Const Marginal Effect dimension incorrect"
             assert est.marginal_effect(1, X[:3]).shape == (3, 1), "Marginal Effect dimension incorrect"
             assert est.effect(X[:3]).shape == (3, 1), "Effect dimension incorrect"
@@ -440,7 +401,7 @@
             assert lb.shape == (3, 1), "Marginal Effect interval dimension incorrect"
             lb, _ = est.marginal_effect_inference(1, X[:3]).conf_int()
             assert lb.shape == (3, 1), "Marginal Effect interval dimension incorrect"
-            est.fit(y, T, X)
+            est.fit(y, T, X=X)
             assert est.const_marginal_effect(X[:3]).shape == (3,), "Const Marginal Effect dimension incorrect"
             assert est.marginal_effect(1, X[:3]).shape == (3,), "Marginal Effect dimension incorrect"
             assert est.effect(X[:3]).shape == (3,), "Effect dimension incorrect"
@@ -463,7 +424,7 @@
         est = CausalForest(n_trees=10, model_Y=DummyRegressor(strategy='mean'),
                            model_T=DummyRegressor(strategy='mean'),
                            n_jobs=1)
-        est.fit(y.reshape(-1, 1), T.reshape(-1, 1), X)
+        est.fit(y.reshape(-1, 1), T.reshape(-1, 1), X=X)
         assert est.const_marginal_effect(X[:3]).shape == (3, 1, 1), "Const Marginal Effect dimension incorrect"
         assert est.marginal_effect(1, X[:3]).shape == (3, 1, 1), "Marginal Effect dimension incorrect"
         assert est.effect(X[:3]).shape == (3, 1), "Effect dimension incorrect"
@@ -481,7 +442,7 @@
         assert lb.shape == (3, 1, 1), "Marginal Effect interval dimension incorrect"
         lb, _ = est.marginal_effect_inference(1, X[:3]).conf_int()
         assert lb.shape == (3, 1, 1), "Marginal Effect interval dimension incorrect"
-        est.fit(y.reshape(-1, 1), T, X)
+        est.fit(y.reshape(-1, 1), T, X=X)
         assert est.const_marginal_effect(X[:3]).shape == (3, 1), "Const Marginal Effect dimension incorrect"
         assert est.marginal_effect(1, X[:3]).shape == (3, 1), "Marginal Effect dimension incorrect"
         assert est.effect(X[:3]).shape == (3, 1), "Effect dimension incorrect"
@@ -499,7 +460,7 @@
         assert lb.shape == (3, 1), "Marginal Effect interval dimension incorrect"
         lb, _ = est.marginal_effect_inference(1, X[:3]).conf_int()
         assert lb.shape == (3, 1), "Marginal Effect interval dimension incorrect"
-        est.fit(y, T, X)
+        est.fit(y, T, X=X)
         assert est.const_marginal_effect(X[:3]).shape == (3,), "Const Marginal Effect dimension incorrect"
         assert est.marginal_effect(1, X[:3]).shape == (3,), "Marginal Effect dimension incorrect"
         assert est.effect(X[:3]).shape == (3,), "Effect dimension incorrect"
