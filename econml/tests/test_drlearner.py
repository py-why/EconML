# Copyright (c) Microsoft Corporation. All rights reserved.
# Licensed under the MIT License.

import numpy as np
import unittest
import pytest
import pickle
from sklearn.base import TransformerMixin
from numpy.random import normal, multivariate_normal, binomial
from sklearn.exceptions import DataConversionWarning
from sklearn.linear_model import LinearRegression, Lasso, LassoCV, LogisticRegression
from sklearn.pipeline import Pipeline
from sklearn.preprocessing import OneHotEncoder, FunctionTransformer
from sklearn.model_selection import KFold, GroupKFold
from sklearn.preprocessing import PolynomialFeatures
from econml.drlearner import DRLearner, LinearDRLearner, SparseLinearDRLearner, ForestDRLearner
from econml.utilities import shape, hstack, vstack, reshape, cross_product
from econml.inference import BootstrapInference, StatsModelsInferenceDiscrete
from contextlib import ExitStack
from sklearn.ensemble import GradientBoostingClassifier, GradientBoostingRegressor, RandomForestRegressor
from sklearn.linear_model import LinearRegression, LogisticRegression
from econml.sklearn_extensions.linear_model import StatsModelsLinearRegression
import scipy.special
import econml.tests.utilities  # bugfix for assertWarns


class TestDRLearner(unittest.TestCase):

    @classmethod
    def setUpClass(cls):
        # Set random seed
        cls.random_state = np.random.RandomState(12345)
        # Generate data
        # DGP constants
        cls.d = 5
        cls.n = 1000
        cls.n_test = 200
        cls.beta = np.array([0.25, -0.38, 1.41, 0.50, -1.22])
        cls.heterogeneity_index = 1
        # Test data
        cls.X_test = cls.random_state.multivariate_normal(
            np.zeros(cls.d),
            np.diag(np.ones(cls.d)),
            cls.n_test)
        # Constant treatment effect and propensity
        cls.const_te_data = TestDRLearner._generate_data(
            cls.n, cls.d, cls._untreated_outcome,
            treatment_effect=TestDRLearner._const_te,
            propensity=lambda x: 0.3)
        # Heterogeneous treatment and propensity
        cls.heterogeneous_te_data = TestDRLearner._generate_data(
            cls.n, cls.d, cls._untreated_outcome,
            treatment_effect=TestDRLearner._heterogeneous_te,
            propensity=lambda x: (0.8 if (x[2] > -0.5 and x[2] < 0.5) else 0.2))

    def test_cate_api(self):
        """Test that we correctly implement the CATE API."""
        n = 20

        def make_random(is_discrete, d):
            if d is None:
                return None
            sz = (n, d) if d > 0 else (n,)
            if is_discrete:
                while True:
                    arr = np.random.choice(['a', 'b', 'c'], size=sz)
                    # ensure that we've got at least two of every element
                    _, counts = np.unique(arr, return_counts=True)
                    if len(counts) == 3 and counts.min() > 1:
                        return arr
            else:
                return np.random.normal(size=sz)

        for d_y in [0, 1]:
            is_discrete = True
            for d_t in [0, 1]:
                for d_x in [2, None]:
                    for d_w in [2, None]:
                        W, X, Y, T = [make_random(is_discrete, d)
                                      for is_discrete, d in [(False, d_w),
                                                             (False, d_x),
                                                             (False, d_y),
                                                             (is_discrete, d_t)]]

                        if (X is None) and (W is None):
                            continue
                        d_t_final = 2 if is_discrete else d_t

                        effect_shape = (n,) + ((d_y,) if d_y > 0 else ())
                        effect_summaryframe_shape = (
                            n * (d_y if d_y > 0 else 1), 6)
                        marginal_effect_shape = ((n,) +
                                                 ((d_y,) if d_y > 0 else ()) +
                                                 ((d_t_final,) if d_t_final > 0 else ()))
                        marginal_effect_summaryframe_shape = (n * (d_y if d_y > 0 else 1),
                                                              6 * (d_t_final if d_t_final > 0 else 1))

                        # since T isn't passed to const_marginal_effect, defaults to one row if X is None
                        const_marginal_effect_shape = ((n if d_x else 1,) +
                                                       ((d_y,) if d_y > 0 else ()) +
                                                       ((d_t_final,) if d_t_final > 0 else()))
                        const_marginal_effect_summaryframe_shape = (
                            (n if d_x else 1) * (d_y if d_y > 0 else 1),
                            6 * (d_t_final if d_t_final > 0 else 1))

                        coef_shape = ((d_y,) if d_y > 0 else ()) + (d_x or 1,)
                        coef_summaryframe_shape = ((d_y or 1) * (d_x or 1), 6)

                        intercept_shape = (d_y,) if d_y > 0 else ()
                        intercept_summaryframe_shape = (d_y if d_y > 0 else 1, 6)

                        for est in [LinearDRLearner(model_propensity=LogisticRegression(C=1000, solver='lbfgs',
                                                                                        multi_class='auto')),
                                    DRLearner(model_propensity=LogisticRegression(multi_class='auto'),
                                              model_regression=LinearRegression(),
                                              model_final=StatsModelsLinearRegression(),
                                              multitask_model_final=True)]:

                            # ensure that we can serialize unfit estimator
                            pickle.dumps(est)

                            infs = [None, BootstrapInference(2)]

                            test_linear_attrs = False

                            if isinstance(est, LinearDRLearner):
                                infs.append('auto')
                                test_linear_attrs = True

                            for inf in infs:
                                with self.subTest(d_w=d_w, d_x=d_x, d_y=d_y, d_t=d_t,
                                                  is_discrete=is_discrete, est=est, inf=inf):
                                    est.fit(Y, T, X=X, W=W, inference=inf)

                                    # ensure that we can serialize fit estimator
                                    pickle.dumps(est)

                                    # make sure we can call the marginal_effect and effect methods
                                    const_marg_eff = est.const_marginal_effect(
                                        X)
                                    marg_eff = est.marginal_effect(T, X)
                                    self.assertEqual(
                                        shape(marg_eff), marginal_effect_shape)
                                    self.assertEqual(
                                        shape(const_marg_eff), const_marginal_effect_shape)

                                    np.testing.assert_array_equal(
                                        marg_eff if d_x else marg_eff[0:1], const_marg_eff)

                                    T0 = np.full_like(T, 'a')
                                    eff = est.effect(X, T0=T0, T1=T)
                                    self.assertEqual(shape(eff), effect_shape)
                                    if inf is not None:
                                        T1 = np.full_like(T, 'b')

                                        const_marg_eff_int = est.const_marginal_effect_interval(
                                            X)
                                        marg_eff_int = est.marginal_effect_interval(
                                            T, X)
                                        self.assertEqual(shape(marg_eff_int),
                                                         (2,) + marginal_effect_shape)
                                        self.assertEqual(shape(const_marg_eff_int),
                                                         (2,) + const_marginal_effect_shape)
                                        self.assertEqual(shape(est.effect_interval(X, T0=T0, T1=T)),
                                                         (2,) + effect_shape)

                                        const_marg_effect_inf = est.const_marginal_effect_inference(
                                            X)
                                        effect_inf = est.effect_inference(
                                            X, T0=T0, T1=T1)
                                        marg_effect_inf = est.marginal_effect_inference(
                                            T, X)

                                        # test const marginal inference
                                        self.assertEqual(shape(const_marg_effect_inf.summary_frame()),
                                                         const_marginal_effect_summaryframe_shape)
                                        self.assertEqual(shape(const_marg_effect_inf.point_estimate),
                                                         const_marginal_effect_shape)
                                        self.assertEqual(shape(const_marg_effect_inf.stderr),
                                                         const_marginal_effect_shape)
                                        self.assertEqual(shape(const_marg_effect_inf.var),
                                                         const_marginal_effect_shape)
                                        self.assertEqual(shape(const_marg_effect_inf.pvalue()),
                                                         const_marginal_effect_shape)
                                        self.assertEqual(shape(const_marg_effect_inf.zstat()),
                                                         const_marginal_effect_shape)
                                        self.assertEqual(shape(const_marg_effect_inf.conf_int()),
                                                         (2,) + const_marginal_effect_shape)
                                        np.testing.assert_array_almost_equal(const_marg_effect_inf.conf_int()
                                                                             [0], const_marg_eff_int[0], decimal=5)
                                        const_marg_effect_inf.population_summary()._repr_html_()

                                        # test effect inference
                                        self.assertEqual(shape(effect_inf.summary_frame()),
                                                         effect_summaryframe_shape)
                                        self.assertEqual(shape(effect_inf.point_estimate),
                                                         effect_shape)
                                        self.assertEqual(shape(effect_inf.stderr),
                                                         effect_shape)
                                        self.assertEqual(shape(effect_inf.var),
                                                         effect_shape)
                                        self.assertEqual(shape(effect_inf.pvalue()),
                                                         effect_shape)
                                        self.assertEqual(shape(effect_inf.zstat()),
                                                         effect_shape)
                                        self.assertEqual(shape(effect_inf.conf_int()),
                                                         (2,) + effect_shape)
                                        np.testing.assert_array_almost_equal(effect_inf.conf_int()[0],
                                                                             est.effect_interval(
                                            X, T0=T0, T1=T1)[0],
                                            decimal=5)
                                        effect_inf.population_summary()._repr_html_()

                                        # test marginal effect inference
                                        self.assertEqual(shape(marg_effect_inf.summary_frame()),
                                                         marginal_effect_summaryframe_shape)
                                        self.assertEqual(shape(marg_effect_inf.point_estimate),
                                                         marginal_effect_shape)
                                        self.assertEqual(shape(marg_effect_inf.stderr),
                                                         marginal_effect_shape)
                                        self.assertEqual(shape(marg_effect_inf.var),
                                                         marginal_effect_shape)
                                        self.assertEqual(shape(marg_effect_inf.pvalue()),
                                                         marginal_effect_shape)
                                        self.assertEqual(shape(marg_effect_inf.zstat()),
                                                         marginal_effect_shape)
                                        self.assertEqual(shape(marg_effect_inf.conf_int()),
                                                         (2,) + marginal_effect_shape)
                                        np.testing.assert_array_almost_equal(marg_effect_inf.conf_int()[0],
                                                                             marg_eff_int[0], decimal=5)
                                        marg_effect_inf.population_summary()._repr_html_()

                                        # test coef_ and intercept_ inference
                                        if test_linear_attrs:
                                            if X is not None:
                                                self.assertEqual(shape(est.coef_('b')), coef_shape)
                                                coef_inf = est.coef__inference('b')
                                                self.assertEqual(shape(coef_inf.summary_frame()),
                                                                 coef_summaryframe_shape)
                                                np.testing.assert_array_almost_equal(
                                                    coef_inf.conf_int()[0], est.coef__interval('b')[0])

                                            self.assertEqual(shape(est.intercept_('b')), intercept_shape)
                                            int_inf = est.intercept__inference('b')
                                            self.assertEqual(shape(int_inf.summary_frame()),
                                                             intercept_summaryframe_shape)
                                            np.testing.assert_array_almost_equal(
                                                int_inf.conf_int()[0], est.intercept__interval('b')[0])

                                            # verify we can generate the summary
                                            est.summary('b')

                                    est.score(Y, T, X, W)

                                    # make sure we can call effect with implied scalar treatments, no matter the
                                    # dimensions of T, and also that we warn when there are multiple treatments
                                    if d_t > 1:
                                        cm = self.assertWarns(Warning)
                                    else:
                                        cm = ExitStack()  # ExitStack can be used as a "do nothing" ContextManager
                                    with cm:
                                        effect_shape2 = (
                                            n if d_x else 1,) + ((d_y,) if d_y > 0 else())
                                        eff = est.effect(X, T0='a', T1='b')
                                        self.assertEqual(
                                            shape(eff), effect_shape2)

    def test_can_use_vectors(self):
        """
        TODO Almost identical to DML test, so consider merging
        Test that we can pass vectors for T and Y (not only 2-dimensional arrays).
        """
        dml = LinearDRLearner(model_regression=LinearRegression(),
                              model_propensity=LogisticRegression(
                                  C=1000, solver='lbfgs', multi_class='auto'),
                              fit_cate_intercept=False,
                              featurizer=FunctionTransformer(validate=True))
        dml.fit(np.array([1, 2, 1, 2]), np.array(
            [1, 2, 1, 2]), X=np.ones((4, 1)))
        self.assertAlmostEqual(dml.coef_(T=2).reshape(())[()], 1)

    def test_can_use_sample_weights(self):
        """
        TODO Almost identical to DML test, so consider merging
        Test that we can pass sample weights to an estimator.
        """
        dml = LinearDRLearner(model_regression=LinearRegression(),
                              model_propensity=LogisticRegression(
                                  C=1000, solver='lbfgs', multi_class='auto'),
                              featurizer=FunctionTransformer(validate=True))
        dml.fit(np.array([1, 2, 1, 2]), np.array([1, 2, 1, 2]), W=np.ones((4, 1)),
                sample_weight=np.ones((4, )))
        self.assertAlmostEqual(dml.intercept_(T=2), 1)

    def test_discrete_treatments(self):
        """
        TODO Almost identical to DML test, so consider merging
        Test that we can use discrete treatments
        """
        dml = LinearDRLearner(model_regression=LinearRegression(),
                              model_propensity=LogisticRegression(
                                  C=1000, solver='lbfgs', multi_class='auto'),
                              featurizer=FunctionTransformer(validate=True))
        # create a simple artificial setup where effect of moving from treatment
        #     1 -> 2 is 2,
        #     1 -> 3 is 1, and
        #     2 -> 3 is -1 (necessarily, by composing the previous two effects)
        # Using an uneven number of examples from different classes,
        # and having the treatments in non-lexicographic order,
        # Should rule out some basic issues.
        dml.fit(np.array([2, 3, 1, 3, 2, 1, 1, 1]), np.array(
            [3, 2, 1, 2, 3, 1, 1, 1]), X=np.ones((8, 1)))
        np.testing.assert_almost_equal(dml.effect(np.ones((9, 1)),
                                                  T0=np.array(
                                                      [1, 1, 1, 2, 2, 2, 3, 3, 3]),
                                                  T1=np.array([1, 2, 3, 1, 2, 3, 1, 2, 3])),
                                       [0, 2, 1, -2, 0, -1, -1, 1, 0])
        dml.score(np.array([2, 3, 1, 3, 2, 1, 1, 1]), np.array(
            [3, 2, 1, 2, 3, 1, 1, 1]), np.ones((8, 1)))

    def test_can_custom_splitter(self):
        """
        TODO Almost identical to DML test, so consider merging
        """
        # test that we can fit with a KFold instance
        dml = LinearDRLearner(model_regression=LinearRegression(),
                              model_propensity=LogisticRegression(
                                  C=1000, solver='lbfgs', multi_class='auto'),
                              n_splits=KFold(n_splits=3))
        dml.fit(np.array([1, 2, 3, 1, 2, 3]), np.array(
            [1, 2, 3, 1, 2, 3]), X=np.ones((6, 1)))
        dml.score(np.array([1, 2, 3, 1, 2, 3]), np.array(
            [1, 2, 3, 1, 2, 3]), np.ones((6, 1)))

        # test that we can fit with a train/test iterable
        dml = LinearDRLearner(model_regression=LinearRegression(),
                              model_propensity=LogisticRegression(
                                  C=1000, solver='lbfgs', multi_class='auto'),
                              n_splits=[([0, 1, 2], [3, 4, 5])])
        dml.fit(np.array([1, 2, 3, 1, 2, 3]), np.array(
            [1, 2, 3, 1, 2, 3]), X=np.ones((6, 1)))
        dml.score(np.array([1, 2, 3, 1, 2, 3]), np.array(
            [1, 2, 3, 1, 2, 3]), np.ones((6, 1)))

    def test_can_use_statsmodel_inference(self):
        """
        TODO Almost identical to DML test, so consider merging
        Test that we can use statsmodels to generate confidence intervals
        """
        dml = LinearDRLearner(model_regression=LinearRegression(),
                              model_propensity=LogisticRegression(C=1000, solver='lbfgs', multi_class='auto'))
        dml.fit(np.array([2, 3, 1, 3, 2, 1, 1, 1]), np.array(
            [3, 2, 1, 2, 3, 1, 1, 1]), X=np.ones((8, 1)))
        interval = dml.effect_interval(np.ones((9, 1)),
                                       T0=np.array(
                                           [1, 1, 1, 1, 1, 1, 1, 1, 1]),
                                       T1=np.array(
                                           [2, 2, 3, 2, 2, 3, 2, 2, 3]),
                                       alpha=0.05)
        point = dml.effect(np.ones((9, 1)),
                           T0=np.array([1, 1, 1, 1, 1, 1, 1, 1, 1]),
                           T1=np.array([2, 2, 3, 2, 2, 3, 2, 2, 3]))
        assert len(interval) == 2
        lo, hi = interval
        assert lo.shape == hi.shape == point.shape
        assert (lo <= point).all()
        assert (point <= hi).all()
        # for at least some of the examples, the CI should have nonzero width
        assert (lo < hi).any()

        interval = dml.const_marginal_effect_interval(
            np.ones((9, 1)), alpha=0.05)
        point = dml.const_marginal_effect(np.ones((9, 1)))
        assert len(interval) == 2
        lo, hi = interval
        assert lo.shape == hi.shape == point.shape
        assert (lo <= point).all()
        assert (point <= hi).all()
        # for at least some of the examples, the CI should have nonzero width
        assert (lo < hi).any()

        interval = dml.coef__interval(T=2, alpha=0.05)
        point = dml.coef_(T=2)
        assert len(interval) == 2
        lo, hi = interval
        assert lo.shape == hi.shape == point.shape
        assert (lo <= point).all()
        assert (point <= hi).all()
        # for at least some of the examples, the CI should have nonzero width
        assert (lo < hi).any()

    def test_drlearner_all_attributes(self):
        import scipy.special
        np.random.seed(123)
        controls = np.random.uniform(-1, 1, size=(5000, 3))
        T = np.random.binomial(2, scipy.special.expit(controls[:, 0]))
        sigma = 0.01
        y = (1 + .5 * controls[:, 0]) * T + controls[:,
                                                     0] + np.random.normal(0, sigma, size=(5000,))
        for X in [controls]:
            for W in [None, controls]:
                for sample_weight in [None, 1 + np.random.randint(10, size=X.shape[0])]:
                    for sample_var in [None, 1 + np.random.randint(10, size=X.shape[0])]:
                        for featurizer in [None, PolynomialFeatures(degree=2, include_bias=False)]:
                            for models in [(GradientBoostingClassifier(), GradientBoostingRegressor(),
                                            RandomForestRegressor(n_estimators=100,
                                                                  max_depth=5, min_samples_leaf=50)),
                                           (GradientBoostingClassifier(), GradientBoostingRegressor(),
                                            RandomForestRegressor(n_estimators=100,
                                                                  max_depth=5, min_samples_leaf=50)),
                                           (LogisticRegression(solver='lbfgs', multi_class='auto'),
                                            LinearRegression(), StatsModelsLinearRegression())]:
                                for multitask_model_final in [False, True]:
                                    if (not isinstance(models, StatsModelsLinearRegression))\
                                            and (sample_var is not None):
                                        continue
                                    with self.subTest(X=X, W=W, sample_weight=sample_weight, sample_var=sample_var,
                                                      featurizer=featurizer, models=models,
                                                      multitask_model_final=multitask_model_final):
                                        est = DRLearner(model_propensity=models[0],
                                                        model_regression=models[1],
                                                        model_final=models[2],
                                                        featurizer=featurizer,
                                                        multitask_model_final=multitask_model_final)
                                        if (X is None) and (W is None):
                                            with pytest.raises(AttributeError) as e_info:
                                                est.fit(y, T, X=X, W=W,
                                                        sample_weight=sample_weight, sample_var=sample_var)
                                            continue
                                        est.fit(
                                            y, T, X=X, W=W, sample_weight=sample_weight, sample_var=sample_var)
                                        np.testing.assert_allclose(est.effect(X[:3], T0=0, T1=1), 1 + .5 * X[:3, 0],
                                                                   rtol=0, atol=.15)
                                        np.testing.assert_allclose(est.const_marginal_effect(X[:3]),
                                                                   np.hstack(
                                                                       [1 + .5 * X[:3, [0]],
                                                                        2 * (1 + .5 * X[:3, [0]])]),
                                                                   rtol=0, atol=.15)
                                        for t in [1, 2]:
                                            np.testing.assert_allclose(est.marginal_effect(t, X[:3]),
                                                                       np.hstack([1 + .5 * X[:3, [0]],
                                                                                  2 * (1 + .5 * X[:3, [0]])]),
                                                                       rtol=0, atol=.15)
                                        assert isinstance(est.score_, float)
                                        assert isinstance(
                                            est.score(y, T, X=X, W=W), float)

                                        feature_names = ['A', 'B', 'C']
                                        out_feat_names = feature_names
                                        if featurizer is not None:
                                            out_feat_names = featurizer.fit(
                                                X).get_feature_names(feature_names)
                                            np.testing.assert_array_equal(
                                                est.featurizer_.n_input_features_, 3)
                                        np.testing.assert_array_equal(est.cate_feature_names(feature_names),
                                                                      out_feat_names)

                                        if isinstance(models[0], GradientBoostingClassifier):
                                            np.testing.assert_array_equal(np.array([mdl.feature_importances_
                                                                                    for mdl
                                                                                    in est.models_regression]).shape,
                                                                          [2, 2 + X.shape[1] +
                                                                           (W.shape[1] if W is not None else 0)])
                                            np.testing.assert_array_equal(np.array([mdl.feature_importances_
                                                                                    for mdl
                                                                                    in est.models_propensity]).shape,
                                                                          [2, X.shape[1] +
                                                                           (W.shape[1] if W is not None else 0)])
                                        else:
                                            np.testing.assert_array_equal(np.array([mdl.coef_
                                                                                    for mdl
                                                                                    in est.models_regression]).shape,
                                                                          [2, 2 + X.shape[1] +
                                                                           (W.shape[1] if W is not None else 0)])
                                            np.testing.assert_array_equal(np.array([mdl.coef_
                                                                                    for mdl
                                                                                    in est.models_propensity]).shape,
                                                                          [2, 3, X.shape[1] +
                                                                           (W.shape[1] if W is not None else 0)])
                                        if multitask_model_final:
                                            if isinstance(models[2], RandomForestRegressor):
                                                np.testing.assert_equal(np.argsort(
                                                    est.multitask_model_cate.feature_importances_)[-1], 0)
                                            else:
                                                true_coef = np.zeros(
                                                    (2, len(out_feat_names)))
                                                true_coef[:, 0] = [.5, 1]
                                                np.testing.assert_allclose(
                                                    est.multitask_model_cate.coef_, true_coef, rtol=0, atol=.15)
                                                np.testing.assert_allclose(
                                                    est.multitask_model_cate.intercept_, [1, 2], rtol=0, atol=.15)
                                        else:
                                            for t in [1, 2]:
                                                if isinstance(models[2], RandomForestRegressor):
                                                    np.testing.assert_equal(np.argsort(
                                                        est.model_cate(T=t).feature_importances_)[-1], 0)
                                                else:
                                                    true_coef = np.zeros(
                                                        len(out_feat_names))
                                                    true_coef[0] = .5 * t
                                                    np.testing.assert_allclose(
                                                        est.model_cate(T=t).coef_, true_coef, rtol=0, atol=.15)
                                                    np.testing.assert_allclose(
                                                        est.model_cate(T=t).intercept_, t, rtol=0, atol=.15)

    def test_drlearner_with_inference_all_attributes(self):
        np.random.seed(123)
        controls = np.random.uniform(-1, 1, size=(10000, 2))
        T = np.random.binomial(2, scipy.special.expit(controls[:, 0]))
        sigma = 0.01
        y = (1 + .5 * controls[:, 0]) * T + controls[:,
                                                     0] + np.random.normal(0, sigma, size=(10000,))
        for X in [None, controls]:
            for W in [None, controls]:
                for sample_weight, sample_var in [(None, None), (np.ones(T.shape[0]), np.zeros(T.shape[0]))]:
                    for featurizer in [None, PolynomialFeatures(degree=2, include_bias=False)]:
                        for model_t, model_y, est_class,\
                                inference in [(GradientBoostingClassifier(), GradientBoostingRegressor(),
                                               ForestDRLearner, 'auto'),
                                              (LogisticRegression(solver='lbfgs', multi_class='auto'),
                                               LinearRegression(), LinearDRLearner, 'auto'),
                                              (LogisticRegression(solver='lbfgs', multi_class='auto'),
                                               LinearRegression(), LinearDRLearner, StatsModelsInferenceDiscrete(
                                                  cov_type='nonrobust')),
                                              (LogisticRegression(solver='lbfgs', multi_class='auto'),
                                               LinearRegression(), SparseLinearDRLearner, 'auto')
                                              ]:
                            with self.subTest(X=X, W=W, sample_weight=sample_weight, sample_var=sample_var,
                                              featurizer=featurizer, model_y=model_y, model_t=model_t,
                                              est_class=est_class, inference=inference):
                                if (X is None) and (est_class == SparseLinearDRLearner):
                                    continue
                                if (X is None) and (est_class == ForestDRLearner):
                                    continue
                                if (featurizer is not None) and (est_class == ForestDRLearner):
                                    continue

                                if est_class == ForestDRLearner:
                                    est = est_class(model_propensity=model_t,
                                                    model_regression=model_y,
                                                    n_estimators=1000)
                                else:
                                    est = est_class(model_propensity=model_t,
                                                    model_regression=model_y,
                                                    featurizer=featurizer)

                                if (X is None) and (W is None):
                                    with pytest.raises(AttributeError) as e_info:
                                        est.fit(
                                            y, T, X=X, W=W, sample_weight=sample_weight, sample_var=sample_var)
                                    continue
                                est.fit(y, T, X=X, W=W, sample_weight=sample_weight,
                                        sample_var=sample_var, inference=inference)
                                if X is not None:
                                    lower, upper = est.effect_interval(
                                        X[:3], T0=0, T1=1)
                                    point = est.effect(X[:3], T0=0, T1=1)
                                    truth = 1 + .5 * X[:3, 0]
                                    TestDRLearner._check_with_interval(
                                        truth, point, lower, upper)
                                    lower, upper = est.const_marginal_effect_interval(
                                        X[:3])
                                    point = est.const_marginal_effect(
                                        X[:3])
                                    truth = np.hstack(
                                        [1 + .5 * X[:3, [0]], 2 * (1 + .5 * X[:3, [0]])])
                                    TestDRLearner._check_with_interval(
                                        truth, point, lower, upper)
                                else:
                                    lower, upper = est.effect_interval(
                                        T0=0, T1=1)
                                    point = est.effect(T0=0, T1=1)
                                    truth = np.array([1])
                                    TestDRLearner._check_with_interval(
                                        truth, point, lower, upper)
                                    lower, upper = est.const_marginal_effect_interval()
                                    point = est.const_marginal_effect()
                                    truth = np.array([[1, 2]])
                                    TestDRLearner._check_with_interval(
                                        truth, point, lower, upper)

                                for t in [1, 2]:
                                    if X is not None:
                                        lower, upper = est.marginal_effect_interval(
                                            t, X[:3])
                                        point = est.marginal_effect(
                                            t, X[:3])
                                        truth = np.hstack(
                                            [1 + .5 * X[:3, [0]], 2 * (1 + .5 * X[:3, [0]])])
                                        TestDRLearner._check_with_interval(
                                            truth, point, lower, upper)
                                    else:
                                        lower, upper = est.marginal_effect_interval(
                                            t)
                                        point = est.marginal_effect(t)
                                        truth = np.array([[1, 2]])
                                        TestDRLearner._check_with_interval(
                                            truth, point, lower, upper)
                                assert isinstance(est.score_, float)
                                assert isinstance(
                                    est.score(y, T, X=X, W=W), float)

                                if X is not None:
                                    feature_names = ['A', 'B']
                                else:
                                    feature_names = []
                                out_feat_names = feature_names
                                if X is not None:
                                    if (featurizer is not None):
                                        out_feat_names = featurizer.fit(
                                            X).get_feature_names(feature_names)
                                        np.testing.assert_array_equal(
                                            est.featurizer.n_input_features_, 2)
                                    np.testing.assert_array_equal(est.cate_feature_names(feature_names),
                                                                  out_feat_names)

                                if isinstance(model_t, GradientBoostingClassifier):
                                    np.testing.assert_array_equal(np.array([mdl.feature_importances_
                                                                            for mdl
                                                                            in est.models_regression]).shape,
                                                                  [2, 2 + len(feature_names) +
                                                                   (W.shape[1] if W is not None else 0)])
                                    np.testing.assert_array_equal(np.array([mdl.feature_importances_
                                                                            for mdl
                                                                            in est.models_propensity]).shape,
                                                                  [2, len(feature_names) +
                                                                   (W.shape[1] if W is not None else 0)])
                                else:
                                    np.testing.assert_array_equal(np.array([mdl.coef_
                                                                            for mdl
                                                                            in est.models_regression]).shape,
                                                                  [2, 2 + len(feature_names) +
                                                                   (W.shape[1] if W is not None else 0)])
                                    np.testing.assert_array_equal(np.array([mdl.coef_
                                                                            for mdl
                                                                            in est.models_propensity]).shape,
                                                                  [2, 3, len(feature_names) +
                                                                   (W.shape[1] if W is not None else 0)])

                                if isinstance(est, LinearDRLearner) or isinstance(est, SparseLinearDRLearner):
                                    if X is not None:
<<<<<<< HEAD
                                        if (featurizer is not None):
                                            out_feat_names = featurizer.fit(
                                                X).get_feature_names(feature_names)
                                            np.testing.assert_array_equal(
                                                est.featurizer_.n_input_features_, 2)
                                        np.testing.assert_array_equal(est.cate_feature_names(feature_names),
                                                                      out_feat_names)

                                    if isinstance(models[0], GradientBoostingClassifier):
                                        np.testing.assert_array_equal(np.array([mdl.feature_importances_
                                                                                for mdl
                                                                                in est.models_regression]).shape,
                                                                      [2, 2 + len(feature_names) +
                                                                       (W.shape[1] if W is not None else 0)])
                                        np.testing.assert_array_equal(np.array([mdl.feature_importances_
                                                                                for mdl
                                                                                in est.models_propensity]).shape,
                                                                      [2, len(feature_names) +
                                                                       (W.shape[1] if W is not None else 0)])
                                    else:
                                        np.testing.assert_array_equal(np.array([mdl.coef_
                                                                                for mdl
                                                                                in est.models_regression]).shape,
                                                                      [2, 2 + len(feature_names) +
                                                                       (W.shape[1] if W is not None else 0)])
                                        np.testing.assert_array_equal(np.array([mdl.coef_
                                                                                for mdl
                                                                                in est.models_propensity]).shape,
                                                                      [2, 3, len(feature_names) +
                                                                       (W.shape[1] if W is not None else 0)])

                                    if isinstance(est, LinearDRLearner) or isinstance(est, SparseLinearDRLearner):
                                        if X is not None:
                                            for t in [1, 2]:
                                                true_coef = np.zeros(
                                                    len(out_feat_names))
                                                true_coef[0] = .5 * t
                                                lower, upper = est.model_cate(
                                                    T=t).coef__interval()
                                                point = est.model_cate(
                                                    T=t).coef_
                                                truth = true_coef
                                                TestDRLearner._check_with_interval(
                                                    truth, point, lower, upper)

                                                lower, upper = est.coef__interval(
                                                    t)
                                                point = est.coef_(t)
                                                truth = true_coef
                                                TestDRLearner._check_with_interval(
                                                    truth, point, lower, upper)
                                                # test coef__inference function works
                                                est.coef__inference(
                                                    t).summary_frame()
                                                np.testing.assert_array_almost_equal(
                                                    est.coef__inference(t).conf_int()[0], lower, decimal=5)
=======
>>>>>>> ce2f2b54
                                        for t in [1, 2]:
                                            true_coef = np.zeros(
                                                len(out_feat_names))
                                            true_coef[0] = .5 * t
                                            lower, upper = est.model_cate(
                                                T=t).coef__interval()
                                            point = est.model_cate(
                                                T=t).coef_
                                            truth = true_coef
                                            TestDRLearner._check_with_interval(
                                                truth, point, lower, upper)

                                            lower, upper = est.coef__interval(
                                                t)
                                            point = est.coef_(t)
                                            truth = true_coef
                                            TestDRLearner._check_with_interval(
                                                truth, point, lower, upper)
                                            # test coef__inference function works
                                            est.coef__inference(
                                                t).summary_frame()
                                            np.testing.assert_array_almost_equal(
                                                est.coef__inference(t).conf_int()[0], lower, decimal=5)
                                    for t in [1, 2]:
                                        lower, upper = est.model_cate(
                                            T=t).intercept__interval()
                                        point = est.model_cate(
                                            T=t).intercept_
                                        truth = t
                                        TestDRLearner._check_with_interval(
                                            truth, point, lower, upper)

                                        lower, upper = est.intercept__interval(
                                            t)
                                        point = est.intercept_(t)
                                        truth = t
                                        TestDRLearner._check_with_interval(
                                            truth, point, lower, upper)
                                        # test intercept__inference function works
                                        est.intercept__inference(
                                            t).summary_frame()
                                        np.testing.assert_array_almost_equal(
                                            est.intercept__inference(t).conf_int()[0], lower, decimal=5)
                                        # test summary function works
                                        est.summary(t)

                                if isinstance(est, ForestDRLearner):
                                    for t in [1, 2]:
                                        np.testing.assert_array_equal(est.feature_importances_(t).shape,
                                                                      [X.shape[1]])

    @staticmethod
    def _check_with_interval(truth, point, lower, upper):
        np.testing.assert_allclose(point, truth, rtol=0, atol=.2)
        np.testing.assert_array_less(lower - 0.05, truth)
        np.testing.assert_array_less(truth, upper + 0.05)

    def test_DRLearner(self):
        """Tests whether the DRLearner can accurately estimate constant and
           heterogeneous treatment effects.
        """
        DR_learner = DRLearner(model_regression=LinearRegression(),
                               model_final=LinearRegression())
        # Test inputs
        # self._test_inputs(DR_learner)
        # Test constant treatment effect
        self._test_te(DR_learner, tol=0.5, te_type="const")
        # Test heterogeneous treatment effect
        outcome_model = Pipeline(
            [('poly', PolynomialFeatures()), ('model', LinearRegression())])
        DR_learner = DRLearner(model_regression=outcome_model,
                               model_final=LinearRegression())
        self._test_te(DR_learner, tol=0.5, te_type="heterogeneous")
        # Test heterogenous treatment effect for W =/= None
        self._test_with_W(DR_learner, tol=0.5)

    def test_sparse(self):
        """SparseDRLearner test with a sparse DGP"""
        # Sparse DGP
        np.random.seed(123)
        n_x = 50
        n_nonzero = 1
        n_w = 5
        n = 2000
        # Treatment effect coef
        a = np.zeros(n_x)
        nonzero_idx = np.random.choice(n_x, size=n_nonzero, replace=False)
        a[nonzero_idx] = 1
        # Other coefs
        b = np.zeros(n_x + n_w)
        g = np.zeros(n_x + n_w)
        b_nonzero = np.random.choice(n_x + n_w, size=n_nonzero, replace=False)
        g_nonzero = np.random.choice(n_x + n_w, size=n_nonzero, replace=False)
        b[b_nonzero] = 1
        g[g_nonzero] = 1
        # Features and controls
        x = np.random.normal(size=(n, n_x))
        w = np.random.normal(size=(n, n_w))
        xw = np.hstack([x, w])
        T = np.random.binomial(1, scipy.special.expit(xw @ b))
        err_Y = np.random.normal(size=n, scale=0.5)
        Y = T * (x @ a) + xw @ g + err_Y
        # Test sparse estimator
        # --> test coef_, intercept_
        sparse_dml = SparseLinearDRLearner(featurizer=FunctionTransformer())
        sparse_dml.fit(Y, T, X=x, W=w)
        np.testing.assert_allclose(a, sparse_dml.coef_(T=1), atol=2e-1)
        np.testing.assert_allclose(sparse_dml.intercept_(T=1), 0, atol=2e-1)
        # --> test treatment effects
        # Restrict x_test to vectors of norm < 1
        x_test = np.random.uniform(size=(10, n_x))
        true_eff = (x_test @ a)
        eff = sparse_dml.effect(x_test, T0=0, T1=1)
        np.testing.assert_allclose(true_eff, eff, atol=0.5)
        # --> check inference
        y_lower, y_upper = sparse_dml.effect_interval(x_test, T0=0, T1=1)
        in_CI = ((y_lower < true_eff) & (true_eff < y_upper))
        # Check that a majority of true effects lie in the 5-95% CI
        self.assertGreater(in_CI.mean(), 0.8)

    def test_groups(self):
        groups = [1, 2, 3, 4, 5, 6] * 10
        t = [1, 2, 3] * 20
        y = groups
        w = np.random.normal(size=(60, 1))
        est = LinearDRLearner()
        with pytest.raises(Exception):  # can't pass groups without a compatible n_split
            est.fit(y, t, W=w, groups=groups)

        # test outer grouping
        # NOTE: we should ideally use a stratified split with grouping, but sklearn doesn't have one yet
        est = LinearDRLearner(model_propensity=LogisticRegression(),
                              model_regression=LinearRegression(), n_splits=GroupKFold(2))
        est.fit(y, t, W=w, groups=groups)

        # test nested grouping
        class NestedModel(LassoCV):
            def __init__(self, eps=1e-3, n_alphas=100, alphas=None, fit_intercept=True,
                         precompute='auto', max_iter=1000, tol=1e-4, normalize=False,
                         copy_X=True, cv=None, verbose=False, n_jobs=None,
                         positive=False, random_state=None, selection='cyclic'):

                super().__init__(
                    eps=eps, n_alphas=n_alphas, alphas=alphas,
                    fit_intercept=fit_intercept, normalize=normalize,
                    precompute=precompute, max_iter=max_iter, tol=tol, copy_X=copy_X,
                    cv=cv, verbose=verbose, n_jobs=n_jobs, positive=positive,
                    random_state=random_state, selection=selection)

            def fit(self, X, y):
                # ensure that the grouping has worked correctly and we get all 10 copies of the items in
                # whichever groups we saw
                (yvals, cts) = np.unique(y, return_counts=True)
                for (yval, ct) in zip(yvals, cts):
                    if ct != 10:
                        raise Exception("Grouping failed; received {0} copies of {1} instead of 10".format(ct, yval))
                return super().fit(X, y)

        # test nested grouping
        est = LinearDRLearner(model_propensity=LogisticRegression(),
                              model_regression=NestedModel(cv=2), n_splits=GroupKFold(2))
        est.fit(y, t, W=w, groups=groups)

        # by default, we use 5 split cross-validation for our T and Y models
        # but we don't have enough groups here to split both the outer and inner samples with grouping
        # TODO: does this imply we should change some defaults to make this more likely to succeed?
        est = LinearDRLearner(n_splits=GroupKFold(2))
        with pytest.raises(Exception):
            est.fit(y, t, W=w, groups=groups)

    def _test_te(self, learner_instance, tol, te_type="const"):
        if te_type not in ["const", "heterogeneous"]:
            raise ValueError(
                "Type of treatment effect must be 'const' or 'heterogeneous'.")
        X, T, Y = getattr(
            TestDRLearner, "{te_type}_te_data".format(te_type=te_type))
        te_func = getattr(
            TestDRLearner, "_{te_type}_te".format(te_type=te_type))
        # Fit learner and get the effect
        learner_instance.fit(Y, T, X=X)
        te_hat = learner_instance.effect(TestDRLearner.X_test)
        # Get the true treatment effect
        te = np.apply_along_axis(te_func, 1, TestDRLearner.X_test)
        # Compute treatment effect residuals (absolute)
        te_res = np.abs(te - te_hat)
        # Check that at least 90% of predictions are within tolerance interval
        self.assertGreaterEqual(np.mean(te_res < tol), 0.90)

    def _test_with_W(self, learner_instance, tol):
        # Only for heterogeneous TE
        X, T, Y = TestDRLearner.heterogeneous_te_data
        # Fit learner on X and W and get the effect
        learner_instance.fit(
            Y, T, X=X[:, [TestDRLearner.heterogeneity_index]], W=X)
        te_hat = learner_instance.effect(
            TestDRLearner.X_test[:, [TestDRLearner.heterogeneity_index]])
        # Get the true treatment effect
        te = np.apply_along_axis(
            TestDRLearner._heterogeneous_te, 1, TestDRLearner.X_test)
        # Compute treatment effect residuals (absolute)
        te_res = np.abs(te - te_hat)
        # Check that at least 90% of predictions are within tolerance interval
        self.assertGreaterEqual(np.mean(te_res < tol), 0.90)

    def _test_inputs(self, learner_instance):
        X, T, Y = TestDRLearner.const_te_data
        # Check that one can pass in regular lists
        learner_instance.fit(list(Y), list(T), X=list(X))
        learner_instance.effect(list(TestDRLearner.X_test))
        # Check that it fails correctly if lists of different shape are passed in
        self.assertRaises(ValueError, learner_instance.fit,
                          Y, T, X[:TestDRLearner.n // 2])
        self.assertRaises(ValueError, learner_instance.fit,
                          Y[:TestDRLearner.n // 2], T, X)
        # Check that it fails when T contains values other than 0 and 1
        self.assertRaises(ValueError, learner_instance.fit, Y, T + 1, X)
        # Check that it works when T, Y have shape (n, 1)
        self.assertWarns(DataConversionWarning,
                         learner_instance.fit, Y.reshape(-1,
                                                         1), T.reshape(-1, 1), X
                         )

    @classmethod
    def _untreated_outcome(cls, x):
        return np.dot(x, cls.beta) + cls.random_state.normal(0, 1)

    @classmethod
    def _const_te(cls, x):
        return 2

    @classmethod
    def _heterogeneous_te(cls, x):
        return x[cls.heterogeneity_index]

    @classmethod
    def _generate_data(cls, n, d, untreated_outcome, treatment_effect, propensity):
        """Generates population data for given untreated_outcome, treatment_effect and propensity functions.

        Parameters
        ----------
            n (int): population size
            d (int): number of covariates
            untreated_outcome (func): untreated outcome conditional on covariates
            treatment_effect (func): treatment effect conditional on covariates
            propensity (func): probability of treatment conditional on covariates
        """
        # Generate covariates
        X = cls.random_state.multivariate_normal(
            np.zeros(d), np.diag(np.ones(d)), n)
        # Generate treatment
        T = np.apply_along_axis(
            lambda x: cls.random_state.binomial(1, propensity(x), 1)[0], 1, X)
        # Calculate outcome
        Y0 = np.apply_along_axis(lambda x: untreated_outcome(x), 1, X)
        treat_effect = np.apply_along_axis(lambda x: treatment_effect(x), 1, X)
        Y = Y0 + treat_effect * T
        return (X, T, Y)<|MERGE_RESOLUTION|>--- conflicted
+++ resolved
@@ -639,65 +639,6 @@
 
                                 if isinstance(est, LinearDRLearner) or isinstance(est, SparseLinearDRLearner):
                                     if X is not None:
-<<<<<<< HEAD
-                                        if (featurizer is not None):
-                                            out_feat_names = featurizer.fit(
-                                                X).get_feature_names(feature_names)
-                                            np.testing.assert_array_equal(
-                                                est.featurizer_.n_input_features_, 2)
-                                        np.testing.assert_array_equal(est.cate_feature_names(feature_names),
-                                                                      out_feat_names)
-
-                                    if isinstance(models[0], GradientBoostingClassifier):
-                                        np.testing.assert_array_equal(np.array([mdl.feature_importances_
-                                                                                for mdl
-                                                                                in est.models_regression]).shape,
-                                                                      [2, 2 + len(feature_names) +
-                                                                       (W.shape[1] if W is not None else 0)])
-                                        np.testing.assert_array_equal(np.array([mdl.feature_importances_
-                                                                                for mdl
-                                                                                in est.models_propensity]).shape,
-                                                                      [2, len(feature_names) +
-                                                                       (W.shape[1] if W is not None else 0)])
-                                    else:
-                                        np.testing.assert_array_equal(np.array([mdl.coef_
-                                                                                for mdl
-                                                                                in est.models_regression]).shape,
-                                                                      [2, 2 + len(feature_names) +
-                                                                       (W.shape[1] if W is not None else 0)])
-                                        np.testing.assert_array_equal(np.array([mdl.coef_
-                                                                                for mdl
-                                                                                in est.models_propensity]).shape,
-                                                                      [2, 3, len(feature_names) +
-                                                                       (W.shape[1] if W is not None else 0)])
-
-                                    if isinstance(est, LinearDRLearner) or isinstance(est, SparseLinearDRLearner):
-                                        if X is not None:
-                                            for t in [1, 2]:
-                                                true_coef = np.zeros(
-                                                    len(out_feat_names))
-                                                true_coef[0] = .5 * t
-                                                lower, upper = est.model_cate(
-                                                    T=t).coef__interval()
-                                                point = est.model_cate(
-                                                    T=t).coef_
-                                                truth = true_coef
-                                                TestDRLearner._check_with_interval(
-                                                    truth, point, lower, upper)
-
-                                                lower, upper = est.coef__interval(
-                                                    t)
-                                                point = est.coef_(t)
-                                                truth = true_coef
-                                                TestDRLearner._check_with_interval(
-                                                    truth, point, lower, upper)
-                                                # test coef__inference function works
-                                                est.coef__inference(
-                                                    t).summary_frame()
-                                                np.testing.assert_array_almost_equal(
-                                                    est.coef__inference(t).conf_int()[0], lower, decimal=5)
-=======
->>>>>>> ce2f2b54
                                         for t in [1, 2]:
                                             true_coef = np.zeros(
                                                 len(out_feat_names))
