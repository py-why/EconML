--- conflicted
+++ resolved
@@ -36,14 +36,9 @@
                                    OneHotEncoder)
 from sklearn.utils import check_random_state
 
-<<<<<<< HEAD
-from .cate_estimator import (BaseCateEstimator, LinearCateEstimator,
-                             TreatmentExpansionMixin)
-from .inference import BootstrapInference
-=======
 from ._cate_estimator import (BaseCateEstimator, LinearCateEstimator,
                               TreatmentExpansionMixin)
->>>>>>> ce2f2b54
+from .inference import BootstrapInference
 from .utilities import (_deprecate_positional, _EncoderWrapper, check_input_arrays,
                         cross_product, filter_none_kwargs,
                         inverse_onehot, ndim, reshape, shape, transpose)
