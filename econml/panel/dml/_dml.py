# Copyright (c) PyWhy contributors. All rights reserved.
# Licensed under the MIT License.

import abc
import numpy as np
from warnings import warn
from sklearn.base import clone
from sklearn.model_selection import GroupKFold
from scipy.stats import norm
from sklearn.linear_model import (ElasticNetCV, LassoCV, LogisticRegressionCV)
from ...sklearn_extensions.linear_model import (StatsModelsLinearRegression, WeightedLassoCVWrapper)
from ...sklearn_extensions.model_selection import ModelSelector, WeightedStratifiedKFold
from ...dml.dml import _make_first_stage_selector, _FinalWrapper
from ..._cate_estimator import TreatmentExpansionMixin, LinearModelFinalCateEstimatorMixin
from ..._ortho_learner import _OrthoLearner
from ...utilities import (_deprecate_positional, add_intercept,
                          broadcast_unit_treatments, check_high_dimensional,
                          cross_product, deprecated,
                          hstack, inverse_onehot, ndim, reshape,
                          reshape_treatmentwise_effects, shape, transpose,
                          get_feature_names_or_default, check_input_arrays,
                          filter_none_kwargs)


def _get_groups_period_filter(groups, n_periods):
    group_counts = {}
    group_period_filter = {i: [] for i in range(n_periods)}
    for i, g in enumerate(groups):
        if g not in group_counts:
            group_counts[g] = 0
        group_period_filter[group_counts[g]].append(i)
        group_counts[g] += 1
    return group_period_filter


class _DynamicModelNuisanceSelector(ModelSelector):
    """
    Nuisance model fits the model_y and model_t at fit time and at predict time
    calculates the residual Y and residual T based on the fitted models and returns
    the residuals as two nuisance parameters.
    """

    def __init__(self, model_y, model_t, n_periods):
        self._model_y = model_y
        self._model_t = model_t
        self.n_periods = n_periods

    def train(self, is_selecting, Y, T, X=None, W=None, sample_weight=None, groups=None):
        """Fit a series of nuisance models for each period or period pairs."""
        assert Y.shape[0] % self.n_periods == 0, \
            "Length of training data should be an integer multiple of time periods."
        period_filters = _get_groups_period_filter(groups, self.n_periods)
        if is_selecting:  # create the per-period y and t models
            self._model_y_trained = {t: clone(self._model_y, safe=False)
                                     for t in np.arange(self.n_periods)}
            self._model_t_trained = {j: {t: clone(self._model_t, safe=False)
                                         for t in np.arange(j + 1)}
                                     for j in np.arange(self.n_periods)}
        for t in np.arange(self.n_periods):
            self._model_y_trained[t].train(
                is_selecting,
                self._index_or_None(X, period_filters[t]),
                self._index_or_None(
                    W, period_filters[t]),
                Y[period_filters[self.n_periods - 1]])
            for j in np.arange(t, self.n_periods):
                self._model_t_trained[j][t].train(
                    is_selecting,
                    self._index_or_None(X, period_filters[t]),
                    self._index_or_None(W, period_filters[t]),
                    T[period_filters[j]])
        return self

    def predict(self, Y, T, X=None, W=None, sample_weight=None, groups=None):
        """Calculate nuisances for each period or period pairs.

        Returns
        -------
        Y_res : (n, d_y) matrix or vector of length n
            Y residuals for each period in panel format.
            This shape is required for _OrthoLearner's crossfitting.
        T_res : (n, d_t, n_periods) matrix
            T residuals for pairs of periods (t, j), where the data is in panel format for t
            and in index form for j. For example, the residuals for (t, j) can be retrieved via
            T_res[np.arange(n) % n_periods == t, ..., j]. For t < j, the entries of this
            matrix are np.nan.
            This shape is required for _OrthoLearner's crossfitting.
        """
        assert Y.shape[0] % self.n_periods == 0, \
            "Length of training data should be an integer multiple of time periods."
        period_filters = _get_groups_period_filter(groups, self.n_periods)
        Y_res = np.full(Y.shape, np.nan)
        T_res = np.full(T.shape + (self.n_periods, ), np.nan)
        shape_formatter = self._get_shape_formatter(X, W)
        for t in np.arange(self.n_periods):
            Y_slice = Y[period_filters[self.n_periods - 1]]
            Y_pred = self._model_y_trained[t].predict(
                self._index_or_None(X, period_filters[t]),
                self._index_or_None(W, period_filters[t]))
            Y_res[period_filters[t]] = Y_slice\
                - shape_formatter(Y_slice, Y_pred)
            for j in np.arange(t, self.n_periods):
                T_slice = T[period_filters[j]]
                T_pred = self._model_t_trained[j][t].predict(
                    self._index_or_None(X, period_filters[t]),
                    self._index_or_None(W, period_filters[t]))
                T_res[period_filters[j], ..., t] = T_slice\
                    - shape_formatter(T_slice, T_pred)
        return Y_res, T_res

    def score(self, Y, T, X=None, W=None, sample_weight=None, groups=None):
        assert Y.shape[0] % self.n_periods == 0, \
            "Length of training data should be an integer multiple of time periods."
        period_filters = _get_groups_period_filter(groups, self.n_periods)
        if hasattr(self._model_y, 'score'):
            Y_score = np.full((self.n_periods, ), np.nan)
            for t in np.arange(self.n_periods):
                Y_score[t] = self._model_y_trained[t].score(
                    self._index_or_None(X, period_filters[t]),
                    self._index_or_None(W, period_filters[t]),
                    Y[period_filters[self.n_periods - 1]])
        else:
            Y_score = None
        if hasattr(self._model_t, 'score'):
            T_score = np.full((self.n_periods, self.n_periods), np.nan)
            for t in np.arange(self.n_periods):
                for j in np.arange(t, self.n_periods):
                    T_score[j][t] = self._model_t_trained[j][t].score(
                        self._index_or_None(X, period_filters[t]),
                        self._index_or_None(W, period_filters[t]),
                        T[period_filters[j]])
        else:
            T_score = None
        return Y_score, T_score

    def _get_shape_formatter(self, X, W):
        if (X is None) and (W is None):
            return lambda x, x_pred: np.tile(x_pred.reshape(1, -1), (x.shape[0], 1)).reshape(x.shape)
        return lambda x, x_pred: x_pred.reshape(x.shape)

    def _index_or_None(self, X, filter_idx):
        return None if X is None else X[filter_idx]


class _DynamicModelFinal:
    """
    Final model at fit time, fits a residual on residual regression with a heterogeneous coefficient
    that depends on X, i.e.

        .. math ::
            Y - E[Y | X, W] = \\theta(X) \\cdot (T - E[T | X, W]) + \\epsilon

    and at predict time returns :math:`\\theta(X)`. The score method returns the MSE of this final
    residual on residual regression.
    Assumes model final is parametric with no intercept.
    """
    # TODO: update docs

    def __init__(self, model_final, n_periods):
        self._model_final = model_final
        self.n_periods = n_periods
        self._model_final_trained = {k: clone(self._model_final, safe=False) for k in np.arange(n_periods)}

    def fit(self, Y, T, X=None, W=None, Z=None, nuisances=None, sample_weight=None, sample_var=None, groups=None):
        # NOTE: sample weight, sample var are not passed in
        period_filters = _get_groups_period_filter(groups, self.n_periods)
        Y_res, T_res = nuisances
        self._d_y = Y.shape[1:]
        for t in np.arange(self.n_periods - 1, -1, -1):
            Y_adj = Y_res[period_filters[t]].copy()
            if t < self.n_periods - 1:
                Y_adj -= np.sum(
                    [self._model_final_trained[j].predict_with_res(
                        X[period_filters[0]] if X is not None else None,
                        T_res[period_filters[j], ..., t]
                    ) for j in np.arange(t + 1, self.n_periods)], axis=0)
            self._model_final_trained[t].fit(
                X[period_filters[0]] if X is not None else None, T[period_filters[t]],
                T_res[period_filters[t], ..., t], Y_adj)

        return self

    def predict(self, X=None):
        """
        Return shape: m x dy x (p*dt)
        """
        d_t_tuple = self._model_final_trained[0]._d_t
        d_t = d_t_tuple[0] if d_t_tuple else 1
        x_dy_shape = (X.shape[0] if X is not None else 1, ) + \
            self._model_final_trained[0]._d_y
        preds = np.zeros(
            x_dy_shape +
            (self.n_periods * d_t, )
        )
        for t in range(self.n_periods):
            preds[..., t * d_t: (t + 1) * d_t] = \
                self._model_final_trained[t].predict(X).reshape(
                x_dy_shape + (d_t, )
            )
        return preds

    def score(self, Y, T, X=None, W=None, Z=None, nuisances=None, sample_weight=None, sample_var=None, groups=None):
        assert Y.shape[0] % self.n_periods == 0, \
            "Length of training data should be an integer multiple of time periods."
        Y_res, T_res = nuisances
        scores = np.full((self.n_periods, ), np.nan)
        period_filters = _get_groups_period_filter(groups, self.n_periods)
        for t in np.arange(self.n_periods - 1, -1, -1):
            Y_adj = Y_res[period_filters[t]].copy()
            if t < self.n_periods - 1:
                Y_adj -= np.sum(
                    [self._model_final_trained[j].predict_with_res(
                        X[period_filters[0]] if X is not None else None,
                        T_res[period_filters[j], ..., t]
                    ) for j in np.arange(t + 1, self.n_periods)], axis=0)
            Y_adj_pred = self._model_final_trained[t].predict_with_res(
                X[period_filters[0]] if X is not None else None,
                T_res[period_filters[t], ..., t])
            if sample_weight is not None:
                scores[t] = np.mean(np.average((Y_adj - Y_adj_pred)**2, weights=sample_weight, axis=0))
            else:
                scores[t] = np.mean((Y_adj - Y_adj_pred) ** 2)
        return scores


class _LinearDynamicModelFinal(_DynamicModelFinal):
    """Wrapper for the DynamicModelFinal with StatsModelsLinearRegression final model.

    The final model is a linear model with (d_t*n_periods) coefficients.
    This model is defined after the coefficients and covariance are calculated.
    """

    def __init__(self, model_final, n_periods):
        super().__init__(model_final, n_periods)
        self.model_final_ = StatsModelsLinearRegression(fit_intercept=False)

    def fit(self, Y, T, X=None, W=None, Z=None, nuisances=None, sample_weight=None, sample_var=None, groups=None):
        super().fit(Y, T, X=X, W=W, Z=Z, nuisances=nuisances,
                    sample_weight=sample_weight, sample_var=sample_var, groups=groups)
        # Compose final model
        cov = self._get_cov(nuisances, X, groups)
        coef = self._get_coef_()
        self.model_final_._n_out = self._d_y[0] if self._d_y else 0
        self.model_final_._param_var = cov / (Y.shape[0] / self.n_periods)
        self.model_final_._param = coef.T if self.model_final_._n_out else coef

    def _get_coef_(self):
        period_coefs = np.array([self._model_final_trained[t]._model.coef_ for t in range(self.n_periods)])
        if self._d_y:
            return np.array([
                np.array([period_coefs[k, i, :] for k in range(self.n_periods)]).flatten()
                for i in range(self._d_y[0])
            ])
        return period_coefs.flatten()

    def _get_cov(self, nuisances, X, groups):
        if self._d_y:
            return np.array(
                [self._fit_single_output_cov((nuisances[0][:, i], nuisances[1]), X, i, groups)
                 for i in range(self._d_y[0])]
            )
        return self._fit_single_output_cov(nuisances, X, -1, groups)

    def _fit_single_output_cov(self, nuisances, X, y_index, groups):
        """ Calculates the covariance (n_periods*n_treatments)
            x (n_periods*n_treatments) matrix for a single outcome.
        """
        Y_res, T_res = nuisances
        # Calculate auxiliary quantities
        period_filters = _get_groups_period_filter(groups, self.n_periods)
        # X ⨂ T_res
        XT_res = np.array([
            [
                self._model_final_trained[0]._combine(
                    X[period_filters[0]] if X is not None else None,
                    T_res[period_filters[t], ..., j],
                    fitting=False
                )
                for j in range(self.n_periods)
            ]
            for t in range(self.n_periods)
        ])
        d_xt = XT_res.shape[-1]
        # sum(model_final.predict(X, T_res))
        Y_diff = np.array([
            np.sum([
                self._model_final_trained[j].predict_with_res(
                    X[period_filters[0]] if X is not None else None,
                    T_res[period_filters[j], ..., t]
                ) for j in np.arange(t, self.n_periods)],
                axis=0
            )
            for t in np.arange(self.n_periods)
        ])
        J = np.zeros((self.n_periods * d_xt,
                      self.n_periods * d_xt))
        Sigma = np.zeros((self.n_periods * d_xt,
                          self.n_periods * d_xt))
        for t in np.arange(self.n_periods):
            res_epsilon_t = (Y_res[period_filters[t]] -
                             (Y_diff[t][:, y_index] if y_index >= 0 else Y_diff[t])
                             ).reshape(-1, 1, 1)
            resT_t = XT_res[t][t]
            for j in np.arange(self.n_periods):
                # Calculating the (t, j) block entry (of size n_treatments x n_treatments) of matrix Sigma
                res_epsilon_j = (Y_res[period_filters[j]] -
                                 (Y_diff[j][:, y_index] if y_index >= 0 else Y_diff[j])
                                 ).reshape(-1, 1, 1)
                resT_j = XT_res[j][j]
                cov_resT_tj = resT_t.reshape(-1, d_xt, 1) @ resT_j.reshape(-1, 1, d_xt)
                sigma_tj = np.mean((res_epsilon_t * res_epsilon_j) * cov_resT_tj, axis=0)
                Sigma[t * d_xt:(t + 1) * d_xt,
                      j * d_xt:(j + 1) * d_xt] = sigma_tj
                if j >= t:
                    # Calculating the (t, j) block entry (of size n_treatments x n_treatments) of matrix J
                    m_tj = np.mean(
                        XT_res[j][t].reshape(-1, d_xt, 1) @ resT_t.reshape(-1, 1, d_xt),
                        axis=0)
                    J[t * d_xt:(t + 1) * d_xt,
                      j * d_xt:(j + 1) * d_xt] = m_tj
        return np.linalg.inv(J) @ Sigma @ np.linalg.inv(J).T


class _DynamicFinalWrapper(_FinalWrapper):

    def predict_with_res(self, X, T_res):
        fts = self._combine(X, T_res, fitting=False)
        prediction = self._model.predict(fts)
        if self._intercept is not None:
            prediction -= self._intercept
        return reshape(prediction, (prediction.shape[0],) + self._d_y)


class DynamicDML(LinearModelFinalCateEstimatorMixin, _OrthoLearner):
    """CATE estimator for dynamic treatment effect estimation.

    This estimator is an extension of the Double ML approach for treatments assigned sequentially
    over time periods.

    The estimator is a special case of an :class:`_OrthoLearner` estimator, so it follows the two
    stage process, where a set of nuisance functions are estimated in the first stage in a crossfitting
    manner and a final stage estimates the CATE model. See the documentation of
    :class:`._OrthoLearner` for a description of this two stage process.

    Parameters
    ----------
    model_y: estimator or 'auto', default 'auto'
        The estimator for fitting the response to the features. Must implement
        `fit` and `predict` methods.
        If 'auto' :class:`.WeightedLassoCV`/:class:`.WeightedMultiTaskLassoCV` will be chosen.

    model_t: estimator or 'auto', default 'auto'
        The estimator for fitting the treatment to the features.
        If estimator, it must implement `fit` and `predict` methods;
        If 'auto', :class:`~sklearn.linear_model.LogisticRegressionCV` will be applied for discrete treatment,
        and :class:`.WeightedLassoCV`/:class:`.WeightedMultiTaskLassoCV`
        will be applied for continuous treatment.

    featurizer : :term:`transformer`, optional
        Must support fit_transform and transform. Used to create composite features in the final CATE regression.
        It is ignored if X is None. The final CATE will be trained on the outcome of featurizer.fit_transform(X).
        If featurizer=None, then CATE is trained on X.

    fit_cate_intercept : bool, default True
        Whether the linear CATE model should have a constant term.

    linear_first_stages: bool
        Whether the first stage models are linear (in which case we will expand the features passed to
        `model_y` accordingly)

    discrete_treatment: bool, default ``False``
        Whether the treatment values should be treated as categorical, rather than continuous, quantities

    categories: 'auto' or list, default 'auto'
        The categories to use when encoding discrete treatments (or 'auto' to use the unique sorted values).
        The first category will be treated as the control treatment.

    cv: int, cross-validation generator or an iterable, default 2
        Determines the cross-validation splitting strategy.
        Possible inputs for cv are:

        - None, to use the default 3-fold cross-validation,
        - integer, to specify the number of folds.
        - :term:`CV splitter`
        - An iterable yielding (train, test) splits as arrays of indices.
          Iterables should make sure a group belongs to a single split.

        For integer/None inputs, :class:`~sklearn.model_selection.GroupKFold` is used

        Unless an iterable is used, we call `split(X, T, groups)` to generate the splits.

    mc_iters: int, optional
        The number of times to rerun the first stage models to reduce the variance of the nuisances.

    mc_agg: {'mean', 'median'}, default 'mean'
        How to aggregate the nuisance value for each sample across the `mc_iters` monte carlo iterations of
        cross-fitting.

    random_state : int, RandomState instance, or None, default None

        If int, random_state is the seed used by the random number generator;
        If :class:`~numpy.random.mtrand.RandomState` instance, random_state is the random number generator;
        If None, the random number generator is the :class:`~numpy.random.mtrand.RandomState` instance used
        by :mod:`np.random<numpy.random>`.

    allow_missing: bool
        Whether to allow missing values in W. If True, will need to supply nuisance_models
        that can handle missing values.

    Examples
    --------
    A simple example with default models:

    .. testcode::
        :hide:

        import numpy as np
        np.set_printoptions(suppress=True)

    .. testcode::

        from econml.panel.dml import DynamicDML

        np.random.seed(123)

        n_panels = 100  # number of panels
        n_periods = 3  # number of time periods per panel
        n = n_panels * n_periods
        groups = np.repeat(a=np.arange(n_panels), repeats=n_periods, axis=0)
        X = np.random.normal(size=(n, 1))
        T = np.random.normal(size=(n, 2))
        y = np.random.normal(size=(n, ))
        est = DynamicDML()
        est.fit(y, T, X=X, W=None, groups=groups, inference="auto")

    >>> est.const_marginal_effect(X[:2])
    array([[-0.345..., -0.056..., -0.044...,  0.046..., -0.202...,
             0.023...],
           [-0.120...,  0.434...,  0.052..., -0.201..., -0.115...,
            -0.134...]])
    >>> est.effect(X[:2], T0=0, T1=1)
    array([-0.579..., -0.085...])
    >>> est.effect(X[:2], T0=np.zeros((2, n_periods*T.shape[1])), T1=np.ones((2, n_periods*T.shape[1])))
    array([-0.579..., -0.085...])
    >>> est.coef_
    array([[ 0.108...],
           [ 0.235...],
           [ 0.046...],
           [-0.119...],
           [ 0.042...],
           [-0.075...]])
    >>> est.coef__interval()
    (array([[-0.042...],
           [-0.001...],
           [-0.120...],
           [-0.393...],
           [-0.120...],
           [-0.256...]]), array([[0.258...],
           [0.473...],
           [0.212...],
           [0.154...],
           [0.204...],
           [0.104...]]))
    """

    def __init__(self, *,
                 model_y='auto', model_t='auto',
                 featurizer=None,
                 fit_cate_intercept=True,
                 linear_first_stages=False,
                 binary_outcome=False,
                 discrete_treatment=False,
                 categories='auto',
                 cv=2,
                 mc_iters=None,
                 mc_agg='mean',
                 random_state=None,
                 allow_missing=False):
        self.fit_cate_intercept = fit_cate_intercept
        self.linear_first_stages = linear_first_stages
        self.featurizer = clone(featurizer, safe=False)
        self.model_y = clone(model_y, safe=False)
        self.model_t = clone(model_t, safe=False)
        super().__init__(binary_outcome=binary_outcome,
                         discrete_treatment=discrete_treatment,
                         treatment_featurizer=None,
                         discrete_instrument=False,
                         categories=categories,
                         cv=GroupKFold(cv) if isinstance(cv, int) else cv,
                         mc_iters=mc_iters,
                         mc_agg=mc_agg,
                         random_state=random_state,
                         allow_missing=allow_missing)

    def _gen_allowed_missing_vars(self):
        return ['W'] if self.allow_missing else []

    # override only so that we can exclude treatment featurization verbiage in docstring
    def const_marginal_effect(self, X=None):
        """
        Calculate the constant marginal CATE :math:`\\theta(·)`.

        The marginal effect is conditional on a vector of
        features on a set of m test samples X[i].

        Parameters
        ----------
        X: (m, d_x) matrix, optional
            Features for each sample.

        Returns
        -------
        theta: (m, d_y, d_t) matrix or (d_y, d_t) matrix if X is None
            Constant marginal CATE of each treatment on each outcome for each sample X[i].
            Note that when Y or T is a vector rather than a 2-dimensional array,
            the corresponding singleton dimensions in the output will be collapsed
            (e.g. if both are vectors, then the output of this method will also be a vector)
        """
        return super().const_marginal_effect(X=X)

    # override only so that we can exclude treatment featurization verbiage in docstring
    def const_marginal_ate(self, X=None):
        """
        Calculate the average constant marginal CATE :math:`E_X[\\theta(X)]`.

        Parameters
        ----------
        X: (m, d_x) matrix, optional
            Features for each sample.

        Returns
        -------
        theta: (d_y, d_t) matrix
            Average constant marginal CATE of each treatment on each outcome.
            Note that when Y or T is a vector rather than a 2-dimensional array,
            the corresponding singleton dimensions in the output will be collapsed
            (e.g. if both are vectors, then the output of this method will be a scalar)
        """
        return super().const_marginal_ate(X=X)

    def _gen_featurizer(self):
        return clone(self.featurizer, safe=False)

    def _gen_model_y(self):
<<<<<<< HEAD
        if self.model_y == 'auto':
            if self.binary_outcome:
                model_y = LogisticRegressionCV(cv=WeightedStratifiedKFold(random_state=self.random_state),
                                               random_state=self.random_state)
            else:
                model_y = WeightedLassoCVWrapper(random_state=self.random_state)
        else:
            model_y = clone(self.model_y, safe=False)
        return _FirstStageWrapper(model_y, True, self._gen_featurizer(),
                                  self.linear_first_stages, self.discrete_treatment, self.binary_outcome)

    def _gen_model_t(self):
        if self.model_t == 'auto':
            if self.discrete_treatment:
                model_t = LogisticRegressionCV(cv=WeightedStratifiedKFold(random_state=self.random_state),
                                               random_state=self.random_state)
            else:
                model_t = WeightedLassoCVWrapper(random_state=self.random_state)
        else:
            model_t = clone(self.model_t, safe=False)
        return _FirstStageWrapper(model_t, False, self._gen_featurizer(),
                                  self.linear_first_stages, self.discrete_treatment, self.binary_outcome)
=======
        return _make_first_stage_selector(self.model_y, is_discrete=False, random_state=self.random_state)

    def _gen_model_t(self):
        return _make_first_stage_selector(self.model_t,
                                          is_discrete=self.discrete_treatment,
                                          random_state=self.random_state)
>>>>>>> 7793184e

    def _gen_model_final(self):
        return StatsModelsLinearRegression(fit_intercept=False)

    def _gen_ortho_learner_model_nuisance(self):
        return _DynamicModelNuisanceSelector(
            model_t=self._gen_model_t(),
            model_y=self._gen_model_y(),
            n_periods=self._n_periods)

    def _gen_ortho_learner_model_final(self):
        wrapped_final_model = _DynamicFinalWrapper(
            StatsModelsLinearRegression(fit_intercept=False),
            fit_cate_intercept=self.fit_cate_intercept,
            featurizer=self.featurizer,
            use_weight_trick=False)
        return _LinearDynamicModelFinal(wrapped_final_model, n_periods=self._n_periods)

    def _prefit(self, Y, T, *args, groups=None, only_final=False, **kwargs):
        # we need to set the number of periods before calling super()._prefit, since that will generate the
        # final and nuisance models, which need to have self._n_periods set
        u_periods = np.unique(np.unique(groups, return_counts=True)[1])
        if len(u_periods) > 1:
            raise AttributeError(
                "Imbalanced panel. Method currently expects only panels with equal number of periods. Pad your data")
        self._n_periods = u_periods[0]
        super()._prefit(Y, T, *args, **kwargs)

    def _postfit(self, Y, T, *args, **kwargs):
        super()._postfit(Y, T, *args, **kwargs)
        # Set _d_t to effective number of treatments
        self._d_t = (self._n_periods * self._d_t[0], ) if self._d_t else (self._n_periods, )

    def _strata(self, Y, T, X=None, W=None, Z=None,
                sample_weight=None, sample_var=None, groups=None,
                cache_values=False, only_final=False, check_input=True):
        # Required for bootstrap inference
        return groups

    def fit(self, Y, T, *, X=None, W=None, sample_weight=None, sample_var=None, groups,
            cache_values=False, inference='auto'):
        """Estimate the counterfactual model from data, i.e. estimates function :math:`\\theta(\\cdot)`.

        The input data must contain groups with the same size corresponding to the number
        of time periods the treatments were assigned over.

        The data should be preferably in panel format, with groups clustered together.
        If group members do not appear together, the following is assumed:

        * the first instance of a group in the dataset is assumed to correspond to the first period of that group
        * the second instance of a group in the dataset is assumed to correspond to the
          second period of that group

        ...etc.

        Only the value of the features X at the first period of each unit are used for
        heterogeneity. The value of X in subseuqnet periods is used as a time-varying control
        but not for heterogeneity.

        Parameters
        ----------
        Y: (n, d_y) matrix or vector of length n
            Outcomes for each sample (required: n = n_groups * n_periods)
        T: (n, d_t) matrix or vector of length n
            Treatments for each sample (required: n = n_groups * n_periods)
        X:(n, d_x) matrix, optional
            Features for each sample (Required: n = n_groups * n_periods). Only first
            period features from each unit are used for heterogeneity, the rest are
            used as time-varying controls together with W
        W:(n, d_w) matrix, optional
            Controls for each sample (Required: n = n_groups * n_periods)
        sample_weight:(n,) vector, optional
            Weights for each samples
        sample_var:(n,) vector, optional
            Sample variance for each sample
        groups: (n,) vector, required
            All rows corresponding to the same group will be kept together during splitting.
            If groups is not None, the `cv` argument passed to this class's initializer
            must support a 'groups' argument to its split method.
        cache_values: bool, default False
            Whether to cache inputs and first stage results, which will allow refitting a different final model
        inference: str,:class:`.Inference` instance, or None
            Method for performing inference.  This estimator supports 'bootstrap'
            (or an instance of :class:`.BootstrapInference`) and 'auto'
            (or an instance of :class:`.LinearModelFinalInference`).

        Returns
        -------
        self: DynamicDML instance
        """
        if sample_weight is not None or sample_var is not None:
            warn("This CATE estimator does not yet support sample weights and sample variance. "
                 "These inputs will be ignored during fitting.",
                 UserWarning)
        return super().fit(Y, T, X=X, W=W,
                           sample_weight=None, sample_var=None, groups=groups,
                           cache_values=cache_values,
                           inference=inference)

    def score(self, Y, T, X=None, W=None, sample_weight=None, *, groups):
        """
        Score the fitted CATE model on a new data set. Generates nuisance parameters
        for the new data set based on the fitted residual nuisance models created at fit time.
        It uses the mean prediction of the models fitted by the different crossfit folds.
        Then calculates the MSE of the final residual Y on residual T regression.

        If model_final does not have a score method, then it raises an :exc:`.AttributeError`

        Parameters
        ----------
        Y: (n, d_y) matrix or vector of length n
            Outcomes for each sample (required: n = n_groups * n_periods)
        T: (n, d_t) matrix or vector of length n
            Treatments for each sample (required: n = n_groups * n_periods)
        X:(n, d_x) matrix, optional
            Features for each sample (Required: n = n_groups * n_periods)
        W:(n, d_w) matrix, optional
            Controls for each sample (Required: n = n_groups * n_periods)
        groups: (n,) vector, required
            All rows corresponding to the same group will be kept together during splitting.

        Returns
        -------
        score: float
            The MSE of the final CATE model on the new data.
        """
        if not hasattr(self._ortho_learner_model_final, 'score'):
            raise AttributeError("Final model does not have a score method!")
        Y, T, X, groups = check_input_arrays(Y, T, X, groups)
        W, = check_input_arrays(W, force_all_finite='allow-nan' if 'W' in self._gen_allowed_missing_vars() else True)
        self._check_fitted_dims(X)
        X, T = super()._expand_treatments(X, T)
        n_iters = len(self._models_nuisance)
        n_splits = len(self._models_nuisance[0])

        # for each mc iteration
        for i, models_nuisances in enumerate(self._models_nuisance):
            # for each model under cross fit setting
            for j, mdl in enumerate(models_nuisances):
                nuisance_temp = mdl.predict(Y, T, **filter_none_kwargs(X=X, W=W, groups=groups))
                if not isinstance(nuisance_temp, tuple):
                    nuisance_temp = (nuisance_temp,)

                if i == 0 and j == 0:
                    nuisances = [np.zeros((n_iters * n_splits,) + nuis.shape) for nuis in nuisance_temp]

                for it, nuis in enumerate(nuisance_temp):
                    nuisances[it][i * n_iters + j] = nuis

        for it in range(len(nuisances)):
            nuisances[it] = np.mean(nuisances[it], axis=0)
        return self._ortho_learner_model_final.score(Y, T, nuisances=nuisances,
                                                     **filter_none_kwargs(X=X, W=W,
                                                                          sample_weight=sample_weight, groups=groups))

    def cate_treatment_names(self, treatment_names=None):
        """
        Get treatment names for each time period.

        If the treatment is discrete, it will return expanded treatment names.

        Parameters
        ----------
        treatment_names: list of str of length T.shape[1] or None
            The names of the treatments. If None and the T passed to fit was a dataframe,
            it defaults to the column names from the dataframe.

        Returns
        -------
        out_treatment_names: list of str
            Returns (possibly expanded) treatment names.
        """
        slice_treatment_names = super().cate_treatment_names(treatment_names)
        treatment_names_out = []
        for k in range(self._n_periods):
            treatment_names_out += [f"({t})$_{k}$" for t in slice_treatment_names]
        return treatment_names_out

    def cate_feature_names(self, feature_names=None):
        """
        Get the output feature names.

        Parameters
        ----------
        feature_names: list of str of length X.shape[1] or None
            The names of the input features. If None and X is a dataframe, it defaults to the column names
            from the dataframe.

        Returns
        -------
        out_feature_names: list of str or None
            The names of the output features :math:`\\phi(X)`, i.e. the features with respect to which the
            final constant marginal CATE model is linear. It is the names of the features that are associated
            with each entry of the :meth:`coef_` parameter. Not available when the featurizer is not None and
            does not have a method: `get_feature_names(feature_names)`. Otherwise None is returned.
        """
        if self._d_x is None:
            # Handles the corner case when X=None but featurizer might be not None
            return None
        if feature_names is None:
            feature_names = self._input_names["feature_names"]
        if self.original_featurizer is None:
            return feature_names
        return get_feature_names_or_default(self.original_featurizer, feature_names)

    def _expand_treatments(self, X, *Ts, transform=True):
        # Expand treatments for each time period
        outTs = []
        base_expand_treatments = super()._expand_treatments
        for T in Ts:
            if ndim(T) == 0:
                one_T = base_expand_treatments(X, T, transform=transform)[1]
                one_T = one_T.reshape(-1, 1) if ndim(one_T) == 1 else one_T
                T = np.tile(one_T, (1, self._n_periods, ))
            else:
                assert (T.shape[1] == self._n_periods if self.transformer else T.shape[1] == self._d_t[0]), \
                    f"Expected a list of time period * d_t, instead got a treatment array of shape {T.shape}."
                if self.transformer:
                    T = np.hstack([
                        base_expand_treatments(
                            X, T[:, [t]], transform=transform)[1] for t in range(self._n_periods)
                    ])
            outTs.append(T)
        return (X,) + tuple(outTs)

    @property
    def bias_part_of_coef(self):
        return self.ortho_learner_model_final_._model_final._fit_cate_intercept

    @property
    def fit_cate_intercept_(self):
        return self.ortho_learner_model_final_._model_final._fit_cate_intercept

    @property
    def original_featurizer(self):
        # NOTE: important to use the _ortho_learner_model_final_ attribute instead of the
        #       attribute so that the trained featurizer will be passed through
        return self.ortho_learner_model_final_._model_final_trained[0]._original_featurizer

    @property
    def featurizer_(self):
        # NOTE This is used by the inference methods and has to be the overall featurizer. intended
        # for internal use by the library
        return self.ortho_learner_model_final_._model_final_trained[0]._featurizer

    @property
    def model_final_(self):
        # NOTE This is used by the inference methods and is more for internal use to the library
        #      We need to use the _ortho_learner's copy to retain the information from fitting
        return self.ortho_learner_model_final_.model_final_

    @property
    def model_final(self):
        return self._gen_model_final()

    @model_final.setter
    def model_final(self, model):
        if model is not None:
            raise ValueError("Parameter `model_final` cannot be altered for this estimator!")

    @property
    def models_y(self):
        return [[mdl._model_y for mdl in mdls] for mdls in super().models_nuisance_]

    @property
    def models_t(self):
        return [[mdl._model_t for mdl in mdls] for mdls in super().models_nuisance_]

    @property
    def nuisance_scores_y(self):
        return self.nuisance_scores_[0]

    @property
    def nuisance_scores_t(self):
        return self.nuisance_scores_[1]

    @property
    def residuals_(self):
        """
        A tuple (y_res, T_res, X, W), of the residuals from the first stage estimation
        along with the associated X and W. Samples are not guaranteed to be in the same
        order as the input order.
        """
        if not hasattr(self, '_cached_values'):
            raise AttributeError("Estimator is not fitted yet!")
        if self._cached_values is None:
            raise AttributeError("`fit` was called with `cache_values=False`. "
                                 "Set to `True` to enable residual storage.")
        Y_res, T_res = self._cached_values.nuisances
        return Y_res, T_res, self._cached_values.X, self._cached_values.W<|MERGE_RESOLUTION|>--- conflicted
+++ resolved
@@ -542,37 +542,12 @@
         return clone(self.featurizer, safe=False)
 
     def _gen_model_y(self):
-<<<<<<< HEAD
-        if self.model_y == 'auto':
-            if self.binary_outcome:
-                model_y = LogisticRegressionCV(cv=WeightedStratifiedKFold(random_state=self.random_state),
-                                               random_state=self.random_state)
-            else:
-                model_y = WeightedLassoCVWrapper(random_state=self.random_state)
-        else:
-            model_y = clone(self.model_y, safe=False)
-        return _FirstStageWrapper(model_y, True, self._gen_featurizer(),
-                                  self.linear_first_stages, self.discrete_treatment, self.binary_outcome)
-
-    def _gen_model_t(self):
-        if self.model_t == 'auto':
-            if self.discrete_treatment:
-                model_t = LogisticRegressionCV(cv=WeightedStratifiedKFold(random_state=self.random_state),
-                                               random_state=self.random_state)
-            else:
-                model_t = WeightedLassoCVWrapper(random_state=self.random_state)
-        else:
-            model_t = clone(self.model_t, safe=False)
-        return _FirstStageWrapper(model_t, False, self._gen_featurizer(),
-                                  self.linear_first_stages, self.discrete_treatment, self.binary_outcome)
-=======
-        return _make_first_stage_selector(self.model_y, is_discrete=False, random_state=self.random_state)
+        return _make_first_stage_selector(self.model_y, is_discrete=self.binary_outcome, random_state=self.random_state)
 
     def _gen_model_t(self):
         return _make_first_stage_selector(self.model_t,
                                           is_discrete=self.discrete_treatment,
                                           random_state=self.random_state)
->>>>>>> 7793184e
 
     def _gen_model_final(self):
         return StatsModelsLinearRegression(fit_intercept=False)
