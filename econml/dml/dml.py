--- conflicted
+++ resolved
@@ -134,11 +134,7 @@
             F = np.ones((T.shape[0], 1))
         return cross_product(F, T)
 
-<<<<<<< HEAD
-    def fit(self, X, T, T_res, Y_res, sample_weight=None, sample_var=None, groups=None):
-=======
-    def fit(self, X, T, T_res, Y_res, sample_weight=None, freq_weight=None, sample_var=None):
->>>>>>> 8b0c33aa
+    def fit(self, X, T, T_res, Y_res, sample_weight=None, freq_weight=None, sample_var=None, groups=None):
         # Track training dimensions to see if Y or T is a vector instead of a 2-dimensional array
         self._d_t = shape(T_res)[1:]
         self._d_y = shape(Y_res)[1:]
