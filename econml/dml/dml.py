--- conflicted
+++ resolved
@@ -411,18 +411,16 @@
         If None, the random number generator is the :class:`~numpy.random.mtrand.RandomState` instance used
         by :mod:`np.random<numpy.random>`.
 
-<<<<<<< HEAD
+    allow_missing: bool
+        Whether to allow missing values in X, W. If True, will need to supply model_y, model_t, and model_final
+        that can handle missing values.
+
     use_ray: bool, default False
         Whether to use Ray to parallelize the cross-validation step. If True, Ray must be installed.
 
     ray_remote_func_options : dict, default None
         Options to pass to the remote function when using Ray.
         See https://docs.ray.io/en/latest/ray-core/api/doc/ray.remote.html
-=======
-    allow_missing: bool
-        Whether to allow missing values in X, W. If True, will need to supply model_y, model_t, and model_final
-        that can handle missing values.
->>>>>>> 25c3b3b8
 
     Examples
     --------
@@ -481,13 +479,10 @@
                  mc_iters=None,
                  mc_agg='mean',
                  random_state=None,
-<<<<<<< HEAD
+                 allow_missing=False,
                  use_ray=False,
                  ray_remote_func_options=None
                  ):
-=======
-                 allow_missing=False):
->>>>>>> 25c3b3b8
         # TODO: consider whether we need more care around stateful featurizers,
         #       since we clone it and fit separate copies
         self.fit_cate_intercept = fit_cate_intercept
@@ -503,16 +498,12 @@
                          mc_iters=mc_iters,
                          mc_agg=mc_agg,
                          random_state=random_state,
-<<<<<<< HEAD
+                         allow_missing=allow_missing,
                          use_ray=use_ray,
-                         ray_remote_func_options=ray_remote_func_options
-                         )
-=======
-                         allow_missing=allow_missing)
+                         ray_remote_func_options=ray_remote_func_options)
 
     def _gen_allowed_missing_vars(self):
         return ['X', 'W'] if self.allow_missing else []
->>>>>>> 25c3b3b8
 
     def _gen_featurizer(self):
         return clone(self.featurizer, safe=False)
@@ -673,18 +664,16 @@
         If None, the random number generator is the :class:`~numpy.random.mtrand.RandomState` instance used
         by :mod:`np.random<numpy.random>`.
 
-<<<<<<< HEAD
+    allow_missing: bool
+        Whether to allow missing values in W. If True, will need to supply model_y, model_t that can handle
+        missing values.
+
     use_ray: bool, default False
         Whether to use Ray to parallelize the cross-fitting step. If True, Ray must be installed.
 
     ray_remote_func_options : dict, default None
         Options to pass to the remote function when using Ray.
         See https://docs.ray.io/en/latest/ray-core/api/doc/ray.remote.html
-=======
-    allow_missing: bool
-        Whether to allow missing values in W. If True, will need to supply model_y, model_t that can handle
-        missing values.
->>>>>>> 25c3b3b8
 
     Examples
     --------
@@ -737,14 +726,11 @@
                  mc_iters=None,
                  mc_agg='mean',
                  random_state=None,
-<<<<<<< HEAD
+                 allow_missing=False,
                  use_ray=False,
-                 ray_remote_func_options=None,
+                 ray_remote_func_options=None
                  ):
 
-=======
-                 allow_missing=False):
->>>>>>> 25c3b3b8
         super().__init__(model_y=model_y,
                          model_t=model_t,
                          model_final=None,
@@ -758,16 +744,12 @@
                          mc_iters=mc_iters,
                          mc_agg=mc_agg,
                          random_state=random_state,
-<<<<<<< HEAD
+                         allow_missing=allow_missing,
                          use_ray=use_ray,
-                         ray_remote_func_options=ray_remote_func_options,
-                         )
-=======
-                         allow_missing=allow_missing)
+                         ray_remote_func_options=ray_remote_func_options)
 
     def _gen_allowed_missing_vars(self):
         return ['W'] if self.allow_missing else []
->>>>>>> 25c3b3b8
 
     def _gen_model_final(self):
         return StatsModelsLinearRegression(fit_intercept=False)
@@ -938,18 +920,16 @@
         If None, the random number generator is the :class:`~numpy.random.mtrand.RandomState` instance used
         by :mod:`np.random<numpy.random>`.
 
-<<<<<<< HEAD
+    allow_missing: bool
+        Whether to allow missing values in W. If True, will need to supply model_y, model_t that can handle
+        missing values.
+
     use_ray: bool, default False
         Whether to use Ray to parallelize the cross-fitting step. If True, Ray must be installed.
 
     ray_remote_func_options : dict, default None
         Options to pass to the remote function when using Ray.
         See https://docs.ray.io/en/latest/ray-core/api/doc/ray.remote.html
-=======
-    allow_missing: bool
-        Whether to allow missing values in W. If True, will need to supply model_y, model_t that can handle
-        missing values.
->>>>>>> 25c3b3b8
 
     Examples
     --------
@@ -1008,12 +988,9 @@
                  mc_iters=None,
                  mc_agg='mean',
                  random_state=None,
-<<<<<<< HEAD
+                 allow_missing=False,
                  use_ray=False,
                  ray_remote_func_options=None):
-=======
-                 allow_missing=False):
->>>>>>> 25c3b3b8
         self.alpha = alpha
         self.n_alphas = n_alphas
         self.alpha_cov = alpha_cov
@@ -1034,16 +1011,13 @@
                          mc_iters=mc_iters,
                          mc_agg=mc_agg,
                          random_state=random_state,
-<<<<<<< HEAD
+                         allow_missing=allow_missing,
                          use_ray=use_ray,
                          ray_remote_func_options=ray_remote_func_options
                          )
-=======
-                         allow_missing=allow_missing)
 
     def _gen_allowed_missing_vars(self):
         return ['W'] if self.allow_missing else []
->>>>>>> 25c3b3b8
 
     def _gen_model_final(self):
         return MultiOutputDebiasedLasso(alpha=self.alpha,
@@ -1195,18 +1169,16 @@
         If None, the random number generator is the :class:`~numpy.random.mtrand.RandomState` instance used
         by :mod:`np.random<numpy.random>`.
 
-<<<<<<< HEAD
+    allow_missing: bool
+        Whether to allow missing values in W. If True, will need to supply model_y, model_t that can handle
+        missing values.
+
     use_ray: bool, default False
         Whether to use Ray to parallelize the cross-fitting step. If True, Ray must be installed.
 
     ray_remote_func_options : dict, default None
         Options to pass to the remote function when using Ray.
         See https://docs.ray.io/en/latest/ray-core/api/doc/ray.remote.html
-=======
-    allow_missing: bool
-        Whether to allow missing values in W. If True, will need to supply model_y, model_t that can handle
-        missing values.
->>>>>>> 25c3b3b8
 
     Examples
     --------
@@ -1244,12 +1216,9 @@
                  cv=2,
                  mc_iters=None, mc_agg='mean',
                  random_state=None,
-<<<<<<< HEAD
+                 allow_missing=False,
                  use_ray=False,
                  ray_remote_func_options=None):
-=======
-                 allow_missing=False):
->>>>>>> 25c3b3b8
         self.dim = dim
         self.bw = bw
         super().__init__(model_y=model_y,
@@ -1264,16 +1233,13 @@
                          mc_iters=mc_iters,
                          mc_agg=mc_agg,
                          random_state=random_state,
-<<<<<<< HEAD
+                         allow_missing=allow_missing,
                          use_ray=use_ray,
                          ray_remote_func_options=ray_remote_func_options
                          )
-=======
-                         allow_missing=allow_missing)
 
     def _gen_allowed_missing_vars(self):
         return ['W'] if self.allow_missing else []
->>>>>>> 25c3b3b8
 
     def _gen_model_final(self):
         return ElasticNetCV(fit_intercept=False, random_state=self.random_state)
@@ -1405,18 +1371,16 @@
         If None, the random number generator is the :class:`~numpy.random.mtrand.RandomState` instance used
         by :mod:`np.random<numpy.random>`.
 
-<<<<<<< HEAD
+    allow_missing: bool
+        Whether to allow missing values in W. If True, will need to supply model_y, model_t, and model_final
+        that can handle missing values.
+
     use_ray: bool, default False
         Whether to use Ray to parallelize the cross-fitting step. If True, Ray must be installed.
 
     ray_remote_func_options : dict, default None
         Options to pass to the remote function when using Ray.
         See https://docs.ray.io/en/latest/ray-core/api/doc/ray.remote.html
-=======
-    allow_missing: bool
-        Whether to allow missing values in W. If True, will need to supply model_y, model_t, and model_final
-        that can handle missing values.
->>>>>>> 25c3b3b8
 
     Examples
     --------
@@ -1460,13 +1424,9 @@
                  mc_iters=None,
                  mc_agg='mean',
                  random_state=None,
-<<<<<<< HEAD
+                 allow_missing=False,
                  use_ray=False,
                  ray_remote_func_options=None):
-=======
-                 allow_missing=False):
-
->>>>>>> 25c3b3b8
         # TODO: consider whether we need more care around stateful featurizers,
         #       since we clone it and fit separate copies
         self.model_y = clone(model_y, safe=False)
@@ -1480,16 +1440,13 @@
                          mc_iters=mc_iters,
                          mc_agg=mc_agg,
                          random_state=random_state,
-<<<<<<< HEAD
+                         allow_missing=allow_missing,
                          use_ray=use_ray,
                          ray_remote_func_options=ray_remote_func_options
                          )
-=======
-                         allow_missing=allow_missing)
 
     def _gen_allowed_missing_vars(self):
         return ['X', 'W'] if self.allow_missing else []
->>>>>>> 25c3b3b8
 
     def _get_inference_options(self):
         # add blb to parent's options
