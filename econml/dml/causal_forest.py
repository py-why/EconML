# Copyright (c) Microsoft Corporation. All rights reserved.
# Licensed under the MIT License.

from warnings import warn

import numpy as np
from sklearn.linear_model import LogisticRegressionCV
from sklearn.base import clone, BaseEstimator
from sklearn.preprocessing import FunctionTransformer
from sklearn.pipeline import Pipeline
from sklearn.model_selection import train_test_split
from itertools import product
from .dml import _BaseDML
from .dml import _FirstStageWrapper
from ..sklearn_extensions.linear_model import WeightedLassoCVWrapper
from ..sklearn_extensions.model_selection import WeightedStratifiedKFold
from ..inference import NormalInferenceResults
from ..inference._inference import Inference
<<<<<<< HEAD
from ..utilities import add_intercept, shape, check_inputs, _deprecate_positional, cross_product, Summary
=======
from ..utilities import add_intercept, shape, check_inputs, _deprecate_positional
>>>>>>> ed84691f
from ..grf import CausalForest, MultiOutputGRF
from .._cate_estimator import LinearCateEstimator
from .._shap import _shap_explain_multitask_model_cate
from .._ortho_learner import _OrthoLearner
from ..score import RScorer
<<<<<<< HEAD
from sklearn.model_selection import cross_val_predict

=======
>>>>>>> ed84691f

class _CausalForestFinalWrapper:

    def __init__(self, model_final, featurizer, discrete_treatment, drate):
        self._model = clone(model_final, safe=False)
        self._original_featurizer = clone(featurizer, safe=False)
        self._featurizer = self._original_featurizer
        self._discrete_treatment = discrete_treatment
        self._drate = drate

    def _combine(self, X, fitting=True):
        if X is not None:
            if self._featurizer is not None:
                F = self._featurizer.fit_transform(X) if fitting else self._featurizer.transform(X)
            else:
                F = X
        else:
            raise AttributeError("Cannot use this method with X=None. Consider "
                                 "using the LinearDML estimator.")
        return F

    def _ate_and_stderr(self, drpreds, mask=None):
        if mask is not None:
            drpreds = drpreds[mask]
        point = np.nanmean(drpreds, axis=0).reshape(self._d_y + self._d_t)
        nonnan = np.sum(~np.isnan(drpreds))
        stderr = (np.nanstd(drpreds, axis=0) / np.sqrt(nonnan)).reshape(self._d_y + self._d_t)
        return point, stderr

    def fit(self, X, T, T_res, Y_res, sample_weight=None, sample_var=None):
        # Track training dimensions to see if Y or T is a vector instead of a 2-dimensional array
        self._d_t = shape(T_res)[1:]
        self._d_y = shape(Y_res)[1:]
        fts = self._combine(X)
        if sample_var is not None:
            raise ValueError("This estimator does not support sample_var!")
        if T_res.ndim == 1:
            T_res = T_res.reshape((-1, 1))
        if Y_res.ndim == 1:
            Y_res = Y_res.reshape((-1, 1))
        self._model.fit(fts, T_res, Y_res, sample_weight=sample_weight)
        # Fit a doubly robust average effect
        if self._discrete_treatment and self._drate:
            oob_preds = self._model.oob_predict(fts)
            self._oob_preds = oob_preds
            if np.any(np.isnan(oob_preds)):
                warn("Could not generate out-of-bag predictions on some training data. "
                     "Consider increasing the number of trees. `ate_` results will take the "
                     "average of the subset of training data for which out-of-bag predictions "
                     "where available.")
            residuals = Y_res - np.einsum('ijk,ik->ij', oob_preds, T_res)
            propensities = T - T_res
            VarT = propensities * (1 - propensities)
            drpreds = oob_preds
            drpreds += cross_product(residuals, T_res / VarT).reshape((-1, Y_res.shape[1], T_res.shape[1]))
            drpreds[np.isnan(oob_preds)] = np.nan
            self.ate_, self.ate_stderr_ = self._ate_and_stderr(drpreds)
            self.att_ = []
            self.att_stderr_ = []
            att, stderr = self._ate_and_stderr(drpreds, np.all(T == 0, axis=1))
            self.att_.append(att)
            self.att_stderr_.append(stderr)
            for t in range(self._d_t[0]):
                att, stderr = self._ate_and_stderr(drpreds, (T[:, t] == 1))
                self.att_.append(att)
                self.att_stderr_.append(stderr)

        return self

    def predict(self, X):
        return self._model.predict(self._combine(X, fitting=False)).reshape((-1,) + self._d_y + self._d_t)

    @property
    def ate_(self):
        if not self._discrete_treatment:
            raise AttributeError("Doubly Robust ATE calculation on training data "
                                 "is available only on discrete treatments!")
        if not self._drate:
            raise AttributeError("Doubly Robust ATE calculation on training data "
                                 "is available only when `drate=True`!")
        return self._ate

    @ate_.setter
    def ate_(self, value):
        self._ate = value

    @property
    def ate_stderr_(self):
        if not self._discrete_treatment:
            raise AttributeError("Doubly Robust ATE calculation on training data "
                                 "is available only on discrete treatments!")
        if not self._drate:
            raise AttributeError("Doubly Robust ATE calculation on training data "
                                 "is available only when `drate=True`!")
        return self._ate_stderr

    @ate_stderr_.setter
    def ate_stderr_(self, value):
        self._ate_stderr = value

    @property
    def att_(self):
        if not self._discrete_treatment:
            raise AttributeError("Doubly Robust ATT calculation on training data "
                                 "is available only on discrete treatments!")
        if not self._drate:
            raise AttributeError("Doubly Robust ATT calculation on training data "
                                 "is available only when `drate=True`!")
        return self._att

    @att_.setter
    def att_(self, value):
        self._att = value

    @property
    def att_stderr_(self):
        if not self._discrete_treatment:
            raise AttributeError("Doubly Robust ATE calculation on training data "
                                 "is available only on discrete treatments!")
        if not self._drate:
            raise AttributeError("Doubly Robust ATE calculation on training data "
                                 "is available only when `drate=True`!")
        return self._att_stderr

    @att_stderr_.setter
    def att_stderr_(self, value):
        self._att_stderr = value


class _GenericSingleOutcomeModelFinalWithCovInference(Inference):

    def prefit(self, estimator, *args, **kwargs):
        self.model_final = estimator.model_final_
        self.featurizer = estimator.featurizer_ if hasattr(estimator, 'featurizer_') else None

    def fit(self, estimator, *args, **kwargs):
        # once the estimator has been fit, it's kosher to store d_t here
        # (which needs to have been expanded if there's a discrete treatment)
        self._est = estimator
        self._d_t = estimator._d_t
        self._d_y = estimator._d_y
        self.d_t = self._d_t[0] if self._d_t else 1
        self.d_y = self._d_y[0] if self._d_y else 1

    def const_marginal_effect_interval(self, X, *, alpha=0.1):
        return self.const_marginal_effect_inference(X).conf_int(alpha=alpha)

    def const_marginal_effect_inference(self, X):
        if X is None:
            raise ValueError("This inference method currently does not support X=None!")
        if self.featurizer is not None:
            X = self.featurizer.transform(X)
        pred, pred_var = self.model_final.predict_and_var(X)
        pred = pred.reshape((-1,) + self._d_y + self._d_t)
        pred_stderr = np.sqrt(np.diagonal(pred_var, axis1=2, axis2=3).reshape((-1,) + self._d_y + self._d_t))
        return NormalInferenceResults(d_t=self.d_t, d_y=self.d_y, pred=pred,
                                      pred_stderr=pred_stderr, mean_pred_stderr=None, inf_type='effect')

    def effect_interval(self, X, *, T0, T1, alpha=0.1):
        return self.effect_inference(X, T0=T0, T1=T1).conf_int(alpha=alpha)

    def effect_inference(self, X, *, T0, T1):
        if X is None:
            raise ValueError("This inference method currently does not support X=None!")
        X, T0, T1 = self._est._expand_treatments(X, T0, T1)
        if self.featurizer is not None:
            X = self.featurizer.transform(X)
        dT = T1 - T0
        if dT.ndim == 1:
            dT = dT.reshape((-1, 1))
        pred, pred_var = self.model_final.predict_projection_and_var(X, dT)
        pred = pred.reshape((-1,) + self._d_y)
        pred_stderr = np.sqrt(pred_var.reshape((-1,) + self._d_y))
        return NormalInferenceResults(d_t=None, d_y=self.d_y, pred=pred,
                                      pred_stderr=pred_stderr, mean_pred_stderr=None, inf_type='effect')


class CausalForestDML(_BaseDML):
    """A Causal Forest [cfdml1]_ combined with double machine learning based residualization of the treatment
    and outcome variables. It fits a forest that solves the local moment equation problem:

    .. code-block::

        E[ (Y - E[Y|X, W] - <theta(x), T - E[T|X, W]> - beta(x)) (T;1) | X=x] = 0

    where E[Y|X, W] and E[T|X, W] are fitted in a first stage in a cross-fitting manner.

    Parameters
    ----------
    model_y: estimator or 'auto', optional (default is 'auto')
        The estimator for fitting the response to the features. Must implement
        `fit` and `predict` methods.
        If 'auto' :class:`.WeightedLassoCV`/:class:`.WeightedMultiTaskLassoCV` will be chosen.

    model_t: estimator or 'auto', optional (default is 'auto')
        The estimator for fitting the treatment to the features.
        If estimator, it must implement `fit` and `predict` methods;
        If 'auto', :class:`~sklearn.linear_model.LogisticRegressionCV` will be applied for discrete treatment,
        and :class:`.WeightedLassoCV`/:class:`.WeightedMultiTaskLassoCV`
        will be applied for continuous treatment.

    featurizer : :term:`transformer`, optional, default None
        Must support fit_transform and transform. Used to create composite features in the final CATE regression.
        It is ignored if X is None. The final CATE will be trained on the outcome of featurizer.fit_transform(X).
        If featurizer=None, then CATE is trained on X.

    discrete_treatment: bool, optional (default is ``False``)
        Whether the treatment values should be treated as categorical, rather than continuous, quantities

    categories: 'auto' or list, default 'auto'
        The categories to use when encoding discrete treatments (or 'auto' to use the unique sorted values).
        The first category will be treated as the control treatment.

    cv: int, cross-validation generator or an iterable, optional (Default=2)
        Determines the cross-validation splitting strategy.
        Possible inputs for cv are:

        - None, to use the default 3-fold cross-validation,
        - integer, to specify the number of folds.
        - :term:`CV splitter`
        - An iterable yielding (train, test) splits as arrays of indices.

        For integer/None inputs, if the treatment is discrete
        :class:`~sklearn.model_selection.StratifiedKFold` is used, else,
        :class:`~sklearn.model_selection.KFold` is used
        (with a random shuffle in either case).

        Unless an iterable is used, we call `split(X,T)` to generate the splits.

    mc_iters: int, optional (default=None)
        The number of times to rerun the first stage models to reduce the variance of the nuisances.

    mc_agg: {'mean', 'median'}, optional (default='mean')
        How to aggregate the nuisance value for each sample across the `mc_iters` monte carlo iterations of
        cross-fitting.

    drate : bool, default=True
        Whether to calculate doubly robust average treatment effect estimate on training data at fit time.
        This happens only if `discrete_treatment=True`. Doubly robust ATE estimation on the training data
        is not available for continuous treatments.

    n_estimators : int, default=100
        Number of trees

    criterion : {``"mse"``, ``"het"``}, default="mse"
        The function to measure the quality of a split. Supported criteria
        are ``"mse"`` for the mean squared error in a linear moment estimation tree and ``"het"`` for
        heterogeneity score.

        - The ``"mse"`` criterion finds splits that minimize the score

          .. code-block::

            sum_{child} E[(Y - <theta(child), T> - beta(child))^2 | X=child] weight(child)

          Internally, for the case of more than two treatments or for the case of two treatments with
          ``fit_intercept=True`` then this criterion is approximated by computationally simpler variants for
          computational purposes. In particular, it is replaced by:

          .. code-block::

            sum_{child} weight(child) * rho(child).T @ E[(T;1) @ (T;1).T | X in child] @ rho(child)

          where:

          .. code-block::

                rho(child) := E[(T;1) @ (T;1).T | X in parent]^{-1}
                                * E[(Y - <theta(x), T> - beta(x)) (T;1) | X in child]

          This can be thought as a heterogeneity inducing score, but putting more weight on scores
          with a large minimum eigenvalue of the child jacobian ``E[(T;1) @ (T;1).T | X in child]``,
          which leads to smaller variance of the estimate and stronger identification of the parameters.

        - The "het" criterion finds splits that maximize the pure parameter heterogeneity score

          .. code-block::

            sum_{child} weight(child) * rho(child)[:n_T].T @ rho(child)[:n_T]

          This can be thought as an approximation to the ideal heterogeneity score:

          .. code-block::

            weight(left) * weight(right) || theta(left) - theta(right)||_2^2 / weight(parent)^2

          as outlined in [cfdml1]_

    max_depth : int, default=None
        The maximum depth of the tree. If None, then nodes are expanded until
        all leaves are pure or until all leaves contain less than
        min_samples_split samples.

    min_samples_split : int or float, default=10
        The minimum number of samples required to split an internal node:

        - If int, then consider `min_samples_split` as the minimum number.
        - If float, then `min_samples_split` is a fraction and `ceil(min_samples_split * n_samples)` are the minimum
          number of samples for each split.

    min_samples_leaf : int or float, default=5
        The minimum number of samples required to be at a leaf node.
        A split point at any depth will only be considered if it leaves at
        least ``min_samples_leaf`` training samples in each of the left and
        right branches.  This may have the effect of smoothing the model,
        especially in regression.

        - If int, then consider `min_samples_leaf` as the minimum number.
        - If float, then `min_samples_leaf` is a fraction and `ceil(min_samples_leaf * n_samples)` are the minimum
          number of samples for each node.

    min_weight_fraction_leaf : float, default=0.0
        The minimum weighted fraction of the sum total of weights (of all
        the input samples) required to be at a leaf node. Samples have
        equal weight when sample_weight is not provided.

    min_var_fraction_leaf : None or float in (0, 1], default=None
        A constraint on some proxy of the variation of the treatment vector that should be contained within each
        leaf as a percentage of the total variance of the treatment vector on the whole sample. This avoids
        performing splits where either the variance of the treatment is small and hence the local parameter
        is not well identified and has high variance. The proxy of variance is different for different criterion,
        primarily for computational efficiency reasons. If ``criterion='het'``, then this constraint translates to::

            for all i in {1, ..., T.shape[1]}:
                Var(T[i] | X in leaf) > `min_var_fraction_leaf` * Var(T[i])

        If ``criterion='mse'``, because the criterion stores more information about the leaf for
        every candidate split, then this constraint imposes further constraints on the pairwise correlations
        of different coordinates of each treatment, i.e.::

            for all i neq j:
                sqrt( Var(T[i]|X in leaf) * Var(T[j]|X in leaf)
                    * ( 1 - rho(T[i], T[j]| in leaf)^2 ) )
                    > `min_var_fraction_leaf` sqrt( Var(T[i]) * Var(T[j]) * (1 - rho(T[i], T[j])^2 ) )

        where rho(X, Y) is the Pearson correlation coefficient of two random variables X, Y. Thus this
        constraint also enforces that no two pairs of treatments be very co-linear within a leaf. This
        extra constraint primarily has bite in the case of more than two input treatments and also avoids
        leafs where the parameter estimate has large variance due to local co-linearities of the treatments.

    min_var_leaf_on_val : bool, default=False
        Whether the `min_var_fraction_leaf` constraint should also be enforced to hold on the validation set of the
        honest split too. If ``min_var_leaf=None`` then this flag does nothing. Setting this to True should
        be done with caution, as this partially violates the honesty structure, since the treatment variable
        of the validation set is used to inform the split structure of the tree. However, this is a benign
        dependence as it only uses local correlation structure of the treatment T to decide whether
        a split is feasible.

    max_features : int, float or {"auto", "sqrt", "log2"}, default=None
        The number of features to consider when looking for the best split:

        - If int, then consider `max_features` features at each split.
        - If float, then `max_features` is a fraction and `int(max_features * n_features)` features
          are considered at each split.
        - If "auto", then `max_features=n_features`.
        - If "sqrt", then `max_features=sqrt(n_features)`.
        - If "log2", then `max_features=log2(n_features)`.
        - If None, then `max_features=n_features`.

        Note: the search for a split does not stop until at least one
        valid partition of the node samples is found, even if it requires to
        effectively inspect more than ``max_features`` features.

    min_impurity_decrease : float, default=0.0
        A node will be split if this split induces a decrease of the impurity
        greater than or equal to this value.
        The weighted impurity decrease equation is the following::

            N_t / N * (impurity - N_t_R / N_t * right_impurity
                                - N_t_L / N_t * left_impurity)

        where ``N`` is the total number of samples, ``N_t`` is the number of
        samples at the current node, ``N_t_L`` is the number of samples in the
        left child, and ``N_t_R`` is the number of samples in the right child.
        ``N``, ``N_t``, ``N_t_R`` and ``N_t_L`` all refer to the weighted sum,
        if ``sample_weight`` is passed.

    max_samples : int or float in (0, 1], default=.45,
        The number of samples to use for each subsample that is used to train each tree:

        - If int, then train each tree on `max_samples` samples, sampled without replacement from all the samples
        - If float, then train each tree on `ceil(`max_samples` * `n_samples`)`, sampled without replacement
          from all the samples.

        If ``inference=True``, then `max_samples` must either be an integer smaller than `n_samples//2` or a float
        less than or equal to .5.

    min_balancedness_tol: float in [0, .5], default=.45
        How imbalanced a split we can tolerate. This enforces that each split leaves at least
        (.5 - min_balancedness_tol) fraction of samples on each side of the split; or fraction
        of the total weight of samples, when sample_weight is not None. Default value, ensures
        that at least 5% of the parent node weight falls in each side of the split. Set it to 0.0 for no
        balancedness and to .5 for perfectly balanced splits. For the formal inference theory
        to be valid, this has to be any positive constant bounded away from zero.

    honest : bool, default=True
        Whether each tree should be trained in an honest manner, i.e. the training set is split into two equal
        sized subsets, the train and the val set. All samples in train are used to create the split structure
        and all samples in val are used to calculate the value of each node in the tree.

    inference : bool, default=True
        Whether inference (i.e. confidence interval construction and uncertainty quantification of the estimates)
        should be enabled. If ``inference=True``, then the estimator uses a bootstrap-of-little-bags approach
        to calculate the covariance of the parameter vector, with am objective Bayesian debiasing correction
        to ensure that variance quantities are positive.

    fit_intercept : bool, default=True
        Whether we should fit an intercept nuisance parameter beta(x).

    subforest_size : int, default=4,
        The number of trees in each sub-forest that is used in the bootstrap-of-little-bags calculation.
        The parameter `n_estimators` must be divisible by `subforest_size`. Should typically be a small constant.

    n_jobs : int or None, default=-1
        The number of parallel jobs to be used for parallelism; follows joblib semantics.
        `n_jobs=-1` means all available cpu cores. `n_jobs=None` means no parallelism.

    random_state : int, RandomState instance or None, default=None
        Controls the randomness of the estimator. The features are always
        randomly permuted at each split. When ``max_features < n_features``, the algorithm will
        select ``max_features`` at random at each split before finding the best
        split among them. But the best found split may vary across different
        runs, even if ``max_features=n_features``. That is the case, if the
        improvement of the criterion is identical for several splits and one
        split has to be selected at random. To obtain a deterministic behaviour
        during fitting, ``random_state`` has to be fixed to an integer.

    verbose : int, default=0
        Controls the verbosity when fitting and predicting.

    warm_start : bool, default=False
        When set to ``True``, reuse the solution of the previous call to fit
        and add more estimators to the ensemble, otherwise, just fit a whole
        new forest.

    Attributes
    ----------
    ate_ : ndarray of shape (n_outcomes, n_treatments)
        The average constant marginal treatment effect of each treatment for each outcome,
        averaged over the training data and with a doubly robust correction. Available only
        when `discrete_treatment=True` and `oob=True`.
    ate_stderr_ : ndarray of shape (n_outcomes, n_treatments)
        The standard error of the `ate_` attribute.
    feature_importances_ : ndarray of shape (n_features,)
        The feature importances based on the amount of parameter heterogeneity they create.
        The higher, the more important the feature.
        The importance of a feature is computed as the (normalized) total heterogeneity that the feature
        creates. Each split that the feature was chosen adds::

            parent_weight * (left_weight * right_weight)
                * mean((value_left[k] - value_right[k])**2) / parent_weight**2

        to the importance of the feature. Each such quantity is also weighted by the depth of the split.
        By default splits below `max_depth=4` are not used in this calculation and also each split
        at depth `depth`, is re-weighted by 1 / (1 + `depth`)**2.0. See the method ``feature_importances``
        for a method that allows one to change these defaults.

    References
    ----------
    .. [cfdml1] Athey, Susan, Julie Tibshirani, and Stefan Wager. "Generalized random forests."
        The Annals of Statistics 47.2 (2019): 1148-1178
        https://arxiv.org/pdf/1610.01271.pdf

    """

    def __init__(self, *,
                 model_y='auto',
                 model_t='auto',
                 featurizer=None,
                 discrete_treatment=False,
                 categories='auto',
                 cv=2,
                 n_crossfit_splits='raise',
                 mc_iters=None,
                 mc_agg='mean',
                 drate=True,
                 n_estimators=100,
                 criterion="mse",
                 max_depth=None,
                 min_samples_split=10,
                 min_samples_leaf=5,
                 min_weight_fraction_leaf=0.,
                 min_var_fraction_leaf=None,
                 min_var_leaf_on_val=False,
                 max_features="auto",
                 min_impurity_decrease=0.,
                 max_samples=.45,
                 min_balancedness_tol=.45,
                 honest=True,
                 inference=True,
                 fit_intercept=True,
                 subforest_size=4,
                 n_jobs=-1,
                 random_state=None,
                 verbose=0,
                 warm_start=False):

        # TODO: consider whether we need more care around stateful featurizers,
        #       since we clone it and fit separate copies
        self.drate = drate
        self.model_y = clone(model_y, safe=False)
        self.model_t = clone(model_t, safe=False)
        self.featurizer = clone(featurizer, safe=False)
        self.discrete_instrument = discrete_treatment
        self.categories = categories
        self.cv = cv
        self.n_estimators = n_estimators
        self.criterion = criterion
        self.max_depth = max_depth
        self.min_samples_split = min_samples_split
        self.min_samples_leaf = min_samples_leaf
        self.min_weight_fraction_leaf = min_weight_fraction_leaf
        self.min_var_fraction_leaf = min_var_fraction_leaf
        self.min_var_leaf_on_val = min_var_leaf_on_val
        self.max_features = max_features
        self.min_impurity_decrease = min_impurity_decrease
        self.max_samples = max_samples
        self.min_balancedness_tol = min_balancedness_tol
        self.honest = honest
        self.inference = inference
        self.fit_intercept = fit_intercept
        self.subforest_size = subforest_size
        self.n_jobs = n_jobs
        self.verbose = verbose
        self.warm_start = warm_start
        self.n_crossfit_splits = n_crossfit_splits
        if self.n_crossfit_splits != 'raise':
            cv = self.n_crossfit_splits
        super().__init__(discrete_treatment=discrete_treatment,
                         categories=categories,
                         cv=cv,
                         n_splits=n_crossfit_splits,
                         mc_iters=mc_iters,
                         mc_agg=mc_agg,
                         random_state=random_state)

    def _get_inference_options(self):
        options = super()._get_inference_options()
        options.update(blb=_GenericSingleOutcomeModelFinalWithCovInference)
        options.update(auto=_GenericSingleOutcomeModelFinalWithCovInference)
        return options

    def _gen_featurizer(self):
        return clone(self.featurizer, safe=False)

    def _gen_model_y(self):
        if self.model_y == 'auto':
            model_y = WeightedLassoCVWrapper(random_state=self.random_state)
        else:
            model_y = clone(self.model_y, safe=False)
        return _FirstStageWrapper(model_y, True, self._gen_featurizer(), False, self.discrete_treatment)

    def _gen_model_t(self):
        if self.model_t == 'auto':
            if self.discrete_treatment:
                model_t = LogisticRegressionCV(cv=WeightedStratifiedKFold(random_state=self.random_state),
                                               random_state=self.random_state)
            else:
                model_t = WeightedLassoCVWrapper(random_state=self.random_state)
        else:
            model_t = clone(self.model_t, safe=False)
        return _FirstStageWrapper(model_t, False, self._gen_featurizer(), False, self.discrete_treatment)

    def _gen_model_final(self):
        return MultiOutputGRF(CausalForest(n_estimators=self.n_estimators,
                                           criterion=self.criterion,
                                           max_depth=self.max_depth,
                                           min_samples_split=self.min_samples_split,
                                           min_samples_leaf=self.min_samples_leaf,
                                           min_weight_fraction_leaf=self.min_weight_fraction_leaf,
                                           min_var_fraction_leaf=self.min_var_fraction_leaf,
                                           min_var_leaf_on_val=self.min_var_leaf_on_val,
                                           max_features=self.max_features,
                                           min_impurity_decrease=self.min_impurity_decrease,
                                           max_samples=self.max_samples,
                                           min_balancedness_tol=self.min_balancedness_tol,
                                           honest=self.honest,
                                           inference=self.inference,
                                           fit_intercept=self.fit_intercept,
                                           subforest_size=self.subforest_size,
                                           n_jobs=self.n_jobs,
                                           random_state=self.random_state,
                                           verbose=self.verbose,
                                           warm_start=self.warm_start))

    def _gen_rlearner_model_final(self):
        return _CausalForestFinalWrapper(self._gen_model_final(), self._gen_featurizer(),
                                         self.discrete_treatment, self.drate)

    def tune(self, Y, T, *, X=None, W=None,
             sample_weight=None, sample_var=None, groups=None,
             params='auto'):
        """
        Tunes the major hyperparameters of the final stage causal forest based on out-of-sample R-score
        performance. It trains small forests of size 100 trees on a grid of parameters and tests the
        out of sample R-score. After the function is called, then all parameters of `self` have been
        set to the optimal hyperparameters found.

        Parameters
        ----------
        Y: (n × d_y) matrix or vector of length n
            Outcomes for each sample
        T: (n × dₜ) matrix or vector of length n
            Treatments for each sample
        X: (n × dₓ) matrix
            Features for each sample
        W: optional (n × d_w) matrix
            Controls for each sample
        sample_weight: optional (n,) vector
            Weights for each row
        sample_var: optional (n, n_y) vector
            Variance of sample, in case it corresponds to summary of many samples. Currently
            not in use by this method (as inference method does not require sample variance info).
        groups: (n,) vector, optional
            All rows corresponding to the same group will be kept together during splitting.
            If groups is not None, the `cv` argument passed to this class's initializer
            must support a 'groups' argument to its split method.
        params: dict or 'auto', optional (default='auto')
            A dictionary that contains the grid of hyperparameters to try, i.e.
            {'param1': [value1, value2, ...], 'param2': [value1, value2, ...], ...}
            If `params='auto'`, then a default grid is used.

        Returns
        -------
        self : CausalForestDML object
            The tuned causal forest object. This is the same object (not a copy) as the original one, but where
            all parameters of the object have been set to the best performing parameters from the tuning grid.
        """
        if params == 'auto':
            params = {'max_samples': [.3, .5],
                      'min_balancedness_tol': [.3, .5],
                      'min_samples_leaf': [5, 50],
                      'max_depth': [3, None],
                      'min_var_fraction_leaf': [None, .01]}
        else:
            # If custom param grid, check that only estimator parameters are being altered
            estimator_param_names = self._get_param_names()
            for key in params.keys():
                if key not in estimator_param_names:
                    raise ValueError("Parameter `{}` is not an estimator parameter.".format(key))

        train, test = train_test_split(np.arange(Y.shape[0]), train_size=.7, random_state=self.random_state)
        ytrain, yval, Ttrain, Tval = Y[train], Y[test], T[train], T[test]
        Xtrain, Xval = (X[train], X[test]) if X is not None else (None, None)
        Wtrain, Wval = (W[train], W[test]) if W is not None else (None, None)
        groups_train, groups_val = (groups[train], groups[test]) if groups is not None else (None, None)
        if sample_weight is not None:
            sample_weight_train, sample_weight_val = sample_weight[train], sample_weight[test]
        else:
            sample_weight_train, sample_weight_val = None, None
        if sample_var is not None:
            sample_var_train, _ = sample_var[train], sample_var[test]
        else:
            sample_var_train, _ = None, None

        est = clone(self, safe=False)
        est.n_estimators = 100
        est.inference = False
        est.drate = False

        scorer = RScorer(model_y=est.model_y, model_t=est.model_t,
                         discrete_treatment=est.discrete_treatment, categories=est.categories,
                         cv=est.cv, mc_iters=est.mc_iters, mc_agg=est.mc_agg,
                         random_state=est.random_state)
        scorer.fit(yval, Tval, X=Xval, W=Wval, sample_weight=sample_weight_val, groups=groups_val)

        names = params.keys()
        scores = []
        for it, values in enumerate(product(*params.values())):
            for key, value in zip(names, values):
                setattr(est, key, value)
            if it == 0:
                est.fit(ytrain, Ttrain, X=Xtrain, W=Wtrain, sample_weight=sample_weight_train,
                        sample_var=sample_var_train, groups=groups_train, cache_values=True)
            else:
                est.refit_final()
            scores.append((scorer.score(est), tuple(zip(names, values))))

        bestind = np.argmax([s[0] for s in scores])
        _, best_params = scores[bestind]
        for key, value in best_params:
            setattr(self, key, value)

        return self

    @property
    def tunable_params(self):
        return ['n_estimators', 'criterion', 'max_depth', 'min_samples_split', 'min_samples_leaf',
                'min_weight_fraction_leaf', 'min_var_fraction_leaf', 'min_var_leaf_on_val',
                'max_features', 'min_impurity_decrease', 'max_samples', 'min_balancedness_tol',
                'honest', 'inference', 'fit_intercept', 'subforest_size']

    def tune(self, Y, T, *, X=None, W=None,
             sample_weight=None, sample_var=None, groups=None,
             params='auto'):
        """
        Tunes the major hyperparameters of the final stage causal forest based on out-of-sample R-score
        performance. It trains small forests of size 100 trees on a grid of parameters and tests the
        out of sample R-score. After the function is called, then all parameters of `self` have been
        set to the optimal hyperparameters found. The estimator however remains un-fitted, so you need to
        call fit afterwards to fit the estimator with the chosen hyperparameters. The list of tunable parameters
        can be accessed via the property `tunable_params`.

        Parameters
        ----------
        Y: (n × d_y) matrix or vector of length n
            Outcomes for each sample
        T: (n × dₜ) matrix or vector of length n
            Treatments for each sample
        X: (n × dₓ) matrix
            Features for each sample
        W: optional (n × d_w) matrix
            Controls for each sample
        sample_weight: optional (n,) vector
            Weights for each row
        sample_var: optional (n, n_y) vector
            Variance of sample, in case it corresponds to summary of many samples. Currently
            not in use by this method (as inference method does not require sample variance info).
        groups: (n,) vector, optional
            All rows corresponding to the same group will be kept together during splitting.
            If groups is not None, the `cv` argument passed to this class's initializer
            must support a 'groups' argument to its split method.
        params: dict or 'auto', optional (default='auto')
            A dictionary that contains the grid of hyperparameters to try, i.e.
            {'param1': [value1, value2, ...], 'param2': [value1, value2, ...], ...}
            If `params='auto'`, then a default grid is used.

        Returns
        -------
        self : CausalForestDML object
            The tuned causal forest object. This is the same object (not a copy) as the original one, but where
            all parameters of the object have been set to the best performing parameters from the tuning grid.
        """
        if params == 'auto':
            params = {'max_samples': [.3, .5],
                      'min_balancedness_tol': [.3, .5],
                      'min_samples_leaf': [5, 50],
                      'max_depth': [3, None],
                      'min_var_fraction_leaf': [None, .01]}
        else:
            # If custom param grid, check that only estimator parameters are being altered
            estimator_param_names = self.tunable_params
            for key in params.keys():
                if key not in estimator_param_names:
                    raise ValueError(f"Parameter `{key}` is not an tunable causal forest parameter.")

        strata = None
        if self.discrete_treatment:
            strata = self._strata(Y, T, X=X, W=W, sample_weight=sample_weight, groups=groups)
        train, test = train_test_split(np.arange(Y.shape[0]), train_size=.7,
                                       random_state=self.random_state, stratify=strata)
        ytrain, yval, Ttrain, Tval = Y[train], Y[test], T[train], T[test]
        Xtrain, Xval = (X[train], X[test]) if X is not None else (None, None)
        Wtrain, Wval = (W[train], W[test]) if W is not None else (None, None)
        groups_train, groups_val = (groups[train], groups[test]) if groups is not None else (None, None)
        if sample_weight is not None:
            sample_weight_train, sample_weight_val = sample_weight[train], sample_weight[test]
        else:
            sample_weight_train, sample_weight_val = None, None
        if sample_var is not None:
            sample_var_train, _ = sample_var[train], sample_var[test]
        else:
            sample_var_train, _ = None, None

        est = clone(self, safe=False)
        est.n_estimators = 100
        est.inference = False

        scorer = RScorer(model_y=est.model_y, model_t=est.model_t,
                         discrete_treatment=est.discrete_treatment, categories=est.categories,
                         cv=est.cv, mc_iters=est.mc_iters, mc_agg=est.mc_agg,
                         random_state=est.random_state)
        scorer.fit(yval, Tval, X=Xval, W=Wval, sample_weight=sample_weight_val, groups=groups_val)

        names = params.keys()
        scores = []
        for it, values in enumerate(product(*params.values())):
            for key, value in zip(names, values):
                setattr(est, key, value)
            if it == 0:
                est.fit(ytrain, Ttrain, X=Xtrain, W=Wtrain, sample_weight=sample_weight_train,
                        sample_var=sample_var_train, groups=groups_train, cache_values=True)
            else:
                est.refit_final()
            scores.append((scorer.score(est), tuple(zip(names, values))))

        bestind = np.argmax([s[0] for s in scores])
        _, best_params = scores[bestind]
        for key, value in best_params:
            setattr(self, key, value)

        return self

    # override only so that we can update the docstring to indicate support for `blb`

    @_deprecate_positional("X and W should be passed by keyword only. In a future release "
                           "we will disallow passing X and W by position.", ['X', 'W'])
    def fit(self, Y, T, X=None, W=None, *, sample_weight=None, sample_var=None, groups=None,
            cache_values=False, inference='auto'):
        """
        Estimate the counterfactual model from data, i.e. estimates functions τ(·,·,·), ∂τ(·,·).

        Parameters
        ----------
        Y: (n × d_y) matrix or vector of length n
            Outcomes for each sample
        T: (n × dₜ) matrix or vector of length n
            Treatments for each sample
        X: (n × dₓ) matrix
            Features for each sample
        W: optional (n × d_w) matrix
            Controls for each sample
        sample_weight: optional (n,) vector
            Weights for each row
        sample_var: optional (n, n_y) vector
            Variance of sample, in case it corresponds to summary of many samples. Currently
            not in use by this method (as inference method does not require sample variance info).
        groups: (n,) vector, optional
            All rows corresponding to the same group will be kept together during splitting.
            If groups is not None, the `cv` argument passed to this class's initializer
            must support a 'groups' argument to its split method.
        cache_values: bool, default False
            Whether to cache inputs and first stage results, which will allow refitting a different final model
        inference: string, :class:`.Inference` instance, or None
            Method for performing inference.  This estimator supports 'bootstrap'
            (or an instance of :class:`.BootstrapInference`), 'blb' or 'auto'
            (for Bootstrap-of-Little-Bags based inference)

        Returns
        -------
        self
        """
        if sample_var is not None:
            raise ValueError("This estimator does not support sample_var!")
        if X is None:
            raise ValueError("This estimator does not support X=None!")
        Y, T, X, W = check_inputs(Y, T, X, W=W, multi_output_T=True, multi_output_Y=True)
        return super().fit(Y, T, X=X, W=W,
                           sample_weight=sample_weight, sample_var=sample_var, groups=groups,
                           cache_values=cache_values,
                           inference=inference)

    def refit_final(self, *, inference='auto'):
        return super().refit_final(inference=inference)
    refit_final.__doc__ = _OrthoLearner.refit_final.__doc__

    def feature_importances(self, max_depth=4, depth_decay_exponent=2.0):
        imps = self.model_final_.feature_importances(max_depth=max_depth, depth_decay_exponent=depth_decay_exponent)
        return imps.reshape(self._d_y + (-1,))

    def summary(self, alpha=0.1, value=0, decimals=3, feature_names=None, treatment_names=None, output_names=None):
        """ The summary of coefficient and intercept in the linear model of the constant marginal treatment
        effect.

        Parameters
        ----------
        alpha: optional float in [0, 1] (default=0.1)
            The overall level of confidence of the reported interval.
            The alpha/2, 1-alpha/2 confidence interval is reported.
        value: optinal float (default=0)
            The mean value of the metric you'd like to test under null hypothesis.
        decimals: optinal int (default=3)
            Number of decimal places to round each column to.
        feature_names: optional list of strings or None (default is None)
            The input of the feature names
        treatment_names: optional list of strings or None (default is None)
            The names of the treatments
        output_names: optional list of strings or None (default is None)
            The names of the outputs

        Returns
        -------
        smry : Summary instance
            this holds the summary tables and text, which can be printed or
            converted to various output formats.
        """
        # Get input names
        treatment_names = self.cate_treatment_names(treatment_names)
        output_names = self.cate_output_names(output_names)
        # Summary
        if self._cached_values is not None:
            print("Population summary of CATE predictions on Training Data")
            smry = self.const_marginal_ate_inference(self._cached_values.X).summary(alpha=alpha, value=value,
                                                                                    decimals=decimals,
                                                                                    output_names=output_names,
                                                                                    treatment_names=treatment_names)
        else:
            print("Population summary results are available only if `cache_values=True` at fit time!")
            smry = Summary()
        d_t = self._d_t[0] if self._d_t else 1
        d_y = self._d_y[0] if self._d_y else 1

        try:
            intercept_table = self.ate__inference().summary_frame(alpha=alpha,
                                                                  value=value, decimals=decimals,
                                                                  feature_names=None,
                                                                  treatment_names=treatment_names,
                                                                  output_names=output_names)
            intercept_array = intercept_table.values
            intercept_headers = intercept_table.columns.tolist()
            n_level = intercept_table.index.nlevels
            if n_level > 1:
                intercept_stubs = ["|".join(ind_value) for ind_value in intercept_table.index.values]
            else:
                intercept_stubs = intercept_table.index.tolist()
            intercept_title = 'Doubly Robust ATE on Training Data Results'
            smry.add_table(intercept_array, intercept_headers, intercept_stubs, intercept_title)
        except Exception as e:
            print("Doubly Robust ATE on Training Data Results: ", str(e))

        for t in range(0, d_t + 1):
            try:
                intercept_table = self.att__inference(T=t).summary_frame(alpha=alpha,
                                                                         value=value, decimals=decimals,
                                                                         feature_names=None,
                                                                         output_names=output_names)
                intercept_array = intercept_table.values
                intercept_headers = intercept_table.columns.tolist()
                n_level = intercept_table.index.nlevels
                if n_level > 1:
                    intercept_stubs = ["|".join(ind_value) for ind_value in intercept_table.index.values]
                else:
                    intercept_stubs = intercept_table.index.tolist()
                intercept_title = "Doubly Robust ATT(T={}) on Training Data Results".format(t)
                smry.add_table(intercept_array, intercept_headers, intercept_stubs, intercept_title)
            except Exception as e:
                print("Doubly Robust ATT on Training Data Results: ", str(e))
                break
        if len(smry.tables) > 0:
            return smry

    def shap_values(self, X, *, feature_names=None, treatment_names=None, output_names=None, background_samples=100):
        return _shap_explain_multitask_model_cate(self.const_marginal_effect, self.model_cate.estimators_, X,
                                                  self._d_t, self._d_y, featurizer=self.featurizer_,
                                                  feature_names=feature_names,
                                                  treatment_names=treatment_names,
                                                  output_names=output_names,
                                                  input_names=self._input_names,
                                                  background_samples=background_samples)
    shap_values.__doc__ = LinearCateEstimator.shap_values.__doc__

    def ate__inference(self):
        """
        Returns
        -------
        ate__inference : NormalInferenceResults
            Inference results information for the `ate_` attribute, which is the average
            constant marginal treatment effect of each treatment for each outcome, averaged
            over the training data and with a doubly robust correction.
            Available only when `discrete_treatment=True` and `oob=True`.
        """
        return NormalInferenceResults(d_t=self._d_t[0] if self._d_t else 1,
                                      d_y=self._d_y[0] if self._d_y else 1,
                                      pred=self.ate_,
                                      pred_stderr=self.ate_stderr_,
                                      mean_pred_stderr=None,
                                      inf_type='ate',
                                      feature_names=self.cate_feature_names(),
                                      output_names=self.cate_output_names(),
                                      treatment_names=self.cate_treatment_names())

    @property
    def ate_(self):
        return self.rlearner_model_final_.ate_

    @property
    def ate_stderr_(self):
        return self.rlearner_model_final_.ate_stderr_

    def att__inference(self, *, T):
        """
        Parameters
        ----------
        T : int
            The index of the treatment for which to get the ATT. It corresponds to the
            lexicographic rank of the discrete input treatments.

        Returns
        -------
        att__inference : NormalInferenceResults
            Inference results information for the `att_` attribute, which is the average
            constant marginal treatment effect of each treatment for each outcome, averaged
            over the training data treated with treatment T and with a doubly robust correction.
            Available only when `discrete_treatment=True` and `oob=True`.
        """
        return NormalInferenceResults(d_t=self._d_t[0] if self._d_t else 1,
                                      d_y=self._d_y[0] if self._d_y else 1,
                                      pred=self.att_(T=T),
                                      pred_stderr=self.att_stderr_(T=T),
                                      mean_pred_stderr=None,
                                      inf_type='att',
                                      feature_names=self.cate_feature_names(),
                                      output_names=self.cate_output_names(),
                                      treatment_names=self.cate_treatment_names())

    def att_(self, *, T):
        """
        Parameters
        ----------
        T : int
            The index of the treatment for which to get the ATT. It corresponds to the
            lexicographic rank of the discrete input treatments.

        Returns
        -------
        att_ : ndarray (n_y, n_t)
            The average constant marginal treatment effect of each treatment for each outcome, averaged
            over the training data treated with treatment T and with a doubly robust correction.
            Singleton dimensions are dropped if input variable was a vector.
        """
        return self.rlearner_model_final_.att_[T]

    def att_stderr_(self, *, T):
        """
        Parameters
        ----------
        T : int
            The index of the treatment for which to get the ATT. It corresponds to the
            lexicographic rank of the discrete input treatments.

        Returns
        -------
        att_stderr_ : ndarray (n_y, n_t)
            The standard error of the corresponding `att_`
        """
        return self.rlearner_model_final_.att_stderr_[T]

    @property
    def feature_importances_(self):
        return self.feature_importances()

    @property
    def model_final(self):
        return self._gen_model_final()

    @model_final.setter
    def model_final(self, model):
        if model is not None:
            raise ValueError("Parameter `model_final` cannot be altered for this estimator!")

    def __len__(self):
        """Return the number of estimators in the ensemble."""
        return self.model_cate.__len__()

    def __getitem__(self, index):
        """Return the index'th estimator in the ensemble."""
        return self.model_cate.__getitem__(index)

    def __iter__(self):
        """Return iterator over estimators in the ensemble."""
        return self.model_cate.__iter__()

    #######################################################
    # These should be removed once `n_splits` is deprecated
    #######################################################

    @property
    def n_crossfit_splits(self):
        return self.cv

    @n_crossfit_splits.setter
    def n_crossfit_splits(self, value):
        if value != 'raise':
            warn("Deprecated by parameter `n_crossfit_splits` and will be removed in next version.")
        self.cv = value
<|MERGE_RESOLUTION|>--- conflicted
+++ resolved
@@ -16,21 +16,13 @@
 from ..sklearn_extensions.model_selection import WeightedStratifiedKFold
 from ..inference import NormalInferenceResults
 from ..inference._inference import Inference
-<<<<<<< HEAD
 from ..utilities import add_intercept, shape, check_inputs, _deprecate_positional, cross_product, Summary
-=======
-from ..utilities import add_intercept, shape, check_inputs, _deprecate_positional
->>>>>>> ed84691f
 from ..grf import CausalForest, MultiOutputGRF
 from .._cate_estimator import LinearCateEstimator
 from .._shap import _shap_explain_multitask_model_cate
 from .._ortho_learner import _OrthoLearner
 from ..score import RScorer
-<<<<<<< HEAD
-from sklearn.model_selection import cross_val_predict
-
-=======
->>>>>>> ed84691f
+
 
 class _CausalForestFinalWrapper:
 
@@ -1095,4 +1087,4 @@
     def n_crossfit_splits(self, value):
         if value != 'raise':
             warn("Deprecated by parameter `n_crossfit_splits` and will be removed in next version.")
-        self.cv = value
+        self.cv = value