# Copyright (c) Microsoft Corporation. All rights reserved.
# Licensed under the MIT License.

import abc
import numpy as np
from scipy.stats import norm
from .bootstrap import BootstrapEstimator
from .utilities import cross_product, broadcast_unit_treatments, reshape_treatmentwise_effects, ndim

"""Options for performing inference in estimators."""


class Inference(metaclass=abc.ABCMeta):
    def prefit(self, estimator, *args, **kwargs):
        """Performs any necessary logic before the estimator's fit has been called."""
        pass

    @abc.abstractmethod
    def fit(self, estimator, *args, **kwargs):
        """
        Fits the inference model.

        This is called after the estimator's fit.
        """
        pass


class BootstrapInference(Inference):
    """
    Inference instance to perform bootstrapping.

    This class can be used for inference with any CATE estimator.

    Parameters
    ----------
    n_bootstrap_samples : int, optional (default 100)
        How many draws to perform.

    n_jobs: int, optional (default -1)
        The maximum number of concurrently running jobs, as in joblib.Parallel.

    """

    def __init__(self, n_bootstrap_samples=100, n_jobs=-1):
        self._n_bootstrap_samples = n_bootstrap_samples
        self._n_jobs = n_jobs

    def fit(self, estimator, *args, **kwargs):
        est = BootstrapEstimator(estimator, self._n_bootstrap_samples, self._n_jobs, compute_means=False)
        est.fit(*args, **kwargs)
        self._est = est

    def __getattr__(self, name):
        if name.startswith('__'):
            raise AttributeError()

        m = getattr(self._est, name)

        def wrapped(*args, alpha=0.1, **kwargs):
            return m(*args, lower=100 * alpha / 2, upper=100 * (1 - alpha / 2), **kwargs)
        return wrapped


<<<<<<< HEAD
class LinearModelFinalInference(Inference):
=======
class StatsModelsInference(Inference):
    """
    Stores statsmodels covariance options.

    This class can be used for inference by the LinearDMLCateEstimator.

    Any estimator that supports this method of inference must implement a `statsmodels`
    property that returns a :class:`.StatsModelsLinearRegression` instance and a `featurizer` property that returns an
    preprocessing featurizer for the X variable.

    Parameters
    ----------
    cov_type : string, optional (default 'HC1')
        The type of covariance estimation method to use.  Supported values are 'nonrobust',
        'HC0', 'HC1'.
>>>>>>> 6b176bc5

    def __init__(self):
        pass

    def prefit(self, estimator, *args, **kwargs):
        self.model_final = estimator.model_final
        self.featurizer = estimator.featurizer if hasattr(estimator, 'featurizer') else None

    def fit(self, estimator, *args, **kwargs):
        # once the estimator has been fit, it's kosher to access its effect_op and store it here
        # (which needs to have seen the expanded d_t if there's a discrete treatment, etc.)
        self._est = estimator
        self._d_t = estimator._d_t
        self._d_y = estimator._d_y

    def effect_interval(self, X, *, T0, T1, alpha=0.1):
        X, T0, T1 = self._est._expand_treatments(X, T0, T1)
        if X is None:
            X = np.ones((T0.shape[0], 1))
        elif self.featurizer is not None:
            X = self.featurizer.transform(X)
        return self._predict_interval(cross_product(X, T1 - T0), alpha=alpha)

    def const_marginal_effect_interval(self, X, *, alpha=0.1):
        if X is None:
            X = np.ones((1, 1))
        elif self.featurizer is not None:
            X = self.featurizer.fit_transform(X)
        X, T = broadcast_unit_treatments(X, self._d_t[0] if self._d_t else 1)
        preds = self._predict_interval(cross_product(X, T), alpha=alpha)
        return tuple(reshape_treatmentwise_effects(pred, self._d_t, self._d_y)
                     for pred in preds)

    def coef__interval(self, *, alpha=0.1):
        return self.model_final.coef__interval(alpha)

    def intercept__interval(self, *, alpha=0.1):
        return self.model_final.intercept__interval(alpha)

    def _predict_interval(self, X, alpha):
        return self.model_final.predict_interval(X, alpha=alpha)


class StatsModelsInference(LinearModelFinalInference):
    """Stores statsmodels covariance options.

    This class can be used for inference by the LinearDMLCateEstimator.

    Parameters
    ----------
    cov_type : string, optional (default 'HC1')
        The type of covariance estimation method to use.  Supported values are 'nonrobust',
        'HC0', 'HC1'.
    """

    def __init__(self, cov_type='HC1'):
        if cov_type not in ['nonrobust', 'HC0', 'HC1']:
            raise ValueError("Unsupported cov_type; "
                             "must be one of 'nonrobust', "
                             "'HC0', 'HC1'")

        self.cov_type = cov_type

    def prefit(self, estimator, *args, **kwargs):
        super().prefit(estimator, *args, **kwargs)
        self.model_final.cov_type = self.cov_type


class StatsModelsInferenceDiscrete(Inference):
    """
    Stores statsmodels covariance options.

    This class can be used for inference by the LinearDRLearner.

    Any estimator that supports this method of inference must implement a ``statsmodels``
    property that returns a :class:`.StatsModelsLinearRegression` instance, a ``statsmodels_fitted`` property
    which is a list of the fitted :class:`.StatsModelsLinearRegression` instances, fitted by the estimator for each
    discrete treatment target and a `featurizer` property that returns an
    preprocessing featurizer for the X variable.

    Parameters
    ----------
    cov_type : string, optional (default 'HC1')
        The type of covariance estimation method to use.  Supported values are 'nonrobust',
        'HC0', 'HC1'.

    TODO Create parent StatsModelsInference class so that some functionalities can be shared
    """

    def __init__(self, cov_type='HC1'):
        if cov_type not in ['nonrobust', 'HC0', 'HC1']:
            raise ValueError("Unsupported cov_type; "
                             "must be one of 'nonrobust', "
                             "'HC0', 'HC1'")

        self.cov_type = cov_type

    def prefit(self, estimator, *args, **kwargs):
        self.statsmodels = estimator.statsmodels
        # need to set the fit args before the estimator is fit
        self.statsmodels.cov_type = self.cov_type
        self.featurizer = estimator.featurizer if hasattr(estimator, 'featurizer') else None

    def fit(self, estimator, *args, **kwargs):
        # once the estimator has been fit, it's kosher to access its effect_op and store it here
        # (which needs to have seen the expanded d_t if there's a discrete treatment, etc.)
        self._est = estimator
        self._d_t = estimator._d_t
        self._d_y = estimator._d_y

    def const_marginal_effect_interval(self, X, *, alpha=0.1):
        if (X is not None) and (self.featurizer is not None):
            X = self.featurizer.fit_transform(X)
        preds = np.array([mdl.predict_interval(X, alpha=alpha) for mdl in self._est.statsmodels_fitted])
        return tuple([preds[:, 0, :].T, preds[:, 1, :].T])

    def effect_interval(self, X, *, T0, T1, alpha=0.1):
        X, T0, T1 = self._est._expand_treatments(X, T0, T1)
        if np.any(np.any(T0 > 0, axis=1)):
            raise AttributeError("Can only calculate intervals of effects with respect to baseline treatment!")
        ind = (T1 @ np.arange(1, T1.shape[1] + 1)).astype(int)
        lower, upper = self.const_marginal_effect_interval(X, alpha=alpha)
        lower = np.hstack([np.zeros((lower.shape[0], 1)), lower])
        upper = np.hstack([np.zeros((upper.shape[0], 1)), upper])
        if X is None:  # Then statsmodels will return a single row
            lower, upper = np.tile(lower, (T0.shape[0], 1)), np.tile(upper, (T0.shape[0], 1))
        return lower[np.arange(T0.shape[0]), ind], upper[np.arange(T0.shape[0]), ind]

    def coef__interval(self, T, *, alpha=0.1):
        _, T = self._est._expand_treatments(None, T)
        ind = (T @ np.arange(1, T.shape[1] + 1)).astype(int)[0] - 1
        return self._est.statsmodels_fitted[ind].coef__interval(alpha)

    def intercept__interval(self, T, *, alpha=0.1):
        _, T = self._est._expand_treatments(None, T)
        ind = (T @ np.arange(1, T.shape[1] + 1)).astype(int)[0] - 1
        return self._est.statsmodels_fitted[ind].intercept__interval(alpha)<|MERGE_RESOLUTION|>--- conflicted
+++ resolved
@@ -61,25 +61,7 @@
         return wrapped
 
 
-<<<<<<< HEAD
 class LinearModelFinalInference(Inference):
-=======
-class StatsModelsInference(Inference):
-    """
-    Stores statsmodels covariance options.
-
-    This class can be used for inference by the LinearDMLCateEstimator.
-
-    Any estimator that supports this method of inference must implement a `statsmodels`
-    property that returns a :class:`.StatsModelsLinearRegression` instance and a `featurizer` property that returns an
-    preprocessing featurizer for the X variable.
-
-    Parameters
-    ----------
-    cov_type : string, optional (default 'HC1')
-        The type of covariance estimation method to use.  Supported values are 'nonrobust',
-        'HC0', 'HC1'.
->>>>>>> 6b176bc5
 
     def __init__(self):
         pass
