# Copyright (c) Microsoft Corporation. All rights reserved.
# Licensed under the MIT License.

import abc
from collections import OrderedDict
from warnings import warn

import numpy as np
import pandas as pd
import scipy
from scipy.stats import norm
from statsmodels.iolib.table import SimpleTable

from ._bootstrap import BootstrapEstimator
from ..sklearn_extensions.linear_model import StatsModelsLinearRegression
from ..utilities import (Summary, _safe_norm_ppf, broadcast_unit_treatments,
                         cross_product, inverse_onehot, ndim,
                         parse_final_model_params,
                         reshape_treatmentwise_effects, shape)

"""Options for performing inference in estimators."""


class Inference(metaclass=abc.ABCMeta):
    def prefit(self, estimator, *args, **kwargs):
        """Performs any necessary logic before the estimator's fit has been called."""
        pass

    @abc.abstractmethod
    def fit(self, estimator, *args, **kwargs):
        """
        Fits the inference model.

        This is called after the estimator's fit.
        """
        pass

    def ate_interval(self, X=None, *, T0=0, T1=1, alpha=0.1):
        return self.effect_inference(X=X, T0=T0, T1=T1).population_summary(alpha=alpha).conf_int_mean()

    def ate_inference(self, X=None, *, T0=0, T1=1):
        return self.effect_inference(X=X, T0=T0, T1=T1).population_summary()

    def marginal_ate_interval(self, T, X=None, *, alpha=0.1):
        return self.marginal_effect_inference(T, X=X).population_summary(alpha=alpha).conf_int_mean()

    def marginal_ate_inference(self, T, X=None):
        return self.marginal_effect_inference(T, X=X).population_summary()

    def const_marginal_ate_interval(self, X=None, *, alpha=0.1):
        return self.const_marginal_effect_inference(X=X).population_summary(alpha=alpha).conf_int_mean()

    def const_marginal_ate_inference(self, X=None):
        return self.const_marginal_effect_inference(X=X).population_summary()


class BootstrapInference(Inference):
    """
    Inference instance to perform bootstrapping.

    This class can be used for inference with any CATE estimator.

    Parameters
    ----------
    n_bootstrap_samples : int, optional (default 100)
        How many draws to perform.

    n_jobs: int, optional (default -1)
        The maximum number of concurrently running jobs, as in joblib.Parallel.

    verbose: int, default: 0
        Verbosity level

    bootstrap_type: 'percentile', 'pivot', or 'normal', default 'pivot'
        Bootstrap method used to compute results.
        'percentile' will result in using the empiracal CDF of the replicated computations of the statistics.
        'pivot' will also use the replicates but create a pivot interval that also relies on the estimate
        over the entire dataset.
        'normal' will instead compute a pivot interval assuming the replicates are normally distributed.
    """

    def __init__(self, n_bootstrap_samples=100, n_jobs=-1, bootstrap_type='pivot', verbose=0):
        self._n_bootstrap_samples = n_bootstrap_samples
        self._n_jobs = n_jobs
        self._bootstrap_type = bootstrap_type
        self._verbose = verbose

    def fit(self, estimator, *args, **kwargs):
        est = BootstrapEstimator(estimator, self._n_bootstrap_samples, self._n_jobs, compute_means=False,
                                 bootstrap_type=self._bootstrap_type, verbose=self._verbose)
        est.fit(*args, **kwargs)
        self._est = est
        self._d_t = estimator._d_t
        self._d_y = estimator._d_y
        self.d_t = self._d_t[0] if self._d_t else 1
        self.d_y = self._d_y[0] if self._d_y else 1

    def __getattr__(self, name):
        if name.startswith('__'):
            raise AttributeError()

        m = getattr(self._est, name)
        if name.endswith('_interval'):  # convert alpha to lower/upper
            def wrapped(*args, alpha=0.1, **kwargs):
                return m(*args, lower=100 * alpha / 2, upper=100 * (1 - alpha / 2), **kwargs)
            return wrapped
        else:
            return m


class GenericModelFinalInference(Inference):
    """
    Inference based on predict_interval of the model_final model. Assumes that estimator
    class has a model_final method, whose predict(cross_product(X, [0, ..., 1, ..., 0])) gives
    the const_marginal_effect of the treamtnent at the column with value 1 and which also supports
    prediction_stderr(X).
    """

    def prefit(self, estimator, *args, **kwargs):
        self.model_final = estimator.model_final_
        self.featurizer = estimator.featurizer_ if hasattr(estimator, 'featurizer_') else None

    def fit(self, estimator, *args, **kwargs):
        # once the estimator has been fit, it's kosher to store d_t here
        # (which needs to have been expanded if there's a discrete treatment)
        self._est = estimator
        self._d_t = estimator._d_t
        self._d_y = estimator._d_y
        self.d_t = self._d_t[0] if self._d_t else 1
        self.d_y = self._d_y[0] if self._d_y else 1

    def const_marginal_effect_interval(self, X, *, alpha=0.1):
        return self.const_marginal_effect_inference(X).conf_int(alpha=alpha)

    def const_marginal_effect_inference(self, X):
        if X is None:
            X = np.ones((1, 1))
        elif self.featurizer is not None:
            X = self.featurizer.transform(X)
        X, T = broadcast_unit_treatments(X, self.d_t)
        pred = reshape_treatmentwise_effects(self._predict(cross_product(X, T)), self._d_t, self._d_y)
        pred_stderr = None
        if hasattr(self.model_final, 'prediction_stderr'):
            pred_stderr = reshape_treatmentwise_effects(self._prediction_stderr(cross_product(X, T)),
                                                        self._d_t, self._d_y)
        else:
            warn("Final model doesn't have a `prediction_stderr` method, "
                 "only point estimates will be returned.")
        return NormalInferenceResults(d_t=self.d_t, d_y=self.d_y, pred=pred,
                                      pred_stderr=pred_stderr, mean_pred_stderr=None, inf_type='effect',
                                      feature_names=self._est.cate_feature_names(),
                                      output_names=self._est.cate_output_names(),
                                      treatment_names=self._est.cate_treatment_names())

    def _predict(self, X):
        return self.model_final.predict(X)

    def _prediction_stderr(self, X):
        if not hasattr(self.model_final, 'prediction_stderr'):
            warn("Final model doesn't have a `prediction_stderr` method, "
                 "only point estimates will be returned.")
            return None
        return self.model_final.prediction_stderr(X)


class GenericSingleTreatmentModelFinalInference(GenericModelFinalInference):
    """
    Inference based on predict_interval of the model_final model. Assumes that treatment is single dimensional.
    Thus, the predict(X) of model_final gives the const_marginal_effect(X). The single dimensionality allows us
    to implement effect_interval(X, T0, T1) based on the const_marginal_effect_interval.
    """

    def fit(self, estimator, *args, **kwargs):
        super().fit(estimator, *args, **kwargs)
        if len(self._d_t) > 1 and (self._d_t[0] > 1):
            raise AttributeError("This method only works for single-dimensional continuous treatment "
                                 "or binary categorical treatment")

    def effect_interval(self, X, *, T0, T1, alpha=0.1):
        return self.effect_inference(X, T0=T0, T1=T1).conf_int(alpha=alpha)

    def effect_inference(self, X, *, T0, T1):
        # We can write effect inference as a function of const_marginal_effect_inference for a single treatment
        X, T0, T1 = self._est._expand_treatments(X, T0, T1)
        cme_pred = self.const_marginal_effect_inference(X).point_estimate
        cme_stderr = self.const_marginal_effect_inference(X).stderr
        dT = T1 - T0
        einsum_str = 'myt,mt->my'
        if ndim(dT) == 1:
            einsum_str = einsum_str.replace('t', '')
        if ndim(cme_pred) == ndim(dT):  # y is a vector, rather than a 2D array
            einsum_str = einsum_str.replace('y', '')
        e_pred = np.einsum(einsum_str, cme_pred, dT)
        e_stderr = np.einsum(einsum_str, cme_stderr, np.abs(dT)) if cme_stderr is not None else None
        d_y = self._d_y[0] if self._d_y else 1

        # d_t=None here since we measure the effect across all Ts
        return NormalInferenceResults(d_t=None, d_y=d_y, pred=e_pred,
                                      pred_stderr=e_stderr, mean_pred_stderr=None, inf_type='effect',
                                      feature_names=self._est.cate_feature_names(),
                                      output_names=self._est.cate_output_names())


class LinearModelFinalInference(GenericModelFinalInference):
    """
    Inference based on predict_interval of the model_final model. Assumes that estimator
    class has a model_final method and that model is linear. Thus, the predict(cross_product(X, T1 - T0)) gives
    the effect(X, T0, T1). This allows us to implement effect_interval(X, T0, T1) based on the
    predict_interval of model_final.
    """

    def fit(self, estimator, *args, **kwargs):
        # once the estimator has been fit
        super().fit(estimator, *args, **kwargs)
        self._d_t_in = estimator._d_t_in
        self.bias_part_of_coef = estimator.bias_part_of_coef
        self.fit_cate_intercept = estimator.fit_cate_intercept

    # replacing _predict of super to fend against misuse, when the user has used a final linear model with
    # an intercept even when bias is part of coef.
    def _predict(self, X):
        intercept = 0
        if self.bias_part_of_coef:
            intercept = self.model_final.predict(np.zeros((1, X.shape[1])))
            if np.any(np.abs(intercept) > 0):
                warn("The final model has a nonzero intercept for at least one outcome; "
                     "it will be subtracted, but consider fitting a model without an intercept if possible. "
                     "Standard errors will also be slightly incorrect if the final model used fits an intercept "
                     "as they will be including the variance of the intercept parameter estimate.",
                     UserWarning)
        return self.model_final.predict(X) - intercept

    def effect_interval(self, X, *, T0, T1, alpha=0.1):
        return self.effect_inference(X, T0=T0, T1=T1).conf_int(alpha=alpha)

    def effect_inference(self, X, *, T0, T1):
        # We can write effect inference as a function of prediction and prediction standard error of
        # the final method for linear models
        X, T0, T1 = self._est._expand_treatments(X, T0, T1)
        if X is None:
            X = np.ones((T0.shape[0], 1))
        elif self.featurizer is not None:
            X = self.featurizer.transform(X)
        XT = cross_product(X, T1 - T0)
        e_pred = self._predict(XT)
        e_stderr = self._prediction_stderr(XT)
        d_y = self._d_y[0] if self._d_y else 1

        mean_XT = XT.mean(axis=0, keepdims=True)
        mean_pred_stderr = self._prediction_stderr(mean_XT)  # shape[0] will always be 1 here
        # squeeze the first axis
        mean_pred_stderr = np.squeeze(mean_pred_stderr, axis=0) if mean_pred_stderr is not None else None
        # d_t=None here since we measure the effect across all Ts
        return NormalInferenceResults(d_t=None, d_y=d_y, pred=e_pred,
                                      pred_stderr=e_stderr, mean_pred_stderr=mean_pred_stderr, inf_type='effect',
                                      feature_names=self._est.cate_feature_names(),
                                      output_names=self._est.cate_output_names())

    def const_marginal_effect_inference(self, X):
        inf_res = super().const_marginal_effect_inference(X)

        # set the mean_pred_stderr
        if X is None:
            X = np.ones((1, 1))
        elif self.featurizer is not None:
            X = self.featurizer.transform(X)
        X_mean, T_mean = broadcast_unit_treatments(X.mean(axis=0).reshape(1, -1), self.d_t)
        mean_XT = cross_product(X_mean, T_mean)
        mean_pred_stderr = self._prediction_stderr(mean_XT)
        if mean_pred_stderr is not None:
            mean_pred_stderr = reshape_treatmentwise_effects(mean_pred_stderr,
                                                             self._d_t, self._d_y)  # shape[0] will always be 1 here
            inf_res.mean_pred_stderr = np.squeeze(mean_pred_stderr, axis=0)
        return inf_res

    def coef__interval(self, *, alpha=0.1):
        lo, hi = self.model_final.coef__interval(alpha)
        lo_int, hi_int = self.model_final.intercept__interval(alpha)
        lo = parse_final_model_params(lo, lo_int,
                                      self._d_y, self._d_t, self._d_t_in, self.bias_part_of_coef,
                                      self.fit_cate_intercept)[0]
        hi = parse_final_model_params(hi, hi_int,
                                      self._d_y, self._d_t, self._d_t_in, self.bias_part_of_coef,
                                      self.fit_cate_intercept)[0]
        return lo, hi

    def coef__inference(self):
        coef = self.model_final.coef_
        intercept = self.model_final.intercept_
        coef = parse_final_model_params(coef, intercept,
                                        self._d_y, self._d_t, self._d_t_in, self.bias_part_of_coef,
                                        self.fit_cate_intercept)[0]
        if hasattr(self.model_final, 'coef_stderr_') and hasattr(self.model_final, 'intercept_stderr_'):
            coef_stderr = self.model_final.coef_stderr_
            intercept_stderr = self.model_final.intercept_stderr_
            coef_stderr = parse_final_model_params(coef_stderr, intercept_stderr,
                                                   self._d_y, self._d_t, self._d_t_in, self.bias_part_of_coef,
                                                   self.fit_cate_intercept)[0]
        else:
            warn("Final model doesn't have a `coef_stderr_` and `intercept_stderr_` attributes, "
                 "only point estimates will be available.")
            coef_stderr = None

        if coef.size == 0:  # X is None
            raise AttributeError("X is None, please call intercept_inference to learn the constant!")

        fname_transformer = None
        if hasattr(self._est, 'cate_feature_names') and callable(self._est.cate_feature_names):
            fname_transformer = self._est.cate_feature_names

        return NormalInferenceResults(d_t=self.d_t, d_y=self.d_y, pred=coef, pred_stderr=coef_stderr,
                                      mean_pred_stderr=None,
                                      inf_type='coefficient', fname_transformer=fname_transformer,
                                      feature_names=self._est.cate_feature_names(),
                                      output_names=self._est.cate_output_names(),
                                      treatment_names=self._est.cate_treatment_names())

    def intercept__interval(self, *, alpha=0.1):
        if not self.fit_cate_intercept:
            raise AttributeError("No intercept was fitted!")
        lo, hi = self.model_final.coef__interval(alpha)
        lo_int, hi_int = self.model_final.intercept__interval(alpha)
        lo = parse_final_model_params(lo, lo_int,
                                      self._d_y, self._d_t, self._d_t_in, self.bias_part_of_coef,
                                      self.fit_cate_intercept)[1]
        hi = parse_final_model_params(hi, hi_int,
                                      self._d_y, self._d_t, self._d_t_in, self.bias_part_of_coef,
                                      self.fit_cate_intercept)[1]
        return lo, hi

    def intercept__inference(self):
        if not self.fit_cate_intercept:
            raise AttributeError("No intercept was fitted!")
        coef = self.model_final.coef_
        intercept = self.model_final.intercept_
        intercept = parse_final_model_params(coef, intercept,
                                             self._d_y, self._d_t, self._d_t_in, self.bias_part_of_coef,
                                             self.fit_cate_intercept)[1]
        if hasattr(self.model_final, 'coef_stderr_') and hasattr(self.model_final, 'intercept_stderr_'):
            coef_stderr = self.model_final.coef_stderr_
            intercept_stderr = self.model_final.intercept_stderr_
            intercept_stderr = parse_final_model_params(coef_stderr, intercept_stderr,
                                                        self._d_y, self._d_t, self._d_t_in, self.bias_part_of_coef,
                                                        self.fit_cate_intercept)[1]
        else:
            warn("Final model doesn't have a `coef_stderr_` and `intercept_stderr_` attributes, "
                 "only point estimates will be available.")
            intercept_stderr = None

        return NormalInferenceResults(d_t=self.d_t, d_y=self.d_y, pred=intercept, pred_stderr=intercept_stderr,
                                      mean_pred_stderr=None,
                                      inf_type='intercept',
                                      feature_names=self._est.cate_feature_names(),
                                      output_names=self._est.cate_output_names(),
                                      treatment_names=self._est.cate_treatment_names())


class StatsModelsInference(LinearModelFinalInference):
    """Stores statsmodels covariance options.

    This class can be used for inference by the LinearDML.

    Parameters
    ----------
    cov_type : string, optional (default 'HC1')
        The type of covariance estimation method to use.  Supported values are 'nonrobust',
        'HC0', 'HC1'.
    """

    def __init__(self, cov_type='HC1'):
        if cov_type not in ['nonrobust', 'HC0', 'HC1']:
            raise ValueError("Unsupported cov_type; "
                             "must be one of 'nonrobust', "
                             "'HC0', 'HC1'")

        self.cov_type = cov_type

    def prefit(self, estimator, *args, **kwargs):
        super().prefit(estimator, *args, **kwargs)
        assert not (self.model_final.fit_intercept), ("Inference can only be performed on models linear in "
                                                      "their features, but here fit_intercept is True")
        self.model_final.cov_type = self.cov_type


class GenericModelFinalInferenceDiscrete(Inference):
    """
    Assumes estimator is fitted on categorical treatment and a separate generic model_final is used to
    fit the CATE associated with each treatment. This model_final supports predict_interval. Inference is
    based on predict_interval of the model_final model.
    """

    def prefit(self, estimator, *args, **kwargs):
        self.model_final = estimator.model_final_
        self.featurizer = estimator.featurizer_ if hasattr(estimator, 'featurizer_') else None

    def fit(self, estimator, *args, **kwargs):
        # once the estimator has been fit, it's kosher to store d_t here
        # (which needs to have been expanded if there's a discrete treatment)
        self._est = estimator
        self._d_t = estimator._d_t
        self._d_y = estimator._d_y
        self.fitted_models_final = estimator.fitted_models_final
        self.d_t = self._d_t[0] if self._d_t else 1
        self.d_y = self._d_y[0] if self._d_y else 1
        if hasattr(estimator, 'fit_cate_intercept'):
            self.fit_cate_intercept = estimator.fit_cate_intercept

    def const_marginal_effect_interval(self, X, *, alpha=0.1):
        return self.const_marginal_effect_inference(X).conf_int(alpha=alpha)

    def const_marginal_effect_inference(self, X):
        if (X is not None) and (self.featurizer is not None):
            X = self.featurizer.transform(X)
        pred = np.moveaxis(np.array([mdl.predict(X).reshape((-1,) + self._d_y)
                                     for mdl in self.fitted_models_final]), 0, -1)
        if hasattr(self.fitted_models_final[0], 'prediction_stderr'):
            # send treatment to the end, pull bounds to the front
            pred_stderr = np.moveaxis(np.array([mdl.prediction_stderr(X).reshape((-1,) + self._d_y)
                                                for mdl in self.fitted_models_final]),
                                      0, -1)
        else:
            warn("Final model doesn't have a `prediction_stderr` method. "
                 "Only point estimates will be available.")
            pred_stderr = None
        return NormalInferenceResults(d_t=self.d_t, d_y=self.d_y, pred=pred,
                                      pred_stderr=pred_stderr, mean_pred_stderr=None,
                                      inf_type='effect',
                                      feature_names=self._est.cate_feature_names(),
                                      output_names=self._est.cate_output_names(),
                                      treatment_names=self._est.cate_treatment_names())

    def effect_interval(self, X, *, T0, T1, alpha=0.1):
        return self.effect_inference(X, T0=T0, T1=T1).conf_int(alpha=alpha)

    def effect_inference(self, X, *, T0, T1):
        X, T0, T1 = self._est._expand_treatments(X, T0, T1)
        if np.any(np.any(T0 > 0, axis=1)) or np.any(np.all(T1 == 0, axis=1)):
            raise AttributeError("Can only calculate inference of effects between a non-baseline treatment "
                                 "and the baseline treatment!")
        ind = inverse_onehot(T1)
        pred = self.const_marginal_effect_inference(X).point_estimate
        pred = np.concatenate([np.zeros(pred.shape[0:-1] + (1,)), pred], -1)
        pred_stderr = self.const_marginal_effect_inference(X).stderr
        if pred_stderr is not None:
            pred_stderr = np.concatenate([np.zeros(pred_stderr.shape[0:-1] + (1,)), pred_stderr], -1)
        if X is None:  # Then const_marginal_effect_interval will return a single row
            pred = np.repeat(pred, T0.shape[0], axis=0)
            pred_stderr = np.repeat(pred_stderr, T0.shape[0], axis=0) if pred_stderr is not None else None
        pred = pred[np.arange(T0.shape[0]), ..., ind]
        pred_stderr = pred_stderr[np.arange(T0.shape[0]), ..., ind] if pred_stderr is not None else None

        # d_t=None here since we measure the effect across all Ts
        return NormalInferenceResults(d_t=None, d_y=self.d_y, pred=pred,
                                      pred_stderr=pred_stderr, mean_pred_stderr=None,
                                      inf_type='effect',
                                      feature_names=self._est.cate_feature_names(),
                                      output_names=self._est.cate_output_names())


class LinearModelFinalInferenceDiscrete(GenericModelFinalInferenceDiscrete):
    """
    Inference method for estimators with categorical treatments, where a linear in X model is used
    for the CATE associated with each treatment. Implements the coef__interval and intercept__interval
    based on the corresponding methods of the underlying model_final estimator.
    """

    def const_marginal_effect_inference(self, X):
        res_inf = super().const_marginal_effect_inference(X)

        # set the mean_pred_stderr
        if (X is not None) and (self.featurizer is not None):
            X = self.featurizer.transform(X)

        if hasattr(self.fitted_models_final[0], 'prediction_stderr'):
            mean_X = X.mean(axis=0).reshape(1, -1) if X is not None else None
            mean_pred_stderr = np.moveaxis(np.array([mdl.prediction_stderr(mean_X).reshape((-1,) + self._d_y)
                                                     for mdl in self.fitted_models_final]),
                                           0, -1)  # shape[0] will always be 1 here
            res_inf.mean_pred_stderr = np.squeeze(mean_pred_stderr, axis=0)
        return res_inf

    def effect_inference(self, X, *, T0, T1):
        res_inf = super().effect_inference(X, T0=T0, T1=T1)

        # replace the mean_pred_stderr if T1 and T0 is a constant or a constant of vector
        _, _, T1 = self._est._expand_treatments(X, T0, T1)
        ind = inverse_onehot(T1)
        if len(set(ind)) == 1:
            unique_ind = ind[0] - 1
            mean_pred_stderr = self.const_marginal_effect_inference(X).mean_pred_stderr[..., unique_ind]
            res_inf.mean_pred_stderr = mean_pred_stderr
        return res_inf

    def coef__interval(self, T, *, alpha=0.1):
        _, T = self._est._expand_treatments(None, T)
        ind = inverse_onehot(T).item() - 1
        assert ind >= 0, "No model was fitted for the control"
        return self.fitted_models_final[ind].coef__interval(alpha)

    def coef__inference(self, T):
        _, T = self._est._expand_treatments(None, T)
        ind = inverse_onehot(T).item() - 1
        assert ind >= 0, "No model was fitted for the control"
        coef = self.fitted_models_final[ind].coef_
        if hasattr(self.fitted_models_final[ind], 'coef_stderr_'):
            coef_stderr = self.fitted_models_final[ind].coef_stderr_
        else:
            warn("Final model doesn't have a `coef_stderr_` attribute. "
                 "Only point estimates will be available.")
            coef_stderr = None
        if coef.size == 0:  # X is None
            raise AttributeError("X is None, please call intercept_inference to learn the constant!")

        fname_transformer = None
        if hasattr(self._est, 'cate_feature_names') and callable(self._est.cate_feature_names):
            fname_transformer = self._est.cate_feature_names

        # d_t=None here since we measure the effect across all Ts
        return NormalInferenceResults(d_t=None, d_y=self.d_y, pred=coef, pred_stderr=coef_stderr,
                                      mean_pred_stderr=None,
                                      inf_type='coefficient', fname_transformer=fname_transformer,
                                      feature_names=self._est.cate_feature_names(),
                                      output_names=self._est.cate_output_names())

    def intercept__interval(self, T, *, alpha=0.1):
        if not self.fit_cate_intercept:
            raise AttributeError("No intercept was fitted!")
        _, T = self._est._expand_treatments(None, T)
        ind = inverse_onehot(T).item() - 1
        assert ind >= 0, "No model was fitted for the control"
        return self.fitted_models_final[ind].intercept__interval(alpha)

    def intercept__inference(self, T):
        if not self.fit_cate_intercept:
            raise AttributeError("No intercept was fitted!")
        _, T = self._est._expand_treatments(None, T)
        ind = inverse_onehot(T).item() - 1
        assert ind >= 0, "No model was fitted for the control"
        if hasattr(self.fitted_models_final[ind], 'intercept_stderr_'):
            intercept_stderr = self.fitted_models_final[ind].intercept_stderr_
        else:
            warn("Final model doesn't have a `intercept_stderr_` attribute. "
                 "Only point estimates will be available.")
            intercept_stderr = None
        # d_t=None here since we measure the effect across all Ts
        return NormalInferenceResults(d_t=None, d_y=self.d_y, pred=self.fitted_models_final[ind].intercept_,
                                      pred_stderr=intercept_stderr, mean_pred_stderr=None,
                                      inf_type='intercept',
                                      feature_names=self._est.cate_feature_names(),
                                      output_names=self._est.cate_output_names())


class StatsModelsInferenceDiscrete(LinearModelFinalInferenceDiscrete):
    """
    Special case where final model is a StatsModelsLinearRegression

    Parameters
    ----------
    cov_type : string, optional (default 'HC1')
        The type of covariance estimation method to use.  Supported values are 'nonrobust',
        'HC0', 'HC1'.
    """

    def __init__(self, cov_type='HC1'):
        if cov_type not in ['nonrobust', 'HC0', 'HC1']:
            raise ValueError("Unsupported cov_type; "
                             "must be one of 'nonrobust', "
                             "'HC0', 'HC1'")

        self.cov_type = cov_type

    def prefit(self, estimator, *args, **kwargs):
        super().prefit(estimator, *args, **kwargs)
        # need to set the fit args before the estimator is fit
        self.model_final.cov_type = self.cov_type


class InferenceResults(metaclass=abc.ABCMeta):
    """
    Results class for inferences.

    Parameters
    ----------
    d_t: int or None
        Number of treatments
    d_y: int
        Number of outputs
    pred : array-like, shape (m, d_y, d_t) or (m, d_y)
        The prediction of the metric for each sample X[i].
        Note that when Y or T is a vector rather than a 2-dimensional array,
        the corresponding singleton dimensions should be collapsed
        (e.g. if both are vectors, then the input of this argument will also be a vector)
    inf_type: string
        The type of inference result.
        It could be either 'effect', 'coefficient' or 'intercept'.
    fname_transformer: None or predefined function
        The transform function to get the corresponding feature names from featurizer
    """

    def __init__(self, d_t, d_y, pred, inf_type, fname_transformer=None,
                 feature_names=None, output_names=None, treatment_names=None):
        self.d_t = d_t
        # For effect summaries, d_t is None, but the result arrays behave as if d_t=1
        self._d_t = d_t or 1
        self.d_y = d_y
        self.pred = np.copy(pred) if pred is not None and not np.isscalar(pred) else pred
        self.inf_type = inf_type
        self.fname_transformer = fname_transformer
        self.feature_names = feature_names
        self.output_names = output_names
        self.treatment_names = treatment_names

    @property
    def point_estimate(self):
        """
        Get the point estimate of each treatment on each outcome for each sample X[i].

        Returns
        -------
        prediction : array-like, shape (m, d_y, d_t) or (m, d_y)
            The point estimate of each treatment on each outcome for each sample X[i].
            Note that when Y or T is a vector rather than a 2-dimensional array,
            the corresponding singleton dimensions in the output will be collapsed
            (e.g. if both are vectors, then the output of this method will also be a vector)
        """
        return self.pred

    @property
    @abc.abstractmethod
    def stderr(self):
        """
        Get the standard error of the metric of each treatment on each outcome for each sample X[i].

        Returns
        -------
        stderr : array-like, shape (m, d_y, d_t) or (m, d_y)
            The standard error of the metric of each treatment on each outcome for each sample X[i].
            Note that when Y or T is a vector rather than a 2-dimensional array,
            the corresponding singleton dimensions in the output will be collapsed
            (e.g. if both are vectors, then the output of this method will also be a vector)
        """
        pass

    @property
    def var(self):
        """
        Get the variance of the metric of each treatment on each outcome for each sample X[i].

        Returns
        -------
        var : array-like, shape (m, d_y, d_t) or (m, d_y)
            The variance of the metric of each treatment on each outcome for each sample X[i].
            Note that when Y or T is a vector rather than a 2-dimensional array,
            the corresponding singleton dimensions in the output will be collapsed
            (e.g. if both are vectors, then the output of this method will also be a vector)
        """
        if self.stderr is not None:
            return self.stderr**2
        return None

    @abc.abstractmethod
    def conf_int(self, alpha=0.1):
        """
        Get the confidence interval of the metric of each treatment on each outcome for each sample X[i].

        Parameters
        ----------
        alpha: optional float in [0, 1] (Default=0.1)
            The overall level of confidence of the reported interval.
            The alpha/2, 1-alpha/2 confidence interval is reported.

        Returns
        -------
        lower, upper: tuple of arrays, shape (m, d_y, d_t) or (m, d_y)
            The lower and the upper bounds of the confidence interval for each quantity.
            Note that when Y or T is a vector rather than a 2-dimensional array,
            the corresponding singleton dimensions in the output will be collapsed
            (e.g. if both are vectors, then the output of this method will also be a vector)
        """
        pass

    @abc.abstractmethod
    def pvalue(self, value=0):
        """
        Get the p value of the z test of each treatment on each outcome for each sample X[i].

        Parameters
        ----------
        value: optinal float (default=0)
            The mean value of the metric you'd like to test under null hypothesis.

        Returns
        -------
        pvalue : array-like, shape (m, d_y, d_t) or (m, d_y)
            The p value of the z test of each treatment on each outcome for each sample X[i].
            Note that when Y or T is a vector rather than a 2-dimensional array,
            the corresponding singleton dimensions in the output will be collapsed
            (e.g. if both are vectors, then the output of this method will also be a vector)
        """
        pass

    def zstat(self, value=0):
        """
        Get the z statistic of the metric of each treatment on each outcome for each sample X[i].

        Parameters
        ----------
        value: optinal float (default=0)
            The mean value of the metric you'd like to test under null hypothesis.

        Returns
        -------
        zstat : array-like, shape (m, d_y, d_t) or (m, d_y)
            The z statistic of the metric of each treatment on each outcome for each sample X[i].
            Note that when Y or T is a vector rather than a 2-dimensional array,
            the corresponding singleton dimensions in the output will be collapsed
            (e.g. if both are vectors, then the output of this method will also be a vector)
        """
        if self.stderr is None:
            raise AttributeError("Only point estimates are available!")
        return (self.point_estimate - value) / self.stderr

    def summary_frame(self, alpha=0.1, value=0, decimals=3,
                      feature_names=None, output_names=None, treatment_names=None):
        """
        Output the dataframe for all the inferences above.

        Parameters
        ----------
        alpha: optional float in [0, 1] (default=0.1)
            The overall level of confidence of the reported interval.
            The alpha/2, 1-alpha/2 confidence interval is reported.
        value: optinal float (default=0)
            The mean value of the metric you'd like to test under null hypothesis.
        decimals: optinal int (default=3)
            Number of decimal places to round each column to.
        feature_names: optional list of strings or None (default is None)
            The names of the features X
        output_names: optional list of strings or None (default is None)
            The names of the outputs
        treatment_names: optional list of strings or None (default is None)
            The names of the treatments

        Returns
        -------
        output: pandas dataframe
            The output dataframe includes point estimate, standard error, z score, p value and confidence intervals
            of the estimated metric of each treatment on each outcome for each sample X[i]
        """
        treatment_names = self.treatment_names if treatment_names is None else treatment_names
        output_names = self.output_names if output_names is None else output_names
        to_include = OrderedDict()

        to_include['point_estimate'] = self._reshape_array(self.point_estimate)
        # get the length of X when it's effect, or length of coefficient/intercept when it's coefficient/intercpet
        # to_include['point_estimate'] is a flatten vector with length d_t*d_y*nx
        nx = to_include['point_estimate'].shape[0] // self._d_t // self.d_y

        if self.stderr is not None:
            ci_mean = self.conf_int(alpha=alpha)
            to_include['stderr'] = self._reshape_array(self.stderr)
            to_include['zstat'] = self._reshape_array(self.zstat(value))
            to_include['pvalue'] = self._reshape_array(self.pvalue(value))
            to_include['ci_lower'] = self._reshape_array(ci_mean[0])
            to_include['ci_upper'] = self._reshape_array(ci_mean[1])
        if output_names is None:
            output_names = ['Y' + str(i) for i in range(self.d_y)]
        assert len(output_names) == self.d_y, "Incompatible length of output names"
        if treatment_names is None:
            treatment_names = ['T' + str(i) for i in range(self._d_t)]
        names = ['X', 'Y', 'T']
        if self.d_t:
            assert len(treatment_names) == self._d_t, "Incompatible length of treatment names"
            index = pd.MultiIndex.from_product([range(nx),
                                                output_names, treatment_names], names=names)
        else:
            index = pd.MultiIndex.from_product([range(nx),
                                                output_names, [treatment_names[0]]], names=names)
        res = pd.DataFrame(to_include, index=index).round(decimals)

        if self.inf_type == 'coefficient':
            if feature_names is not None:
                if self.fname_transformer is not None:
                    feature_names = self.fname_transformer(feature_names)
            else:
                feature_names = self.feature_names
            if feature_names is not None:
                ind = feature_names
            else:
                ind = ['X' + str(i) for i in range(nx)]
            res.index = res.index.set_levels(ind, level="X")

        elif self.inf_type == 'intercept':
<<<<<<< HEAD
            if self.d_y > 1:
                res.index = res.index.set_levels(['cate_intercept'], level=0)
            else:
                res.index = ['cate_intercept']
        elif self.inf_type == 'ate':
            if self.d_y > 1:
                res.index = res.index.set_levels(['ATE'], level=0)
            else:
                res.index = ['ATE']
        elif self.inf_type == 'att':
            if self.d_y > 1:
                res.index = res.index.set_levels(['ATT'], level=0)
            else:
                res.index = ['ATT']
=======
            res.index = res.index.set_levels(['cate_intercept'], level="X")
        if self._d_t == 1:
            res.index = res.index.droplevel("T")
        if self.d_y == 1:
            res.index = res.index.droplevel("Y")

>>>>>>> 81f3b91a
        return res

    def population_summary(self, alpha=0.1, value=0, decimals=3, tol=0.001, output_names=None, treatment_names=None):
        """
        Output the object of population summary results.

        Parameters
        ----------
        alpha: optional float in [0, 1] (default=0.1)
            The overall level of confidence of the reported interval.
            The alpha/2, 1-alpha/2 confidence interval is reported.
        value: optinal float (default=0)
            The mean value of the metric you'd like to test under null hypothesis.
        decimals: optinal int (default=3)
            Number of decimal places to round each column to.
        tol:  optinal float (default=0.001)
            The stopping criterion. The iterations will stop when the outcome is less than ``tol``
        output_names: optional list of strings or None (default is None)
            The names of the outputs
        treatment_names: optional list of strings or None (default is None)
            The names of the treatments

        Returns
        -------
        PopulationSummaryResults: object
            The population summary results instance contains the different summary analysis of point estimate
            for sample X on each treatment and outcome.
        """
        treatment_names = self.treatment_names if treatment_names is None else treatment_names
        output_names = self.output_names if output_names is None else output_names
        if self.inf_type == 'effect':
            return PopulationSummaryResults(pred=self.point_estimate, pred_stderr=self.stderr,
                                            mean_pred_stderr=None,
                                            d_t=self.d_t, d_y=self.d_y,
                                            alpha=alpha, value=value, decimals=decimals, tol=tol,
                                            output_names=output_names, treatment_names=treatment_names)
        else:
            raise AttributeError(self.inf_type + " inference doesn't support population_summary function!")

    def _reshape_array(self, arr):
        if np.isscalar(arr):
            arr = np.array([arr])
        if self.inf_type == 'coefficient':
            arr = np.moveaxis(arr, -1, 0)
        arr = arr.flatten()
        return arr

    @abc.abstractmethod
    def _expand_outputs(self, n_rows):
        """
        Expand the inference results from 1 row to n_rows identical rows.  This is used internally when
        we move from constant effects when X is None to a marginal effect of a different dimension.

        Parameters
        ----------
        n_rows: positive int
            The number of rows to expand to

        Returns
        -------
        results: InferenceResults
            The expanded results
        """
        pass


class NormalInferenceResults(InferenceResults):
    """
    Results class for inference assuming a normal distribution.

    Parameters
    ----------
    d_t: int or None
        Number of treatments
    d_y: int
        Number of outputs
    pred : array-like, shape (m, d_y, d_t) or (m, d_y)
        The prediction of the metric for each sample X[i].
        Note that when Y or T is a vector rather than a 2-dimensional array,
        the corresponding singleton dimensions should be collapsed
        (e.g. if both are vectors, then the input of this argument will also be a vector)
    pred_stderr : array-like, shape (m, d_y, d_t) or (m, d_y)
        The prediction standard error of the metric for each sample X[i].
        Note that when Y or T is a vector rather than a 2-dimensional array,
        the corresponding singleton dimensions should be collapsed
        (e.g. if both are vectors, then the input of this argument will also be a vector)
    mean_pred_stderr: None or array-like or scaler, shape (d_y, d_t) or (d_y,)
        The standard error of the mean point estimate, this is derived from coefficient stderr when final
        stage is linear model, otherwise it's None.
        This is the exact standard error of the mean, which is not conservative.
    inf_type: string
        The type of inference result.
        It could be either 'effect', 'coefficient' or 'intercept'.
    fname_transformer: None or predefined function
        The transform function to get the corresponding feature names from featurizer
    """

    def __init__(self, d_t, d_y, pred, pred_stderr, mean_pred_stderr, inf_type, fname_transformer=None,
                 feature_names=None, output_names=None, treatment_names=None):
        self.pred_stderr = np.copy(pred_stderr) if pred_stderr is not None and not np.isscalar(
            pred_stderr) else pred_stderr
        self.mean_pred_stderr = mean_pred_stderr
        super().__init__(d_t, d_y, pred, inf_type, fname_transformer, feature_names, output_names, treatment_names)

    @property
    def stderr(self):
        """
        Get the standard error of the metric of each treatment on each outcome for each sample X[i].

        Returns
        -------
        stderr : array-like, shape (m, d_y, d_t) or (m, d_y)
            The standard error of the metric of each treatment on each outcome for each sample X[i].
            Note that when Y or T is a vector rather than a 2-dimensional array,
            the corresponding singleton dimensions in the output will be collapsed
            (e.g. if both are vectors, then the output of this method will also be a vector)
        """
        return self.pred_stderr

    def conf_int(self, alpha=0.1):
        """
        Get the confidence interval of the metric of each treatment on each outcome for each sample X[i].

        Parameters
        ----------
        alpha: optional float in [0, 1] (Default=0.1)
            The overall level of confidence of the reported interval.
            The alpha/2, 1-alpha/2 confidence interval is reported.

        Returns
        -------
        lower, upper: tuple of arrays, shape (m, d_y, d_t) or (m, d_y)
            The lower and the upper bounds of the confidence interval for each quantity.
            Note that when Y or T is a vector rather than a 2-dimensional array,
            the corresponding singleton dimensions in the output will be collapsed
            (e.g. if both are vectors, then the output of this method will also be a vector)
        """
        if self.stderr is None:
            raise AttributeError("Only point estimates are available!")
        if np.isscalar(self.point_estimate):
            return _safe_norm_ppf(alpha / 2, loc=self.point_estimate, scale=self.stderr),\
                _safe_norm_ppf(1 - alpha / 2, loc=self.point_estimate, scale=self.stderr)
        else:
            return np.array([_safe_norm_ppf(alpha / 2, loc=p, scale=err)
                             for p, err in zip(self.point_estimate, self.stderr)]),\
                np.array([_safe_norm_ppf(1 - alpha / 2, loc=p, scale=err)
                          for p, err in zip(self.point_estimate, self.stderr)])

    def pvalue(self, value=0):
        """
        Get the p value of the z test of each treatment on each outcome for each sample X[i].

        Parameters
        ----------
        value: optinal float (default=0)
            The mean value of the metric you'd like to test under null hypothesis.

        Returns
        -------
        pvalue : array-like, shape (m, d_y, d_t) or (m, d_y)
            The p value of the z test of each treatment on each outcome for each sample X[i].
            Note that when Y or T is a vector rather than a 2-dimensional array,
            the corresponding singleton dimensions in the output will be collapsed
            (e.g. if both are vectors, then the output of this method will also be a vector)
        """
        return norm.sf(np.abs(self.zstat(value)), loc=0, scale=1) * 2

    def population_summary(self, alpha=0.1, value=0, decimals=3, tol=0.001, output_names=None, treatment_names=None):
        pop_summ = super().population_summary(alpha=alpha, value=value, decimals=decimals,
                                              tol=tol, output_names=output_names, treatment_names=treatment_names)
        pop_summ.mean_pred_stderr = self.mean_pred_stderr
        return pop_summ
    population_summary.__doc__ = InferenceResults.population_summary.__doc__

    def _expand_outputs(self, n_rows):
        assert shape(self.pred)[0] == shape(self.pred_stderr)[0] == 1
        pred = np.repeat(self.pred, n_rows, axis=0)
        pred_stderr = np.repeat(self.pred_stderr, n_rows, axis=0) if self.pred_stderr is not None else None
        return NormalInferenceResults(self.d_t, self.d_y, pred, pred_stderr,
                                      self.mean_pred_stderr,
                                      self.inf_type,
                                      self.fname_transformer, self.feature_names,
                                      self.output_names, self.treatment_names)


class EmpiricalInferenceResults(InferenceResults):
    """
    Results class for inference with an empirical set of samples.

    Parameters
    ----------
    pred : array-like, shape (m, d_y, d_t) or (m, d_y)
        the point estimates of the metric using the full sample
    pred_dist : array-like, shape (b, m, d_y, d_t) or (b, m, d_y)
        the raw predictions of the metric sampled b times.
        Note that when Y or T is a vector rather than a 2-dimensional array,
        the corresponding singleton dimensions should be collapsed
    d_t: int or None
        Number of treatments
    d_y: int
        Number of outputs
    inf_type: string
        The type of inference result.
        It could be either 'effect', 'coefficient' or 'intercept'.
    fname_transformer: None or predefined function
        The transform function to get the corresponding feature names from featurizer
    """

    def __init__(self, d_t, d_y, pred, pred_dist, inf_type, fname_transformer=None,
                 feature_names=None, output_names=None, treatment_names=None):
        self.pred_dist = np.copy(pred_dist) if pred_dist is not None and not np.isscalar(pred_dist) else pred_dist
        super().__init__(d_t, d_y, pred, inf_type, fname_transformer, feature_names, output_names, treatment_names)

    @property
    def stderr(self):
        """
        Get the standard error of the metric of each treatment on each outcome for each sample X[i].

        Returns
        -------
        stderr : array-like, shape (m, d_y, d_t) or (m, d_y)
            The standard error of the metric of each treatment on each outcome for each sample X[i].
            Note that when Y or T is a vector rather than a 2-dimensional array,
            the corresponding singleton dimensions in the output will be collapsed
            (e.g. if both are vectors, then the output of this method will also be a vector)
        """
        return np.std(self.pred_dist, axis=0)

    def conf_int(self, alpha=0.1):
        """
        Get the confidence interval of the metric of each treatment on each outcome for each sample X[i].

        Parameters
        ----------
        alpha: optional float in [0, 1] (Default=0.1)
            The overall level of confidence of the reported interval.
            The alpha/2, 1-alpha/2 confidence interval is reported.

        Returns
        -------
        lower, upper: tuple of arrays, shape (m, d_y, d_t) or (m, d_y)
            The lower and the upper bounds of the confidence interval for each quantity.
            Note that when Y or T is a vector rather than a 2-dimensional array,
            the corresponding singleton dimensions in the output will be collapsed
            (e.g. if both are vectors, then the output of this method will also be a vector)
        """
        lower = alpha / 2
        upper = 1 - alpha / 2
        return np.percentile(self.pred_dist, lower * 100, axis=0), np.percentile(self.pred_dist, upper * 100, axis=0)

    def pvalue(self, value=0):
        """
        Get the p value of the each treatment on each outcome for each sample X[i].

        Parameters
        ----------
        value: optinal float (default=0)
            The mean value of the metric you'd like to test under null hypothesis.

        Returns
        -------
        pvalue : array-like, shape (m, d_y, d_t) or (m, d_y)
            The p value of of each treatment on each outcome for each sample X[i].
            Note that when Y or T is a vector rather than a 2-dimensional array,
            the corresponding singleton dimensions in the output will be collapsed
            (e.g. if both are vectors, then the output of this method will also be a vector)
        """
        pvalues = np.minimum((self.pred_dist <= value).sum(axis=0),
                             (self.pred_dist >= value).sum(axis=0)) / self.pred_dist.shape[0]
        # in the degenerate case where every point in the distribution is equal to the value tested, return nan
        return np.where(np.all(self.pred_dist == value, axis=0), np.nan, pvalues)

    def _expand_outputs(self, n_rows):
        assert shape(self.pred)[0] == shape(self.pred_dist)[1] == 1
        pred = np.repeat(self.pred, n_rows, axis=0)
        pred_dist = np.repeat(self.pred_dist, n_rows, axis=1)
        return EmpiricalInferenceResults(self.d_t, self.d_y, pred, pred_dist, self.inf_type, self.fname_transformer,
                                         self.feature_names, self.output_names, self.treatment_names)


class PopulationSummaryResults:
    """
    Population summary results class for inferences.

    Parameters
    ----------
    d_t: int or None
        Number of treatments
    d_y: int
        Number of outputs
    pred : array-like, shape (m, d_y, d_t) or (m, d_y)
        The prediction of the metric for each sample X[i].
        Note that when Y or T is a vector rather than a 2-dimensional array,
        the corresponding singleton dimensions should be collapsed
        (e.g. if both are vectors, then the input of this argument will also be a vector)
    pred_stderr : array-like, shape (m, d_y, d_t) or (m, d_y)
        The prediction standard error of the metric for each sample X[i].
        Note that when Y or T is a vector rather than a 2-dimensional array,
        the corresponding singleton dimensions should be collapsed
        (e.g. if both are vectors, then the input of this argument will also be a vector)
    mean_pred_stderr: None or array-like or scaler, shape (d_y, d_t) or (d_y,)
        The standard error of the mean point estimate, this is derived from coefficient stderr when final
        stage is linear model, otherwise it's None.
        This is the exact standard error of the mean, which is not conservative.
    alpha: optional float in [0, 1] (default=0.1)
        The overall level of confidence of the reported interval.
        The alpha/2, 1-alpha/2 confidence interval is reported.
    value: optinal float (default=0)
        The mean value of the metric you'd like to test under null hypothesis.
    decimals: optinal int (default=3)
        Number of decimal places to round each column to.
    tol:  optinal float (default=0.001)
        The stopping criterion. The iterations will stop when the outcome is less than ``tol``
    output_names: optional list of strings or None (default is None)
            The names of the outputs
    treatment_names: optional list of strings or None (default is None)
        The names of the treatments

    """

    def __init__(self, pred, pred_stderr, mean_pred_stderr, d_t, d_y, alpha, value, decimals, tol,
                 output_names=None, treatment_names=None):
        self.pred = pred
        self.pred_stderr = pred_stderr
        self.mean_pred_stderr = mean_pred_stderr
        self.d_t = d_t
        # For effect summaries, d_t is None, but the result arrays behave as if d_t=1
        self._d_t = d_t or 1
        self.d_y = d_y
        self.alpha = alpha
        self.value = value
        self.decimals = decimals
        self.tol = tol
        self.output_names = output_names
        self.treatment_names = treatment_names

    def __str__(self):
        return self._print().as_text()

    def _repr_html_(self):
        '''Display as HTML in IPython notebook.'''
        return self._print().as_html()

    @property
    def mean_point(self):
        """
        Get the mean of the point estimate of each treatment on each outcome for sample X.

        Returns
        -------
        mean_point : array-like, shape (d_y, d_t)
            The point estimate of each treatment on each outcome for sample X.
            Note that when Y or T is a vector rather than a 2-dimensional array,
            the corresponding singleton dimensions in the output will be collapsed
            (e.g. if both are vectors, then the output of this method will be a scalar)
        """
        return np.mean(self.pred, axis=0)

    @property
    def stderr_mean(self):
        """
        Get the standard error of the mean point estimate of each treatment on each outcome for sample X.
        The output is a conservative upper bound.

        Returns
        -------
        stderr_mean : array-like, shape (d_y, d_t)
            The standard error of the mean point estimate of each treatment on each outcome for sample X.
            Note that when Y or T is a vector rather than a 2-dimensional array,
            the corresponding singleton dimensions in the output will be collapsed
            (e.g. if both are vectors, then the output of this method will be a scalar)
        """
        if self.mean_pred_stderr is not None:
            return self.mean_pred_stderr
        elif self.pred_stderr is None:
            raise AttributeError("Only point estimates are available!")
        return np.sqrt(np.mean(self.pred_stderr**2, axis=0))

    def zstat(self, *, value=0):
        """
        Get the z statistic of the mean point estimate of each treatment on each outcome for sample X.

        Parameters
        ----------
        value: optinal float (default=0)
            The mean value of the metric you'd like to test under null hypothesis.

        Returns
        -------
        zstat : array-like, shape (d_y, d_t)
            The z statistic of the mean point estimate of each treatment on each outcome for sample X.
            Note that when Y or T is a vector rather than a 2-dimensional array,
            the corresponding singleton dimensions in the output will be collapsed
            (e.g. if both are vectors, then the output of this method will be a scalar)
        """
        value = self.value if value is None else value
        zstat = (self.mean_point - value) / self.stderr_mean
        return zstat

    def pvalue(self, *, value=0):
        """
        Get the p value of the z test of each treatment on each outcome for sample X.

        Parameters
        ----------
        value: optinal float (default=0)
            The mean value of the metric you'd like to test under null hypothesis.

        Returns
        -------
        pvalue : array-like, shape (d_y, d_t)
            The p value of the z test of each treatment on each outcome for sample X.
            Note that when Y or T is a vector rather than a 2-dimensional array,
            the corresponding singleton dimensions in the output will be collapsed
            (e.g. if both are vectors, then the output of this method will be a scalar)
        """
        pvalue = norm.sf(np.abs(self.zstat(value=value)), loc=0, scale=1) * 2
        return pvalue

    def conf_int_mean(self, *, alpha=.1):
        """
        Get the confidence interval of the mean point estimate of each treatment on each outcome for sample X.

        Parameters
        ----------
        alpha: optional float in [0, 1] (default=.1)
            The overall level of confidence of the reported interval.
            The alpha/2, 1-alpha/2 confidence interval is reported.

        Returns
        -------
        lower, upper: tuple of arrays, shape (d_y, d_t)
            The lower and the upper bounds of the confidence interval for each quantity.
            Note that when Y or T is a vector rather than a 2-dimensional array,
            the corresponding singleton dimensions in the output will be collapsed
            (e.g. if both are vectors, then the output of this method will also be a vector)
        """
        alpha = self.alpha if alpha is None else alpha
        mean_point = self.mean_point
        stderr_mean = self.stderr_mean
        if np.isscalar(mean_point):
            return (_safe_norm_ppf(alpha / 2, loc=mean_point, scale=stderr_mean),
                    _safe_norm_ppf(1 - alpha / 2, loc=mean_point, scale=stderr_mean))
        else:
            return np.array([_safe_norm_ppf(alpha / 2, loc=p, scale=err)
                             for p, err in zip(mean_point, stderr_mean)]),\
                np.array([_safe_norm_ppf(1 - alpha / 2, loc=p, scale=err)
                          for p, err in zip(mean_point, stderr_mean)])

    @property
    def std_point(self):
        """
        Get the standard deviation of the point estimate of each treatment on each outcome for sample X.

        Returns
        -------
        std_point : array-like, shape (d_y, d_t)
            The standard deviation of the point estimate of each treatment on each outcome for sample X.
            Note that when Y or T is a vector rather than a 2-dimensional array,
            the corresponding singleton dimensions in the output will be collapsed
            (e.g. if both are vectors, then the output of this method will be a scalar)
        """
        return np.std(self.pred, axis=0)

    def percentile_point(self, *, alpha=.1):
        """
        Get the confidence interval of the point estimate of each treatment on each outcome for sample X.

        Parameters
        ----------
        alpha: optional float in [0, 1] (default=.1)
            The overall level of confidence of the reported interval.
            The alpha/2, 1-alpha/2 confidence interval is reported.

        Returns
        -------
        lower, upper: tuple of arrays, shape (d_y, d_t)
            The lower and the upper bounds of the confidence interval for each quantity.
            Note that when Y or T is a vector rather than a 2-dimensional array,
            the corresponding singleton dimensions in the output will be collapsed
            (e.g. if both are vectors, then the output of this method will also be a vector)
        """
        alpha = self.alpha if alpha is None else alpha
        lower_percentile_point = np.percentile(self.pred, (alpha / 2) * 100, axis=0)
        upper_percentile_point = np.percentile(self.pred, (1 - alpha / 2) * 100, axis=0)
        return lower_percentile_point, upper_percentile_point

    def conf_int_point(self, *, alpha=.1, tol=.001):
        """
        Get the confidence interval of the point estimate of each treatment on each outcome for sample X.

        Parameters
        ----------
        alpha: optional float in [0, 1] (default=.1)
            The overall level of confidence of the reported interval.
            The alpha/2, 1-alpha/2 confidence interval is reported.
        tol:  optinal float(default=.001)
            The stopping criterion. The iterations will stop when the outcome is less than ``tol``

        Returns
        -------
        lower, upper: tuple of arrays, shape (d_y, d_t)
            The lower and the upper bounds of the confidence interval for each quantity.
            Note that when Y or T is a vector rather than a 2-dimensional array,
            the corresponding singleton dimensions in the output will be collapsed
            (e.g. if both are vectors, then the output of this method will also be a vector)
        """
        if self.pred_stderr is None:
            raise AttributeError("Only point estimates are available!")
        alpha = self.alpha if alpha is None else alpha
        tol = self.tol if tol is None else tol
        lower_ci_point = np.array([self._mixture_ppf(alpha / 2, self.pred, self.pred_stderr, tol)])
        upper_ci_point = np.array([self._mixture_ppf(1 - alpha / 2, self.pred, self.pred_stderr, tol)])
        return lower_ci_point, upper_ci_point

    @property
    def stderr_point(self):
        """
        Get the standard error of the point estimate of each treatment on each outcome for sample X.

        Returns
        -------
        stderr_point : array-like, shape (d_y, d_t)
            The standard error of the point estimate of each treatment on each outcome for sample X.
            Note that when Y or T is a vector rather than a 2-dimensional array,
            the corresponding singleton dimensions in the output will be collapsed
            (e.g. if both are vectors, then the output of this method will be a scalar)
        """
        return np.sqrt(self.stderr_mean**2 + self.std_point**2)

    def summary(self, alpha=0.1, value=0, decimals=3, tol=0.001, output_names=None, treatment_names=None):
        """
        Output the summary inferences above.

        Parameters
        ----------
        alpha: optional float in [0, 1] (default=0.1)
            The overall level of confidence of the reported interval.
            The alpha/2, 1-alpha/2 confidence interval is reported.
        value: optinal float (default=0)
            The mean value of the metric you'd like to test under null hypothesis.
        decimals: optinal int (default=3)
            Number of decimal places to round each column to.
        tol:  optinal float (default=0.001)
            The stopping criterion. The iterations will stop when the outcome is less than ``tol``
        output_names: optional list of strings or None (default is None)
                The names of the outputs
        treatment_names: optional list of strings or None (default is None)
            The names of the treatments

        Returns
        -------
        smry : Summary instance
            this holds the summary tables and text, which can be printed or
            converted to various output formats.
        """
        return self._print(alpha=alpha, value=value, decimals=decimals,
                           tol=tol, output_names=output_names, treatment_names=treatment_names)

    def _print(self, *, alpha=None, value=None, decimals=None, tol=None, output_names=None, treatment_names=None):
        """
        Helper function to be used by both `summary` and `__repr__`, in the former case with passed attributes
        in the latter case with None inputs, hence using the `__init__` params.
        """
        alpha = self.alpha if alpha is None else alpha
        value = self.value if value is None else value
        decimals = self.decimals if decimals is None else decimals
        tol = self.tol if tol is None else tol
        treatment_names = self.treatment_names if treatment_names is None else treatment_names
        output_names = self.output_names if output_names is None else output_names

        # 1. Uncertainty of Mean Point Estimate
        res1 = self._format_res(self.mean_point, decimals)
        if self.pred_stderr is not None:
            res1 = np.hstack((res1,
                              self._format_res(self.stderr_mean, decimals),
                              self._format_res(self.zstat(value=value), decimals),
                              self._format_res(self.pvalue(value=value), decimals),
                              self._format_res(self.conf_int_mean(alpha=alpha)[0], decimals),
                              self._format_res(self.conf_int_mean(alpha=alpha)[1], decimals)))
        if treatment_names is None:
            treatment_names = ['T' + str(i) for i in range(self._d_t)]
        if output_names is None:
            output_names = ['Y' + str(i) for i in range(self.d_y)]

        myheaders1 = ['mean_point', 'stderr_mean', 'zstat', 'pvalue', 'ci_mean_lower', 'ci_mean_upper']

        mystubs = self._get_stub_names(self.d_y, self._d_t, treatment_names, output_names)
        title1 = "Uncertainty of Mean Point Estimate"

        # 2. Distribution of Point Estimate
        res2 = np.hstack((self._format_res(self.std_point, decimals),
                          self._format_res(self.percentile_point(alpha=alpha)[0], decimals),
                          self._format_res(self.percentile_point(alpha=alpha)[1], decimals)))
        myheaders2 = ['std_point', 'pct_point_lower', 'pct_point_upper']
        title2 = "Distribution of Point Estimate"

        smry = Summary()
        smry.add_table(res1, myheaders1, mystubs, title1)
        if self.pred_stderr is not None and self.mean_pred_stderr is None:
            text1 = "Note: The stderr_mean is a conservative upper bound."
            smry.add_extra_txt([text1])
        smry.add_table(res2, myheaders2, mystubs, title2)

        if self.pred_stderr is not None:
            # 3. Total Variance of Point Estimate
            res3 = np.hstack((self._format_res(self.stderr_point, self.decimals),
                              self._format_res(self.conf_int_point(alpha=alpha, tol=tol)[0],
                                               self.decimals),
                              self._format_res(self.conf_int_point(alpha=alpha, tol=tol)[1],
                                               self.decimals)))
            myheaders3 = ['stderr_point', 'ci_point_lower', 'ci_point_upper']
            title3 = "Total Variance of Point Estimate"

            smry.add_table(res3, myheaders3, mystubs, title3)
        return smry

    def _mixture_ppf(self, alpha, mean, stderr, tol):
        """
        Helper function to get the confidence interval of mixture gaussian distribution
        """
        # if stderr is zero, ppf will return nans and the loop below would never terminate
        # so bail out early; note that it might be possible to correct the algorithm for
        # this scenario, but since scipy's cdf returns nan whenever scale is zero it won't
        # be clean
        if (np.any(stderr == 0)):
            return np.full(shape(mean)[1:], np.nan)
        mix_ppf = scipy.stats.norm.ppf(alpha, loc=mean, scale=stderr)
        lower = np.min(mix_ppf, axis=0)
        upper = np.max(mix_ppf, axis=0)
        while True:
            cur = (lower + upper) / 2
            cur_mean = np.mean(scipy.stats.norm.cdf(cur, loc=mean, scale=stderr), axis=0)
            if np.isscalar(cur):
                if np.abs(cur_mean - alpha) < tol or (cur == lower):
                    return cur
                elif cur_mean < alpha:
                    lower = cur
                else:
                    upper = cur
            else:
                if np.all((np.abs(cur_mean - alpha) < tol) | (cur == lower)):
                    return cur
                lower[cur_mean < alpha] = cur[cur_mean < alpha]
                upper[cur_mean > alpha] = cur[cur_mean > alpha]

    def _format_res(self, res, decimals):
        arr = np.array([[res]]) if np.isscalar(res) else res.reshape(-1, 1)
        arr = np.round(arr, decimals)
        return arr

    def _get_stub_names(self, d_y, d_t, treatment_names, output_names):
        if d_y > 1:
            if d_t > 1:
                stubs = [oname + "|" + tname for oname in output_names for tname in treatment_names]
            else:
                stubs = output_names
        else:
            if d_t > 1:
                stubs = treatment_names
            else:
                stubs = []
        return stubs<|MERGE_RESOLUTION|>--- conflicted
+++ resolved
@@ -791,29 +791,16 @@
             res.index = res.index.set_levels(ind, level="X")
 
         elif self.inf_type == 'intercept':
-<<<<<<< HEAD
-            if self.d_y > 1:
-                res.index = res.index.set_levels(['cate_intercept'], level=0)
-            else:
-                res.index = ['cate_intercept']
+            res.index = res.index.set_levels(['cate_intercept'], level="X")
         elif self.inf_type == 'ate':
-            if self.d_y > 1:
-                res.index = res.index.set_levels(['ATE'], level=0)
-            else:
-                res.index = ['ATE']
+            res.index = res.index.set_levels(['ATE'], level="X")
         elif self.inf_type == 'att':
-            if self.d_y > 1:
-                res.index = res.index.set_levels(['ATT'], level=0)
-            else:
-                res.index = ['ATT']
-=======
-            res.index = res.index.set_levels(['cate_intercept'], level="X")
+            res.index = res.index.set_levels(['ATT'], level="X")
         if self._d_t == 1:
             res.index = res.index.droplevel("T")
         if self.d_y == 1:
             res.index = res.index.droplevel("Y")
 
->>>>>>> 81f3b91a
         return res
 
     def population_summary(self, alpha=0.1, value=0, decimals=3, tol=0.001, output_names=None, treatment_names=None):
