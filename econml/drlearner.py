--- conflicted
+++ resolved
@@ -1145,11 +1145,7 @@
                          categories=categories,
                          n_splits=n_crossfit_splits, random_state=random_state)
 
-<<<<<<< HEAD
     def fit(self, Y, T, X=None, W=None, sample_weight=None, sample_var=None, inference='auto'):
-=======
-    def fit(self, Y, T, X=None, W=None, sample_weight=None, sample_var=None, inference=None):
->>>>>>> 61cd1366
         """
         Estimate the counterfactual model from data, i.e. estimates functions τ(·,·,·), ∂τ(·,·).
 
@@ -1189,4 +1185,4 @@
 
     @property
     def fitted_models_final(self):
-        return super().model_final.models_cate
+        return super().model_final.models_cate