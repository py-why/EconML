# Copyright (c) Microsoft Corporation. All rights reserved.
# Licensed under the MIT License.

"""
Doubly Robust Learner. The method uses the doubly robust correction to construct doubly
robust estimates of all the potential outcomes of each samples. Then estimates a CATE model
by regressing the potential outcome differences on the heterogeneity features X.

References
----------

Dylan Foster, Vasilis Syrgkanis (2019).
    Orthogonal Statistical Learning.
    ACM Conference on Learning Theory. https://arxiv.org/abs/1901.09036

Robins, J.M., Rotnitzky, A., and Zhao, L.P. (1994).
    Estimation of regression coefficients when some regressors are not always observed.
    Journal of the American Statistical Association 89,846–866.

Bang, H. and Robins, J.M. (2005).
    Doubly robust estimation in missing data and causal inference models.
    Biometrics 61,962–972.

Tsiatis AA (2006).
    Semiparametric Theory and Missing Data.
    New York: Springer; 2006.

"""

import numpy as np
from warnings import warn

from sklearn.base import clone
from sklearn.linear_model import LogisticRegressionCV, LinearRegression, LassoCV
<<<<<<< HEAD
from econml.utilities import inverse_onehot, check_high_dimensional, StatsModelsLinearRegression
=======
from econml.utilities import (inverse_onehot, check_high_dimensional,
                              StatsModelsLinearRegression, check_input_arrays, fit_with_groups, filter_none_kwargs)
>>>>>>> ee255d82
from econml.sklearn_extensions.linear_model import WeightedLassoCVWrapper, DebiasedLasso
from econml.sklearn_extensions.ensemble import SubsampledHonestForest
from econml._ortho_learner import _OrthoLearner
from econml.cate_estimator import StatsModelsCateEstimatorDiscreteMixin, DebiasedLassoCateEstimatorDiscreteMixin,\
    ForestModelFinalCateEstimatorDiscreteMixin
from econml.inference import GenericModelFinalInferenceDiscrete


<<<<<<< HEAD
def _filter_none_kwargs(**kwargs):
    out_kwargs = {}
    for key, value in kwargs.items():
        if value is not None:
            out_kwargs[key] = value
    return out_kwargs


=======
>>>>>>> ee255d82
class _ModelNuisance:
    def __init__(self, model_propensity, model_regression, min_propensity):
        self._model_propensity = model_propensity
        self._model_regression = model_regression
        self._min_propensity = min_propensity

    def _combine(self, X, W):
        return np.hstack([arr for arr in [X, W] if arr is not None])

<<<<<<< HEAD
    def fit(self, Y, T, X=None, W=None, *, sample_weight=None):
=======
    def fit(self, Y, T, X=None, W=None, *, sample_weight=None, groups=None):
>>>>>>> ee255d82
        if Y.ndim != 1 and (Y.ndim != 2 or Y.shape[1] != 1):
            raise ValueError("The outcome matrix must be of shape ({0}, ) or ({0}, 1), "
                             "instead got {1}.".format(len(X), Y.shape))
        if (X is None) and (W is None):
            raise AttributeError("At least one of X or W has to not be None!")
        if np.any(np.all(T == 0, axis=0)) or (not np.any(np.all(T == 0, axis=1))):
            raise AttributeError("Provided crossfit folds contain training splits that " +
                                 "don't contain all treatments")
        XW = self._combine(X, W)
<<<<<<< HEAD
        filtered_kwargs = _filter_none_kwargs(sample_weight=sample_weight)
        self._model_propensity.fit(XW, inverse_onehot(T), **filtered_kwargs)
        self._model_regression.fit(np.hstack([XW, T]), Y, **filtered_kwargs)
        return self

    def score(self, Y, T, X=None, W=None, *, sample_weight=None):
        XW = self._combine(X, W)
        filtered_kwargs = _filter_none_kwargs(sample_weight=sample_weight)
=======
        filtered_kwargs = filter_none_kwargs(sample_weight=sample_weight)

        fit_with_groups(self._model_propensity, XW, inverse_onehot(T), groups=groups, **filtered_kwargs)
        fit_with_groups(self._model_regression, np.hstack([XW, T]), Y, groups=groups, **filtered_kwargs)
        return self

    def score(self, Y, T, X=None, W=None, *, sample_weight=None, groups=None):
        XW = self._combine(X, W)
        filtered_kwargs = filter_none_kwargs(sample_weight=sample_weight)
>>>>>>> ee255d82

        if hasattr(self._model_propensity, 'score'):
            propensity_score = self._model_propensity.score(XW, inverse_onehot(T), **filtered_kwargs)
        else:
            propensity_score = None
        if hasattr(self._model_regression, 'score'):
            regression_score = self._model_regression.score(np.hstack([XW, T]), Y, **filtered_kwargs)
        else:
            regression_score = None

        return propensity_score, regression_score

<<<<<<< HEAD
    def predict(self, Y, T, X=None, W=None, *, sample_weight=None):
=======
    def predict(self, Y, T, X=None, W=None, *, sample_weight=None, groups=None):
>>>>>>> ee255d82
        XW = self._combine(X, W)
        propensities = np.maximum(self._model_propensity.predict_proba(XW), self._min_propensity)
        n = T.shape[0]
        Y_pred = np.zeros((T.shape[0], T.shape[1] + 1))
        T_counter = np.zeros(T.shape)
        Y_pred[:, 0] = self._model_regression.predict(np.hstack([XW, T_counter])).reshape(n)
        Y_pred[:, 0] += (Y.reshape(n) - Y_pred[:, 0]) * np.all(T == 0, axis=1) / propensities[:, 0]
        for t in np.arange(T.shape[1]):
            T_counter = np.zeros(T.shape)
            T_counter[:, t] = 1
            Y_pred[:, t + 1] = self._model_regression.predict(np.hstack([XW, T_counter])).reshape(n)
            Y_pred[:, t + 1] += (Y.reshape(n) - Y_pred[:, t + 1]) * (T[:, t] == 1) / propensities[:, t + 1]
        return Y_pred.reshape(Y.shape + (T.shape[1] + 1,))


class _ModelFinal:
    # Coding Remark: The reasoning around the multitask_model_final could have been simplified if
    # we simply wrapped the model_final with a MultiOutputRegressor. However, because we also want
    # to allow even for model_final objects whose fit(X, y) can accept X=None
    # (e.g. the StatsModelsLinearRegression), we cannot take that route, because the MultiOutputRegressor
    # checks that X is 2D array.
    def __init__(self, model_final, featurizer, multitask_model_final):
        self._model_final = clone(model_final, safe=False)
        self._featurizer = clone(featurizer, safe=False)
        self._multitask_model_final = multitask_model_final
        return

    def fit(self, Y, T, X=None, W=None, *, nuisances, sample_weight=None, sample_var=None):
        Y_pred, = nuisances
        self.d_y = Y_pred.shape[1:-1]  # track whether there's a Y dimension (must be a singleton)
        if (X is not None) and (self._featurizer is not None):
            X = self._featurizer.fit_transform(X)
<<<<<<< HEAD
        filtered_kwargs = _filter_none_kwargs(sample_weight=sample_weight, sample_var=sample_var)
=======
        filtered_kwargs = filter_none_kwargs(sample_weight=sample_weight, sample_var=sample_var)
>>>>>>> ee255d82
        if self._multitask_model_final:
            ys = Y_pred[..., 1:] - Y_pred[..., [0]]  # subtract control results from each other arm
            if self.d_y:  # need to squeeze out singleton so that we fit on 2D array
                ys = ys.squeeze(1)
            self.model_cate = self._model_final.fit(X, ys, **filtered_kwargs)
        else:
            self.models_cate = [clone(self._model_final, safe=False).fit(X, Y_pred[..., t] - Y_pred[..., 0],
                                                                         **filtered_kwargs)
                                for t in np.arange(1, Y_pred.shape[-1])]
        return self

    def predict(self, X=None):
        if (X is not None) and (self._featurizer is not None):
            X = self._featurizer.transform(X)
        if self._multitask_model_final:
            pred = self.model_cate.predict(X)
            if self.d_y:  # need to reintroduce singleton Y dimension
                return pred[:, np.newaxis, :]
            return pred
        else:
            preds = np.array([mdl.predict(X) for mdl in self.models_cate])
            return np.moveaxis(preds, 0, -1)  # move treatment dim to end

    def score(self, Y, T, X=None, W=None, *, nuisances, sample_weight=None, sample_var=None):
        if (X is not None) and (self._featurizer is not None):
            X = self._featurizer.transform(X)
        Y_pred, = nuisances
        if self._multitask_model_final:
            return np.mean(np.average((Y_pred[..., 1:] - Y_pred[..., [0]] - self.model_cate.predict(X))**2,
                                      weights=sample_weight, axis=0))
        else:
            return np.mean([np.average((Y_pred[..., t] - Y_pred[..., 0] -
                                        self.models_cate[t - 1].predict(X))**2,
                                       weights=sample_weight, axis=0)
                            for t in np.arange(1, Y_pred.shape[-1])])


class DRLearner(_OrthoLearner):
    """
    CATE estimator that uses doubly-robust correction techniques to account for
    covariate shift (selection bias) between the treatment arms. The estimator is a special
    case of an :class:`._OrthoLearner` estimator, so it follows the two
    stage process, where a set of nuisance functions are estimated in the first stage in a crossfitting
    manner and a final stage estimates the CATE model. See the documentation of
    :class:`._OrthoLearner` for a description of this two stage process.

    In this estimator, the CATE is estimated by using the following estimating equations. If we let:

    .. math ::
        Y_{i, t}^{DR} = E[Y | X_i, W_i, T_i=t]\
            + \\frac{Y_i - E[Y | X_i, W_i, T_i=t]}{Pr[T_i=t | X_i, W_i]} \\cdot 1\\{T_i=t\\}

    Then the following estimating equation holds:

    .. math ::
        E\\left[Y_{i, t}^{DR} - Y_{i, 0}^{DR} | X_i\\right] = \\theta_t(X_i)

    Thus if we estimate the nuisance functions :math:`h(X, W, T) = E[Y | X, W, T]` and
    :math:`p_t(X, W)=Pr[T=t | X, W]` in the first stage, we can estimate the final stage cate for each
    treatment t, by running a regression, regressing :math:`Y_{i, t}^{DR} - Y_{i, 0}^{DR}` on :math:`X_i`.

    The problem of estimating the nuisance function :math:`p` is a simple multi-class classification
    problem of predicting the label :math:`T` from :math:`X, W`. The :class:`.DRLearner`
    class takes as input the parameter ``model_propensity``, which is an arbitrary scikit-learn
    classifier, that is internally used to solve this classification problem.

    The second nuisance function :math:`h` is a simple regression problem and the :class:`.DRLearner`
    class takes as input the parameter ``model_regressor``, which is an arbitrary scikit-learn regressor that
    is internally used to solve this regression problem.

    The final stage is multi-task regression problem with outcomes the labels :math:`Y_{i, t}^{DR} - Y_{i, 0}^{DR}`
    for each non-baseline treatment t. The :class:`.DRLearner` takes as input parameter
    ``model_final``, which is any scikit-learn regressor that is internally used to solve this multi-task
    regresion problem. If the parameter ``multitask_model_final`` is False, then this model is assumed
    to be a mono-task regressor, and separate clones of it are used to solve each regression target
    separately.

    Parameters
    ----------
    model_propensity : scikit-learn classifier
        Estimator for Pr[T=t | X, W]. Trained by regressing treatments on (features, controls) concatenated.
        Must implement `fit` and `predict_proba` methods. The `fit` method must be able to accept X and T,
        where T is a shape (n, ) array.

    model_regression : scikit-learn regressor
        Estimator for E[Y | X, W, T]. Trained by regressing Y on (features, controls, one-hot-encoded treatments)
        concatenated. The one-hot-encoding excludes the baseline treatment. Must implement `fit` and
        `predict` methods. If different models per treatment arm are desired, see the
        :class:`.MultiModelWrapper` helper class.

    model_final :
        estimator for the final cate model. Trained on regressing the doubly robust potential outcomes
        on (features X).

        - If X is None, then the fit method of model_final should be able to handle X=None.
        - If featurizer is not None and X is not None, then it is trained on the outcome of
          featurizer.fit_transform(X).
        - If multitask_model_final is True, then this model must support multitasking
          and it is trained by regressing all doubly robust target outcomes on (featurized) features simultanteously.
        - The output of the predict(X) of the trained model will contain the CATEs for each treatment compared to
          baseline treatment (lexicographically smallest). If multitask_model_final is False, it is assumed to be a
          mono-task model and a separate clone of the model is trained for each outcome. Then predict(X) of the t-th
          clone will be the CATE of the t-th lexicographically ordered treatment compared to the baseline.

    multitask_model_final : bool, optional, default False
        Whether the model_final should be treated as a multi-task model. See description of model_final.

    featurizer : :term:`transformer`, optional, default None
        Must support fit_transform and transform. Used to create composite features in the final CATE regression.
        It is ignored if X is None. The final CATE will be trained on the outcome of featurizer.fit_transform(X).
        If featurizer=None, then CATE is trained on X.

    min_propensity : float, optional, default ``1e-6``
        The minimum propensity at which to clip propensity estimates to avoid dividing by zero.

    categories: 'auto' or list, default 'auto'
        The categories to use when encoding discrete treatments (or 'auto' to use the unique sorted values).
        The first category will be treated as the control treatment.

    n_splits: int, cross-validation generator or an iterable, optional (default is 2)
        Determines the cross-validation splitting strategy.
        Possible inputs for cv are:

        - None, to use the default 3-fold cross-validation,
        - integer, to specify the number of folds.
        - :term:`cv splitter`
        - An iterable yielding (train, test) splits as arrays of indices.

        For integer/None inputs, if the treatment is discrete
        :class:`~sklearn.model_selection.StratifiedKFold` is used, else,
        :class:`~sklearn.model_selection.KFold` is used
        (with a random shuffle in either case).

        Unless an iterable is used, we call `split(concat[W, X], T)` to generate the splits. If all
        W, X are None, then we call `split(ones((T.shape[0], 1)), T)`.

    random_state: int, :class:`~numpy.random.mtrand.RandomState` instance or None
        If int, random_state is the seed used by the random number generator;
        If :class:`~numpy.random.mtrand.RandomState` instance, random_state is the random number generator;
        If None, the random number generator is the :class:`~numpy.random.mtrand.RandomState` instance used
        by :mod:`np.random<numpy.random>`.

    Examples
    --------
    A simple example with the default models:

    .. testcode::

        import numpy as np
        import scipy.special
        from econml.drlearner import DRLearner

        np.random.seed(123)
        X = np.random.normal(size=(1000, 3))
        T = np.random.binomial(2, scipy.special.expit(X[:, 0]))
        sigma = 0.001
        y = (1 + .5*X[:, 0]) * T + X[:, 0] + np.random.normal(0, sigma, size=(1000,))
        est = DRLearner()
        est.fit(y, T, X=X, W=None)

    >>> est.const_marginal_effect(X[:2])
    array([[0.511640..., 1.144004...],
           [0.378140..., 0.613143...]])
    >>> est.effect(X[:2], T0=0, T1=1)
    array([0.511640..., 0.378140...])
    >>> est.score_
    5.11238581...
    >>> est.score(y, T, X=X)
    5.78673506...
    >>> est.model_cate(T=1).coef_
    array([0.434910..., 0.010226..., 0.047913...])
    >>> est.model_cate(T=2).coef_
    array([ 0.863723...,  0.086946..., -0.022288...])
    >>> est.cate_feature_names()
    <BLANKLINE>
    >>> [mdl.coef_ for mdl in est.models_regression]
    [array([ 1.472104...e+00,  1.984419...e-03, -1.103451...e-02,  6.984376...e-01,
            2.049695...e+00]), array([ 1.455654..., -0.002110...,  0.005488...,  0.677090...,  1.998648...])]
    >>> [mdl.coef_ for mdl in est.models_propensity]
    [array([[-0.747137...,  0.153419..., -0.018412...],
           [ 0.083807..., -0.110360..., -0.076003...],
           [ 0.663330..., -0.043058... ,  0.094416...]]),
     array([[-1.048348...e+00,  2.248997...e-04,  3.228087...e-02],
           [ 1.911900...e-02,  1.241337...e-01, -8.196211...e-02],
           [ 1.029229...e+00, -1.243586...e-01,  4.968123...e-02]])]

    Beyond default models:

    .. testcode::

        import scipy.special
        import numpy as np
        from sklearn.linear_model import LassoCV
        from sklearn.ensemble import RandomForestClassifier, RandomForestRegressor
        from econml.drlearner import DRLearner

        np.random.seed(123)
        X = np.random.normal(size=(1000, 3))
        T = np.random.binomial(2, scipy.special.expit(X[:, 0]))
        sigma = 0.01
        y = (1 + .5*X[:, 0]) * T + X[:, 0] + np.random.normal(0, sigma, size=(1000,))
        est = DRLearner(model_propensity=RandomForestClassifier(n_estimators=100, min_samples_leaf=10),
                        model_regression=RandomForestRegressor(n_estimators=100, min_samples_leaf=10),
                        model_final=LassoCV(cv=3),
                        featurizer=None)
        est.fit(y, T, X=X, W=None)

    >>> est.score_
    1.7...
    >>> est.const_marginal_effect(X[:3])
    array([[0.68...,  1.10...],
           [0.56...,  0.79...],
           [0.34...,  0.10...]])
    >>> est.model_cate(T=2).coef_
    array([0.74..., 0.        , 0.        ])
    >>> est.model_cate(T=2).intercept_
    1.9...
    >>> est.model_cate(T=1).coef_
    array([0.24..., 0.00..., 0.        ])
    >>> est.model_cate(T=1).intercept_
    0.94...

    Attributes
    ----------
    score_ : float
        The MSE in the final doubly robust potential outcome regressions, i.e.

        .. math::
            \\frac{1}{n_t} \\sum_{t=1}^{n_t} \\frac{1}{n} \\sum_{i=1}^n (Y_{i, t}^{DR} - \\hat{\\theta}_t(X_i))^2

        where n_t is the number of treatments (excluding control).

        If `sample_weight` is not None at fit time, then a weighted average across samples is returned.


    """

    def __init__(self, model_propensity=LogisticRegressionCV(cv=3, solver='lbfgs', multi_class='auto'),
                 model_regression=WeightedLassoCVWrapper(cv=3),
                 model_final=StatsModelsLinearRegression(),
                 multitask_model_final=False,
                 featurizer=None,
                 min_propensity=1e-6,
                 categories='auto',
                 n_splits=2,
                 random_state=None):
        self._multitask_model_final = multitask_model_final
        super().__init__(_ModelNuisance(model_propensity, model_regression, min_propensity),
                         _ModelFinal(model_final, featurizer, multitask_model_final),
                         n_splits=n_splits, discrete_treatment=True,
                         discrete_instrument=False,  # no instrument, so doesn't matter
                         categories=categories,
                         random_state=random_state)

<<<<<<< HEAD
    def fit(self, Y, T, X=None, W=None, *, sample_weight=None, sample_var=None, inference=None):
=======
    def fit(self, Y, T, X=None, W=None, *, sample_weight=None, sample_var=None, groups=None, inference=None):
>>>>>>> ee255d82
        """
        Estimate the counterfactual model from data, i.e. estimates function :math:`\\theta(\\cdot)`.

        Parameters
        ----------
        Y: (n,) vector of length n
            Outcomes for each sample
        T: (n,) vector of length n
            Treatments for each sample
        X: optional(n, d_x) matrix or None (Default=None)
            Features for each sample
        W: optional(n, d_w) matrix or None (Default=None)
            Controls for each sample
        sample_weight: optional(n,) vector or None (Default=None)
            Weights for each samples
        sample_var: optional(n,) vector or None (Default=None)
            Sample variance for each sample
<<<<<<< HEAD
=======
        groups: (n,) vector, optional
            All rows corresponding to the same group will be kept together during splitting.
            If groups is not None, the n_splits argument passed to this class's initializer
            must support a 'groups' argument to its split method.
>>>>>>> ee255d82
        inference: string, :class:`.Inference` instance, or None
            Method for performing inference.  This estimator supports 'bootstrap'
            (or an instance of :class:`.BootstrapInference`).

        Returns
        -------
        self: DRLearner instance
        """
        # Replacing fit from _OrthoLearner, to enforce Z=None and improve the docstring
<<<<<<< HEAD
        return super().fit(Y, T, X=X, W=W, sample_weight=sample_weight, sample_var=sample_var, inference=inference)
=======
        return super().fit(Y, T, X=X, W=W,
                           sample_weight=sample_weight, sample_var=sample_var, groups=groups,
                           inference=inference)
>>>>>>> ee255d82

    def score(self, Y, T, X=None, W=None):
        """
        Score the fitted CATE model on a new data set. Generates nuisance parameters
        for the new data set based on the fitted residual nuisance models created at fit time.
        It uses the mean prediction of the models fitted by the different crossfit folds.
        Then calculates the MSE of the final residual Y on residual T regression.

        If model_final does not have a score method, then it raises an :exc:`.AttributeError`

        Parameters
        ----------
        Y: (n,) vector of length n
            Outcomes for each sample
        T: (n,) vector of length n
            Treatments for each sample
        X: optional(n, d_x) matrix or None (Default=None)
            Features for each sample
        W: optional(n, d_w) matrix or None (Default=None)
            Controls for each sample

        Returns
        -------
        score: float
            The MSE of the final CATE model on the new data.
        """
        # Replacing score from _OrthoLearner, to enforce Z=None and improve the docstring
        return super().score(Y, T, X=X, W=W)

    @property
    def multitask_model_cate(self):
        """
        Get the fitted final CATE model.

        Returns
        -------
        multitask_model_cate: object of type(`model_final`)
            An instance of the model_final object that was fitted after calling fit which corresponds whose
            vector of outcomes correspond to the CATE model for each treatment, compared to baseline.
            Available only when multitask_model_final=True.
        """
        if not self._multitask_model_final:
            raise AttributeError("Separate CATE models were fitted for each treatment! Use model_cate.")
        return super().model_final.model_cate

    def model_cate(self, T=1):
        """
        Get the fitted final CATE model.

        Parameters
        ----------
        T: alphanumeric
            The treatment with respect to which we want the fitted CATE model.

        Returns
        -------
        model_cate: object of type(model_final)
            An instance of the model_final object that was fitted after calling fit which corresponds
            to the CATE model for treatment T=t, compared to baseline. Available when multitask_model_final=False.
        """
        if self._multitask_model_final:
            raise AttributeError("A single multitask model was fitted for all treatments! Use multitask_model_cate.")
        _, T = self._expand_treatments(None, T)
        ind = inverse_onehot(T).item() - 1
        assert ind >= 0, "No model was fitted for the control"
        return super().model_final.models_cate[ind]

    @property
    def models_propensity(self):
        """
        Get the fitted propensity models.

        Returns
        -------
        models_propensity: list of objects of type(`model_propensity`)
            A list of instances of the `model_propensity` object. Each element corresponds to a crossfitting
            fold and is the model instance that was fitted for that training fold.
        """
        return [mdl._model_propensity for mdl in super().models_nuisance]

    @property
    def models_regression(self):
        """
        Get the fitted regression models.

        Returns
        -------
        model_regression: list of objects of type(`model_regression`)
            A list of instances of the model_regression object. Each element corresponds to a crossfitting
            fold and is the model instance that was fitted for that training fold.
        """
        return [mdl._model_regression for mdl in super().models_nuisance]

    @property
    def nuisance_scores_propensity(self):
        """Gets the score for the propensity model on out-of-sample training data"""
        return self.nuisance_scores_[0]

    @property
    def nuisance_scores_regression(self):
        """Gets the score for the regression model on out-of-sample training data"""
        return self.nuisance_scores_[1]

    @property
    def featurizer(self):
        """
        Get the fitted featurizer.

        Returns
        -------
        featurizer: object of type(`featurizer`)
            An instance of the fitted featurizer that was used to preprocess X in the final CATE model training.
            Available only when featurizer is not None and X is not None.
        """
        return super().model_final._featurizer

    def cate_feature_names(self, input_feature_names=None):
        """
        Get the output feature names.

        Parameters
        ----------
        input_feature_names: list of strings of length X.shape[1] or None
            The names of the input features

        Returns
        -------
        out_feature_names: list of strings or None
            The names of the output features :math:`\\phi(X)`, i.e. the features with respect to which the
            final CATE model for each treatment is linear. It is the names of the features that are associated
            with each entry of the :meth:`coef_` parameter. Available only when the featurizer is not None and has
            a method: `get_feature_names(input_feature_names)`. Otherwise None is returned.
        """
        if self.featurizer is None:
            return input_feature_names
        elif hasattr(self.featurizer, 'get_feature_names'):
            return self.featurizer.get_feature_names(input_feature_names)
        else:
            raise AttributeError("Featurizer does not have a method: get_feature_names!")


class LinearDRLearner(StatsModelsCateEstimatorDiscreteMixin, DRLearner):
    """
    Special case of the :class:`.DRLearner` where the final stage
    is a Linear Regression on a low dimensional set of features. In this case, inference
    can be performed via the asymptotic normal characterization of the estimated parameters.
    This is computationally faster than bootstrap inference. Set ``inference='statsmodels'``
    at fit time, to enable inference via asymptotic normality.

    More concretely, this estimator assumes that the final cate model for each treatment takes a linear form:

    .. math ::
        \\theta_t(X) = \\left\\langle \\theta_t, \\phi(X) \\right\\rangle + \\beta_t

    where :math:`\\phi(X)` is the outcome features of the featurizers, or `X` if featurizer is None. :math:`\\beta_t`
    is a an intercept of the CATE, which is included if ``fit_cate_intercept=True`` (Default). It fits this by
    running a standard ordinary linear regression (OLS), regressing the doubly robust outcome differences on X:

    .. math ::
        \\min_{\\theta_t, \\beta_t}\
        E_n\\left[\\left(Y_{i, t}^{DR} - Y_{i, 0}^{DR}\
            - \\left\\langle \\theta_t, \\phi(X_i) \\right\\rangle - \\beta_t\\right)^2\\right]

    Then inference can be performed via standard approaches for inference of OLS, via asympotic normal approximations
    of the estimated parameters. The default covariance estimator used is heteroskedasticity robust (HC1).
    For other methods see :class:`.StatsModelsInferenceDiscrete`. Use can invoke them by setting:
    ``inference=StatsModelsInferenceDiscrete(cov_type=...)``.

    This approach is valid even if the CATE model is not linear in :math:`\\phi(X)`. In this case it performs
    inference on the best linear approximation of the CATE model.

    Parameters
    ----------
    model_propensity : scikit-learn classifier
        Estimator for Pr[T=t | X, W]. Trained by regressing treatments on (features, controls) concatenated.
        Must implement `fit` and `predict_proba` methods. The `fit` method must be able to accept X and T,
        where T is a shape (n, ) array.

    model_regression : scikit-learn regressor
        Estimator for E[Y | X, W, T]. Trained by regressing Y on (features, controls, one-hot-encoded treatments)
        concatenated. The one-hot-encoding excludes the baseline treatment. Must implement `fit` and
        `predict` methods. If different models per treatment arm are desired, see the
        :class:`.MultiModelWrapper` helper class.

    featurizer : :term:`transformer`, optional, default None
        Must support fit_transform and transform. Used to create composite features in the final CATE regression.
        It is ignored if X is None. The final CATE will be trained on the outcome of featurizer.fit_transform(X).
        If featurizer=None, then CATE is trained on X.

    fit_cate_intercept : bool, optional, default True
        Whether the linear CATE model should have a constant term.

    min_propensity : float, optional, default ``1e-6``
        The minimum propensity at which to clip propensity estimates to avoid dividing by zero.

    categories: 'auto' or list, default 'auto'
        The categories to use when encoding discrete treatments (or 'auto' to use the unique sorted values).
        The first category will be treated as the control treatment.

    n_splits: int, cross-validation generator or an iterable, optional (default is 2)
        Determines the cross-validation splitting strategy.
        Possible inputs for cv are:

        - None, to use the default 3-fold cross-validation,
        - integer, to specify the number of folds.
        - :term:`cv splitter`
        - An iterable yielding (train, test) splits as arrays of indices.

        For integer/None inputs, if the treatment is discrete
        :class:`~sklearn.model_selection.StratifiedKFold` is used, else,
        :class:`~sklearn.model_selection.KFold` is used
        (with a random shuffle in either case).

        Unless an iterable is used, we call `split(X,T)` to generate the splits.

    random_state: int, :class:`~numpy.random.mtrand.RandomState` instance or None
        If int, random_state is the seed used by the random number generator;
        If :class:`~numpy.random.mtrand.RandomState` instance, random_state is the random number generator;
        If None, the random number generator is the :class:`~numpy.random.mtrand.RandomState` instance used
        by :mod:`np.random<numpy.random>`.

    Examples
    --------
    A simple example with the default models:

    .. testcode::

        import numpy as np
        import scipy.special
        from econml.drlearner import DRLearner, LinearDRLearner

        np.random.seed(123)
        X = np.random.normal(size=(1000, 3))
        T = np.random.binomial(2, scipy.special.expit(X[:, 0]))
        y = (1 + .5*X[:, 0]) * T + X[:, 0] + np.random.normal(size=(1000,))
        est = LinearDRLearner()
        est.fit(y, T, X=X, W=None, inference='statsmodels')

    >>> est.effect(X[:3])
    array([ 0.409743...,  0.312604..., -0.127394...])
    >>> est.effect_interval(X[:3])
    (array([ 0.120682..., -0.102543..., -0.663246...]), array([0.698803..., 0.727753..., 0.408458...]))
    >>> est.coef_(T=1)
    array([ 0.450779..., -0.003214... ,  0.063884... ])
    >>> est.coef__interval(T=1)
    (array([ 0.202646..., -0.207195..., -0.104558...]), array([0.698911..., 0.200767..., 0.232326...]))
    >>> est.intercept_(T=1)
    0.88425066...
    >>> est.intercept__interval(T=1)
    (0.68655813..., 1.08194320...)

    Attributes
    ----------
    score_ : float
        The MSE in the final doubly robust potential outcome regressions, i.e.

        .. math::
            \\frac{1}{n_t} \\sum_{t=1}^{n_t} \\frac{1}{n} \\sum_{i=1}^n (Y_{i, t}^{DR} - \\hat{\\theta}_t(X_i))^2

        where n_t is the number of treatments (excluding control).

        If `sample_weight` is not None at fit time, then a weighted average across samples is returned.

    """

    def __init__(self,
                 model_propensity=LogisticRegressionCV(cv=3, solver='lbfgs', multi_class='auto'),
                 model_regression=WeightedLassoCVWrapper(cv=3),
                 featurizer=None,
                 fit_cate_intercept=True,
                 min_propensity=1e-6,
                 categories='auto',
                 n_splits=2, random_state=None):
        self.fit_cate_intercept = fit_cate_intercept
        super().__init__(model_propensity=model_propensity,
                         model_regression=model_regression,
                         model_final=StatsModelsLinearRegression(fit_intercept=fit_cate_intercept),
                         featurizer=featurizer,
                         multitask_model_final=False,
                         min_propensity=min_propensity,
                         categories=categories,
                         n_splits=n_splits,
                         random_state=random_state)

<<<<<<< HEAD
    def fit(self, Y, T, X=None, W=None, *, sample_weight=None, sample_var=None, inference='auto'):
=======
    def fit(self, Y, T, X=None, W=None, *, sample_weight=None, sample_var=None, groups=None, inference=None):
>>>>>>> ee255d82
        """
        Estimate the counterfactual model from data, i.e. estimates function :math:`\\theta(\\cdot)`.

        Parameters
        ----------
        Y: (n,) vector of length n
            Outcomes for each sample
        T: (n,) vector of length n
            Treatments for each sample
        X: optional(n, d_x) matrix or None (Default=None)
            Features for each sample
        W: optional(n, d_w) matrix or None (Default=None)
            Controls for each sample
        sample_weight: optional(n,) vector or None (Default=None)
            Weights for each samples
        sample_var: optional(n,) vector or None (Default=None)
            Sample variance for each sample
<<<<<<< HEAD
=======
        groups: (n,) vector, optional
            All rows corresponding to the same group will be kept together during splitting.
            If groups is not None, the n_splits argument passed to this class's initializer
            must support a 'groups' argument to its split method.
>>>>>>> ee255d82
        inference: string, :class:`.Inference` instance, or None
            Method for performing inference.  This estimator supports ``'bootstrap'``
            (or an instance of :class:`.BootstrapInference`) and ``'statsmodels'``
            (or an instance of :class:`.StatsModelsInferenceDiscrete`).

        Returns
        -------
        self: DRLearner instance
        """
        # Replacing fit from DRLearner, to add statsmodels inference in docstring
<<<<<<< HEAD
        return super().fit(Y, T, X=X, W=W, sample_weight=sample_weight, sample_var=sample_var, inference=inference)
=======
        return super().fit(Y, T, X=X, W=W,
                           sample_weight=sample_weight, sample_var=sample_var, groups=groups,
                           inference=inference)
>>>>>>> ee255d82

    @property
    def multitask_model_cate(self):
        # Replacing this method which is invalid for this class, so that we make the
        # dosctring empty and not appear in the docs.
        return super().multitask_model_cate

    @property
    def model_final(self):
        return super().model_final._model_final

    @property
    def fitted_models_final(self):
        return super().model_final.models_cate


class SparseLinearDRLearner(DebiasedLassoCateEstimatorDiscreteMixin, DRLearner):
    """
    Special case of the :class:`.DRLearner` where the final stage
    is a Debiased Lasso Regression. In this case, inference can be performed via the debiased lasso approach
    and its asymptotic normal characterization of the estimated parameters. This is computationally
    faster than bootstrap inference. Set ``inference='debiasedlasso'`` at fit time, to enable inference
    via asymptotic normality.

    More concretely, this estimator assumes that the final cate model for each treatment takes a linear form:

    .. math ::
        \\theta_t(X) = \\left\\langle \\theta_t, \\phi(X) \\right\\rangle + \\beta_t

    where :math:`\\phi(X)` is the outcome features of the featurizers, or `X` if featurizer is None. :math:`\\beta_t`
    is a an intercept of the CATE, which is included if ``fit_cate_intercept=True`` (Default). It fits this by
    running a debiased lasso regression (i.e. :math:`\\ell_1`-penalized regression with debiasing),
    regressing the doubly robust outcome differences on X: i.e. first solves the penalized square loss problem

    .. math ::
        \\min_{\\theta_t, \\beta_t}\
        E_n\\left[\\left(Y_{i, t}^{DR} - Y_{i, 0}^{DR}\
            - \\left\\langle \\theta_t, \\phi(X_i) \\right\\rangle - \\beta_t\\right)^2\\right]\
                + \\lambda \\left\\lVert \\theta_t \\right\\rVert_1

    and then adds a debiasing correction to the solution. If alpha='auto' (recommended), then the penalty
    weight :math:`\\lambda` is set optimally via cross-validation.

    This approach is valid even if the CATE model is not linear in :math:`\\phi(X)`. In this case it performs
    inference on the best sparse linear approximation of the CATE model.

    Parameters
    ----------
    model_propensity : scikit-learn classifier
        Estimator for Pr[T=t | X, W]. Trained by regressing treatments on (features, controls) concatenated.
        Must implement `fit` and `predict_proba` methods. The `fit` method must be able to accept X and T,
        where T is a shape (n, ) array.

    model_regression : scikit-learn regressor
        Estimator for E[Y | X, W, T]. Trained by regressing Y on (features, controls, one-hot-encoded treatments)
        concatenated. The one-hot-encoding excludes the baseline treatment. Must implement `fit` and
        `predict` methods. If different models per treatment arm are desired, see the
        :class:`.MultiModelWrapper` helper class.

    featurizer : :term:`transformer`, optional, default None
        Must support fit_transform and transform. Used to create composite features in the final CATE regression.
        It is ignored if X is None. The final CATE will be trained on the outcome of featurizer.fit_transform(X).
        If featurizer=None, then CATE is trained on X.

    fit_cate_intercept : bool, optional, default True
        Whether the linear CATE model should have a constant term.

    alpha: string | float, optional., default 'auto'.
        CATE L1 regularization applied through the debiased lasso in the final model.
        'auto' corresponds to a CV form of the :class:`DebiasedLasso`.

    max_iter : int, optional, default 1000
        The maximum number of iterations in the Debiased Lasso

    tol : float, optional, default 1e-4
        The tolerance for the optimization: if the updates are
        smaller than ``tol``, the optimization code checks the
        dual gap for optimality and continues until it is smaller
        than ``tol``.

    min_propensity : float, optional, default ``1e-6``
        The minimum propensity at which to clip propensity estimates to avoid dividing by zero.

    categories: 'auto' or list, default 'auto'
        The categories to use when encoding discrete treatments (or 'auto' to use the unique sorted values).
        The first category will be treated as the control treatment.

    n_splits: int, cross-validation generator or an iterable, optional, default 2
        Determines the cross-validation splitting strategy.
        Possible inputs for cv are:

        - None, to use the default 3-fold cross-validation,
        - integer, to specify the number of folds.
        - :term:`cv splitter`
        - An iterable yielding (train, test) splits as arrays of indices.

        For integer/None inputs, if the treatment is discrete
        :class:`~sklearn.model_selection.StratifiedKFold` is used, else,
        :class:`~sklearn.model_selection.KFold` is used
        (with a random shuffle in either case).

        Unless an iterable is used, we call `split(X,T)` to generate the splits.

    random_state: int, :class:`~numpy.random.mtrand.RandomState` instance or None
        If int, random_state is the seed used by the random number generator;
        If :class:`~numpy.random.mtrand.RandomState` instance, random_state is the random number generator;
        If None, the random number generator is the :class:`~numpy.random.mtrand.RandomState` instance used
        by :mod:`np.random<numpy.random>`.

    Examples
    --------
    A simple example with the default models:

    .. testcode::

        import numpy as np
        import scipy.special
        from econml.drlearner import DRLearner, SparseLinearDRLearner

        np.random.seed(123)
        X = np.random.normal(size=(1000, 3))
        T = np.random.binomial(2, scipy.special.expit(X[:, 0]))
        y = (1 + .5*X[:, 0]) * T + X[:, 0] + np.random.normal(size=(1000,))
        est = SparseLinearDRLearner()
        est.fit(y, T, X=X, W=None, inference='debiasedlasso')

    >>> est.effect(X[:3])
    array([ 0.418400...,  0.306400..., -0.130733...])
    >>> est.effect_interval(X[:3])
    (array([ 0.056783..., -0.206438..., -0.739296...]), array([0.780017..., 0.819239..., 0.477828...]))
    >>> est.coef_(T=1)
    array([0.449779..., 0.004807..., 0.061954...])
    >>> est.coef__interval(T=1)
    (array([ 0.242194... , -0.190825..., -0.139646...]), array([0.657365..., 0.200440..., 0.263556...]))
    >>> est.intercept_(T=1)
    0.88436847...
    >>> est.intercept__interval(T=1)
    (0.68683788..., 1.08189907...)

    Attributes
    ----------
    score_ : float
        The MSE in the final doubly robust potential outcome regressions, i.e.

        .. math::
            \\frac{1}{n_t} \\sum_{t=1}^{n_t} \\frac{1}{n} \\sum_{i=1}^n (Y_{i, t}^{DR} - \\hat{\\theta}_t(X_i))^2

        where n_t is the number of treatments (excluding control).

        If `sample_weight` is not None at fit time, then a weighted average across samples is returned.

    """

    def __init__(self,
                 model_propensity=LogisticRegressionCV(cv=3, solver='lbfgs', multi_class='auto'),
                 model_regression=WeightedLassoCVWrapper(cv=3),
                 featurizer=None,
                 fit_cate_intercept=True,
                 alpha='auto',
                 max_iter=1000,
                 tol=1e-4,
                 min_propensity=1e-6,
                 categories='auto',
                 n_splits=2, random_state=None):
        self.fit_cate_intercept = fit_cate_intercept
        model_final = DebiasedLasso(
            alpha=alpha,
            fit_intercept=fit_cate_intercept,
            max_iter=max_iter,
            tol=tol)
        super().__init__(model_propensity=model_propensity,
                         model_regression=model_regression,
                         model_final=model_final,
                         featurizer=featurizer,
                         multitask_model_final=False,
                         min_propensity=min_propensity,
                         categories=categories,
                         n_splits=n_splits,
                         random_state=random_state)

<<<<<<< HEAD
    def fit(self, Y, T, X=None, W=None, *, sample_weight=None, sample_var=None, inference='auto'):
=======
    def fit(self, Y, T, X=None, W=None, *, sample_weight=None, sample_var=None, groups=None, inference=None):
>>>>>>> ee255d82
        """
        Estimate the counterfactual model from data, i.e. estimates function :math:`\\theta(\\cdot)`.

        Parameters
        ----------
        Y: (n,) vector of length n
            Outcomes for each sample
        T: (n,) vector of length n
            Treatments for each sample
        X: optional(n, d_x) matrix or None (Default=None)
            Features for each sample
        W: optional(n, d_w) matrix or None (Default=None)
            Controls for each sample
        sample_weight: optional(n,) vector or None (Default=None)
            Weights for each samples
        sample_var: optional(n,) vector or None (Default=None)
            Sample variance for each sample
<<<<<<< HEAD
=======
        groups: (n,) vector, optional
            All rows corresponding to the same group will be kept together during splitting.
            If groups is not None, the n_splits argument passed to this class's initializer
            must support a 'groups' argument to its split method.
>>>>>>> ee255d82
        inference: string, :class:`.Inference` instance, or None
            Method for performing inference.  This estimator supports ``'bootstrap'``
            (or an instance of :class:`.BootstrapInference`) and ``'debiasedlasso'``
            (or an instance of :class:`.LinearModelInferenceDiscrete`).

        Returns
        -------
        self: DRLearner instance
        """
        # Replacing fit from DRLearner, to add debiasedlasso inference in docstring
        # TODO: support sample_var
        if sample_weight is not None and inference is not None:
            warn("This estimator does not yet support sample variances and inference does not take "
                 "sample variances into account. This feature will be supported in a future release.")
<<<<<<< HEAD
=======
        Y, T, X, W, sample_weight, sample_var = check_input_arrays(Y, T, X, W, sample_weight, sample_var)
>>>>>>> ee255d82
        check_high_dimensional(X, T, threshold=5, featurizer=self.featurizer,
                               discrete_treatment=self._discrete_treatment,
                               msg="The number of features in the final model (< 5) is too small for a sparse model. "
                               "We recommend using the LinearDRLearner for this low-dimensional setting.")
<<<<<<< HEAD
        return super().fit(Y, T, X=X, W=W, sample_weight=sample_weight, sample_var=None, inference=inference)
=======
        return super().fit(Y, T, X=X, W=W,
                           sample_weight=sample_weight, sample_var=None, groups=groups,
                           inference=inference)
>>>>>>> ee255d82

    @property
    def multitask_model_cate(self):
        # Replacing this method which is invalid for this class, so that we make the
        # dosctring empty and not appear in the docs.
        return super().multitask_model_cate

    @property
    def model_final(self):
        return super().model_final._model_final

    @property
    def fitted_models_final(self):
        return super().model_final.models_cate


class ForestDRLearner(ForestModelFinalCateEstimatorDiscreteMixin, DRLearner):
    """ Instance of DRLearner with a :class:`~econml.sklearn_extensions.ensemble.SubsampledHonestForest`
    as a final model, so as to enable non-parametric inference.

    Parameters
    ----------
    model_propensity : scikit-learn classifier
        Estimator for Pr[T=t | X, W]. Trained by regressing treatments on (features, controls) concatenated.
        Must implement `fit` and `predict_proba` methods. The `fit` method must be able to accept X and T,
        where T is a shape (n, ) array.

    model_regression : scikit-learn regressor
        Estimator for E[Y | X, W, T]. Trained by regressing Y on (features, controls, one-hot-encoded treatments)
        concatenated. The one-hot-encoding excludes the baseline treatment. Must implement `fit` and
        `predict` methods. If different models per treatment arm are desired, see the
        :class:`~econml.utilities.MultiModelWrapper` helper class.

    min_propensity : float, optional, default ``1e-6``
        The minimum propensity at which to clip propensity estimates to avoid dividing by zero.

    categories: 'auto' or list, default 'auto'
        The categories to use when encoding discrete treatments (or 'auto' to use the unique sorted values).
        The first category will be treated as the control treatment.

    n_crossfit_splits: int, cross-validation generator or an iterable, optional (Default=2)
        Determines the cross-validation splitting strategy.
        Possible inputs for cv are:

        - None, to use the default 3-fold cross-validation,
        - integer, to specify the number of folds.
        - :term:`cv splitter`
        - An iterable yielding (train, test) splits as arrays of indices.

        For integer/None inputs, if the treatment is discrete
        :class:`~sklearn.model_selection.StratifiedKFold` is used, else,
        :class:`~sklearn.model_selection.KFold` is used
        (with a random shuffle in either case).

        Unless an iterable is used, we call `split(concat[W, X], T)` to generate the splits. If all
        W, X are None, then we call `split(ones((T.shape[0], 1)), T)`.

    n_estimators : integer, optional (default=100)
        The total number of trees in the forest. The forest consists of a
        forest of sqrt(n_estimators) sub-forests, where each sub-forest
        contains sqrt(n_estimators) trees.

    criterion : string, optional (default="mse")
        The function to measure the quality of a split. Supported criteria
        are "mse" for the mean squared error, which is equal to variance
        reduction as feature selection criterion, and "mae" for the mean
        absolute error.

    max_depth : integer or None, optional (default=None)
        The maximum depth of the tree. If None, then nodes are expanded until
        all leaves are pure or until all leaves contain less than
        min_samples_split samples.

    min_samples_split : int, float, optional (default=2)
        The minimum number of splitting samples required to split an internal node.

        - If int, then consider `min_samples_split` as the minimum number.
        - If float, then `min_samples_split` is a fraction and
          `ceil(min_samples_split * n_samples)` are the minimum
          number of samples for each split.

    min_samples_leaf : int, float, optional (default=1)
        The minimum number of samples required to be at a leaf node.
        A split point at any depth will only be considered if it leaves at
        least ``min_samples_leaf`` splitting samples in each of the left and
        right branches.  This may have the effect of smoothing the model,
        especially in regression. After construction the tree is also pruned
        so that there are at least min_samples_leaf estimation samples on
        each leaf.

        - If int, then consider `min_samples_leaf` as the minimum number.
        - If float, then `min_samples_leaf` is a fraction and
          `ceil(min_samples_leaf * n_samples)` are the minimum
          number of samples for each node.

    min_weight_fraction_leaf : float, optional (default=0.)
        The minimum weighted fraction of the sum total of weights (of all
        splitting samples) required to be at a leaf node. Samples have
        equal weight when sample_weight is not provided. After construction
        the tree is pruned so that the fraction of the sum total weight
        of the estimation samples contained in each leaf node is at
        least min_weight_fraction_leaf

    max_features : int, float, string or None, optional (default="auto")
        The number of features to consider when looking for the best split:

        - If int, then consider `max_features` features at each split.
        - If float, then `max_features` is a fraction and
          `int(max_features * n_features)` features are considered at each
          split.
        - If "auto", then `max_features=n_features`.
        - If "sqrt", then `max_features=sqrt(n_features)`.
        - If "log2", then `max_features=log2(n_features)`.
        - If None, then `max_features=n_features`.

        Note: the search for a split does not stop until at least one
        valid partition of the node samples is found, even if it requires to
        effectively inspect more than ``max_features`` features.

    max_leaf_nodes : int or None, optional (default=None)
        Grow trees with ``max_leaf_nodes`` in best-first fashion.
        Best nodes are defined as relative reduction in impurity.
        If None then unlimited number of leaf nodes.

    min_impurity_decrease : float, optional (default=0.)
        A node will be split if this split induces a decrease of the impurity
        greater than or equal to this value.

        The weighted impurity decrease equation is the following::

            N_t / N * (impurity - N_t_R / N_t * right_impurity
                                - N_t_L / N_t * left_impurity)

        where ``N`` is the total number of split samples, ``N_t`` is the number of
        split samples at the current node, ``N_t_L`` is the number of split samples in the
        left child, and ``N_t_R`` is the number of split samples in the right child.

        ``N``, ``N_t``, ``N_t_R`` and ``N_t_L`` all refer to the weighted sum,
        if ``sample_weight`` is passed.

    subsample_fr : float or 'auto', optional (default='auto')
        The fraction of the half-samples that are used on each tree. Each tree
        will be built on subsample_fr * n_samples/2.

        If 'auto', then the subsampling fraction is set to::

            (n_samples/2)**(1-1/(2*n_features+2))/(n_samples/2)

        which is sufficient to guarantee asympotitcally valid inference.

    honest : boolean, optional (default=True)
        Whether to use honest trees, i.e. half of the samples are used for
        creating the tree structure and the other half for the estimation at
        the leafs. If False, then all samples are used for both parts.

    n_jobs : int or None, optional (default=None)
        The number of jobs to run in parallel for both `fit` and `predict`.
        ``None`` means 1 unless in a :func:`joblib.parallel_backend` context.
        ``-1`` means using all processors. See :term:`Glossary <n_jobs>`
        for more details.

    verbose : int, optional (default=0)
        Controls the verbosity when fitting and predicting.

    random_state: int, :class:`~numpy.random.mtrand.RandomState` instance or None, optional (default=None)
        If int, random_state is the seed used by the random number generator;
        If :class:`~numpy.random.mtrand.RandomState` instance, random_state is the random number generator;
        If None, the random number generator is the :class:`~numpy.random.mtrand.RandomState` instance used
        by :mod:`np.random<numpy.random>`.
    """

    def __init__(self,
                 model_regression, model_propensity,
                 min_propensity=1e-6,
                 categories='auto',
                 n_crossfit_splits=2,
                 n_estimators=1000,
                 criterion="mse",
                 max_depth=None,
                 min_samples_split=5,
                 min_samples_leaf=5,
                 min_weight_fraction_leaf=0.,
                 max_features="auto",
                 max_leaf_nodes=None,
                 min_impurity_decrease=0.,
                 subsample_fr='auto',
                 honest=True,
                 n_jobs=None,
                 verbose=0,
                 random_state=None):
        model_final = SubsampledHonestForest(n_estimators=n_estimators,
                                             criterion=criterion,
                                             max_depth=max_depth,
                                             min_samples_split=min_samples_split,
                                             min_samples_leaf=min_samples_leaf,
                                             min_weight_fraction_leaf=min_weight_fraction_leaf,
                                             max_features=max_features,
                                             max_leaf_nodes=max_leaf_nodes,
                                             min_impurity_decrease=min_impurity_decrease,
                                             subsample_fr=subsample_fr,
                                             honest=honest,
                                             n_jobs=n_jobs,
                                             random_state=random_state,
                                             verbose=verbose)
        super().__init__(model_regression=model_regression, model_propensity=model_propensity,
                         model_final=model_final, featurizer=None,
                         multitask_model_final=False,
                         min_propensity=min_propensity,
                         categories=categories,
                         n_splits=n_crossfit_splits, random_state=random_state)

<<<<<<< HEAD
    def fit(self, Y, T, X=None, W=None, sample_weight=None, sample_var=None, inference='auto'):
=======
    def fit(self, Y, T, X=None, W=None, *, sample_weight=None, sample_var=None, groups=None, inference=None):
>>>>>>> ee255d82
        """
        Estimate the counterfactual model from data, i.e. estimates functions τ(·,·,·), ∂τ(·,·).

        Parameters
        ----------
        Y: (n × d_y) matrix or vector of length n
            Outcomes for each sample
        T: (n × dₜ) matrix or vector of length n
            Treatments for each sample
        X: optional (n × dₓ) matrix
            Features for each sample
        W: optional (n × d_w) matrix
            Controls for each sample
        sample_weight: optional (n,) vector
            Weights for each row
        sample_var: optional (n, n_y) vector
            Variance of sample, in case it corresponds to summary of many samples. Currently
            not in use by this method (as inference method does not require sample variance info).
<<<<<<< HEAD
=======
        groups: (n,) vector, optional
            All rows corresponding to the same group will be kept together during splitting.
            If groups is not None, the n_splits argument passed to this class's initializer
            must support a 'groups' argument to its split method.
>>>>>>> ee255d82
        inference: string, `Inference` instance, or None
            Method for performing inference.  This estimator supports 'bootstrap'
            (or an instance of :class:`.BootstrapInference`) and 'blb'
            (for Bootstrap-of-Little-Bags based inference)

        Returns
        -------
        self
        """
<<<<<<< HEAD
        return super().fit(Y, T, X=X, W=W, sample_weight=sample_weight, sample_var=None, inference=inference)
=======
        return super().fit(Y, T, X=X, W=W,
                           sample_weight=sample_weight, sample_var=None, groups=groups,
                           inference=inference)
>>>>>>> ee255d82

    def multitask_model_cate(self):
        # Replacing to remove docstring
        super().multitask_model_cate()

    @property
    def model_final(self):
        return super().model_final._model_final

    @property
    def fitted_models_final(self):
        return super().model_final.models_cate<|MERGE_RESOLUTION|>--- conflicted
+++ resolved
@@ -32,12 +32,8 @@
 
 from sklearn.base import clone
 from sklearn.linear_model import LogisticRegressionCV, LinearRegression, LassoCV
-<<<<<<< HEAD
-from econml.utilities import inverse_onehot, check_high_dimensional, StatsModelsLinearRegression
-=======
 from econml.utilities import (inverse_onehot, check_high_dimensional,
                               StatsModelsLinearRegression, check_input_arrays, fit_with_groups, filter_none_kwargs)
->>>>>>> ee255d82
 from econml.sklearn_extensions.linear_model import WeightedLassoCVWrapper, DebiasedLasso
 from econml.sklearn_extensions.ensemble import SubsampledHonestForest
 from econml._ortho_learner import _OrthoLearner
@@ -46,17 +42,6 @@
 from econml.inference import GenericModelFinalInferenceDiscrete
 
 
-<<<<<<< HEAD
-def _filter_none_kwargs(**kwargs):
-    out_kwargs = {}
-    for key, value in kwargs.items():
-        if value is not None:
-            out_kwargs[key] = value
-    return out_kwargs
-
-
-=======
->>>>>>> ee255d82
 class _ModelNuisance:
     def __init__(self, model_propensity, model_regression, min_propensity):
         self._model_propensity = model_propensity
@@ -66,11 +51,7 @@
     def _combine(self, X, W):
         return np.hstack([arr for arr in [X, W] if arr is not None])
 
-<<<<<<< HEAD
-    def fit(self, Y, T, X=None, W=None, *, sample_weight=None):
-=======
     def fit(self, Y, T, X=None, W=None, *, sample_weight=None, groups=None):
->>>>>>> ee255d82
         if Y.ndim != 1 and (Y.ndim != 2 or Y.shape[1] != 1):
             raise ValueError("The outcome matrix must be of shape ({0}, ) or ({0}, 1), "
                              "instead got {1}.".format(len(X), Y.shape))
@@ -80,16 +61,6 @@
             raise AttributeError("Provided crossfit folds contain training splits that " +
                                  "don't contain all treatments")
         XW = self._combine(X, W)
-<<<<<<< HEAD
-        filtered_kwargs = _filter_none_kwargs(sample_weight=sample_weight)
-        self._model_propensity.fit(XW, inverse_onehot(T), **filtered_kwargs)
-        self._model_regression.fit(np.hstack([XW, T]), Y, **filtered_kwargs)
-        return self
-
-    def score(self, Y, T, X=None, W=None, *, sample_weight=None):
-        XW = self._combine(X, W)
-        filtered_kwargs = _filter_none_kwargs(sample_weight=sample_weight)
-=======
         filtered_kwargs = filter_none_kwargs(sample_weight=sample_weight)
 
         fit_with_groups(self._model_propensity, XW, inverse_onehot(T), groups=groups, **filtered_kwargs)
@@ -99,7 +70,6 @@
     def score(self, Y, T, X=None, W=None, *, sample_weight=None, groups=None):
         XW = self._combine(X, W)
         filtered_kwargs = filter_none_kwargs(sample_weight=sample_weight)
->>>>>>> ee255d82
 
         if hasattr(self._model_propensity, 'score'):
             propensity_score = self._model_propensity.score(XW, inverse_onehot(T), **filtered_kwargs)
@@ -112,11 +82,7 @@
 
         return propensity_score, regression_score
 
-<<<<<<< HEAD
-    def predict(self, Y, T, X=None, W=None, *, sample_weight=None):
-=======
     def predict(self, Y, T, X=None, W=None, *, sample_weight=None, groups=None):
->>>>>>> ee255d82
         XW = self._combine(X, W)
         propensities = np.maximum(self._model_propensity.predict_proba(XW), self._min_propensity)
         n = T.shape[0]
@@ -149,11 +115,7 @@
         self.d_y = Y_pred.shape[1:-1]  # track whether there's a Y dimension (must be a singleton)
         if (X is not None) and (self._featurizer is not None):
             X = self._featurizer.fit_transform(X)
-<<<<<<< HEAD
-        filtered_kwargs = _filter_none_kwargs(sample_weight=sample_weight, sample_var=sample_var)
-=======
         filtered_kwargs = filter_none_kwargs(sample_weight=sample_weight, sample_var=sample_var)
->>>>>>> ee255d82
         if self._multitask_model_final:
             ys = Y_pred[..., 1:] - Y_pred[..., [0]]  # subtract control results from each other arm
             if self.d_y:  # need to squeeze out singleton so that we fit on 2D array
@@ -408,11 +370,7 @@
                          categories=categories,
                          random_state=random_state)
 
-<<<<<<< HEAD
-    def fit(self, Y, T, X=None, W=None, *, sample_weight=None, sample_var=None, inference=None):
-=======
     def fit(self, Y, T, X=None, W=None, *, sample_weight=None, sample_var=None, groups=None, inference=None):
->>>>>>> ee255d82
         """
         Estimate the counterfactual model from data, i.e. estimates function :math:`\\theta(\\cdot)`.
 
@@ -430,13 +388,10 @@
             Weights for each samples
         sample_var: optional(n,) vector or None (Default=None)
             Sample variance for each sample
-<<<<<<< HEAD
-=======
         groups: (n,) vector, optional
             All rows corresponding to the same group will be kept together during splitting.
             If groups is not None, the n_splits argument passed to this class's initializer
             must support a 'groups' argument to its split method.
->>>>>>> ee255d82
         inference: string, :class:`.Inference` instance, or None
             Method for performing inference.  This estimator supports 'bootstrap'
             (or an instance of :class:`.BootstrapInference`).
@@ -446,13 +401,9 @@
         self: DRLearner instance
         """
         # Replacing fit from _OrthoLearner, to enforce Z=None and improve the docstring
-<<<<<<< HEAD
-        return super().fit(Y, T, X=X, W=W, sample_weight=sample_weight, sample_var=sample_var, inference=inference)
-=======
         return super().fit(Y, T, X=X, W=W,
                            sample_weight=sample_weight, sample_var=sample_var, groups=groups,
                            inference=inference)
->>>>>>> ee255d82
 
     def score(self, Y, T, X=None, W=None):
         """
@@ -737,11 +688,7 @@
                          n_splits=n_splits,
                          random_state=random_state)
 
-<<<<<<< HEAD
-    def fit(self, Y, T, X=None, W=None, *, sample_weight=None, sample_var=None, inference='auto'):
-=======
-    def fit(self, Y, T, X=None, W=None, *, sample_weight=None, sample_var=None, groups=None, inference=None):
->>>>>>> ee255d82
+    def fit(self, Y, T, X=None, W=None, *, sample_weight=None, sample_var=None, groups=None, inference='auto'):
         """
         Estimate the counterfactual model from data, i.e. estimates function :math:`\\theta(\\cdot)`.
 
@@ -759,13 +706,10 @@
             Weights for each samples
         sample_var: optional(n,) vector or None (Default=None)
             Sample variance for each sample
-<<<<<<< HEAD
-=======
         groups: (n,) vector, optional
             All rows corresponding to the same group will be kept together during splitting.
             If groups is not None, the n_splits argument passed to this class's initializer
             must support a 'groups' argument to its split method.
->>>>>>> ee255d82
         inference: string, :class:`.Inference` instance, or None
             Method for performing inference.  This estimator supports ``'bootstrap'``
             (or an instance of :class:`.BootstrapInference`) and ``'statsmodels'``
@@ -776,13 +720,9 @@
         self: DRLearner instance
         """
         # Replacing fit from DRLearner, to add statsmodels inference in docstring
-<<<<<<< HEAD
-        return super().fit(Y, T, X=X, W=W, sample_weight=sample_weight, sample_var=sample_var, inference=inference)
-=======
         return super().fit(Y, T, X=X, W=W,
                            sample_weight=sample_weight, sample_var=sample_var, groups=groups,
                            inference=inference)
->>>>>>> ee255d82
 
     @property
     def multitask_model_cate(self):
@@ -963,11 +903,8 @@
                          n_splits=n_splits,
                          random_state=random_state)
 
-<<<<<<< HEAD
-    def fit(self, Y, T, X=None, W=None, *, sample_weight=None, sample_var=None, inference='auto'):
-=======
-    def fit(self, Y, T, X=None, W=None, *, sample_weight=None, sample_var=None, groups=None, inference=None):
->>>>>>> ee255d82
+
+    def fit(self, Y, T, X=None, W=None, *, sample_weight=None, sample_var=None, groups=None, inference='auto'):
         """
         Estimate the counterfactual model from data, i.e. estimates function :math:`\\theta(\\cdot)`.
 
@@ -985,13 +922,10 @@
             Weights for each samples
         sample_var: optional(n,) vector or None (Default=None)
             Sample variance for each sample
-<<<<<<< HEAD
-=======
         groups: (n,) vector, optional
             All rows corresponding to the same group will be kept together during splitting.
             If groups is not None, the n_splits argument passed to this class's initializer
             must support a 'groups' argument to its split method.
->>>>>>> ee255d82
         inference: string, :class:`.Inference` instance, or None
             Method for performing inference.  This estimator supports ``'bootstrap'``
             (or an instance of :class:`.BootstrapInference`) and ``'debiasedlasso'``
@@ -1006,21 +940,14 @@
         if sample_weight is not None and inference is not None:
             warn("This estimator does not yet support sample variances and inference does not take "
                  "sample variances into account. This feature will be supported in a future release.")
-<<<<<<< HEAD
-=======
         Y, T, X, W, sample_weight, sample_var = check_input_arrays(Y, T, X, W, sample_weight, sample_var)
->>>>>>> ee255d82
         check_high_dimensional(X, T, threshold=5, featurizer=self.featurizer,
                                discrete_treatment=self._discrete_treatment,
                                msg="The number of features in the final model (< 5) is too small for a sparse model. "
                                "We recommend using the LinearDRLearner for this low-dimensional setting.")
-<<<<<<< HEAD
-        return super().fit(Y, T, X=X, W=W, sample_weight=sample_weight, sample_var=None, inference=inference)
-=======
         return super().fit(Y, T, X=X, W=W,
                            sample_weight=sample_weight, sample_var=None, groups=groups,
                            inference=inference)
->>>>>>> ee255d82
 
     @property
     def multitask_model_cate(self):
@@ -1232,11 +1159,7 @@
                          categories=categories,
                          n_splits=n_crossfit_splits, random_state=random_state)
 
-<<<<<<< HEAD
-    def fit(self, Y, T, X=None, W=None, sample_weight=None, sample_var=None, inference='auto'):
-=======
-    def fit(self, Y, T, X=None, W=None, *, sample_weight=None, sample_var=None, groups=None, inference=None):
->>>>>>> ee255d82
+    def fit(self, Y, T, X=None, W=None, *, sample_weight=None, sample_var=None, groups=None, inference='auto'):
         """
         Estimate the counterfactual model from data, i.e. estimates functions τ(·,·,·), ∂τ(·,·).
 
@@ -1255,13 +1178,10 @@
         sample_var: optional (n, n_y) vector
             Variance of sample, in case it corresponds to summary of many samples. Currently
             not in use by this method (as inference method does not require sample variance info).
-<<<<<<< HEAD
-=======
         groups: (n,) vector, optional
             All rows corresponding to the same group will be kept together during splitting.
             If groups is not None, the n_splits argument passed to this class's initializer
             must support a 'groups' argument to its split method.
->>>>>>> ee255d82
         inference: string, `Inference` instance, or None
             Method for performing inference.  This estimator supports 'bootstrap'
             (or an instance of :class:`.BootstrapInference`) and 'blb'
@@ -1271,13 +1191,9 @@
         -------
         self
         """
-<<<<<<< HEAD
-        return super().fit(Y, T, X=X, W=W, sample_weight=sample_weight, sample_var=None, inference=inference)
-=======
         return super().fit(Y, T, X=X, W=W,
                            sample_weight=sample_weight, sample_var=None, groups=groups,
                            inference=inference)
->>>>>>> ee255d82
 
     def multitask_model_cate(self):
         # Replacing to remove docstring
