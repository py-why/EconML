# Copyright (c) Microsoft Corporation. All rights reserved.
# Licensed under the MIT License.

"""
Doubly Robust Learner. The method uses the doubly robust correction to construct doubly
robust estimates of all the potential outcomes of each samples. Then estimates a CATE model
by regressing the potential outcome differences on the heterogeneity features X.

References
----------

Dylan Foster, Vasilis Syrgkanis (2019).
    Orthogonal Statistical Learning.
    ACM Conference on Learning Theory. https://arxiv.org/abs/1901.09036

Robins, J.M., Rotnitzky, A., and Zhao, L.P. (1994).
    Estimation of regression coefficients when some regressors are not always observed.
    Journal of the American Statistical Association 89,846–866.

Bang, H. and Robins, J.M. (2005).
    Doubly robust estimation in missing data and causal inference models.
    Biometrics 61,962–972.

Tsiatis AA (2006).
    Semiparametric Theory and Missing Data.
    New York: Springer; 2006.

.. testcode::
    :hide:

    import numpy as np
    import scipy.special
    np.set_printoptions(suppress=True)

"""

from warnings import warn
from copy import deepcopy

import numpy as np
from sklearn.base import clone
from sklearn.linear_model import (LassoCV, LinearRegression,
                                  LogisticRegressionCV)
from sklearn.ensemble import RandomForestRegressor

from .._ortho_learner import _OrthoLearner
from .._cate_estimator import (DebiasedLassoCateEstimatorDiscreteMixin,
                               ForestModelFinalCateEstimatorDiscreteMixin,
                               StatsModelsCateEstimatorDiscreteMixin, LinearCateEstimator)
from ..inference import GenericModelFinalInferenceDiscrete
from ..grf import RegressionForest
from ..sklearn_extensions.linear_model import (
    DebiasedLasso, StatsModelsLinearRegression, WeightedLassoCVWrapper)
from ..utilities import (_deprecate_positional, check_high_dimensional,
                         filter_none_kwargs, fit_with_groups, inverse_onehot, get_feature_names_or_default)
from .._shap import _shap_explain_multitask_model_cate, _shap_explain_model_cate


class _ModelNuisance:
    def __init__(self, model_propensity, model_regression, min_propensity):
        self._model_propensity = model_propensity
        self._model_regression = model_regression
        self._min_propensity = min_propensity

    def _combine(self, X, W):
        return np.hstack([arr for arr in [X, W] if arr is not None])

    def fit(self, Y, T, X=None, W=None, *, sample_weight=None, groups=None):
        if Y.ndim != 1 and (Y.ndim != 2 or Y.shape[1] != 1):
            raise ValueError("The outcome matrix must be of shape ({0}, ) or ({0}, 1), "
                             "instead got {1}.".format(len(X), Y.shape))
        if (X is None) and (W is None):
            raise AttributeError("At least one of X or W has to not be None!")
        if np.any(np.all(T == 0, axis=0)) or (not np.any(np.all(T == 0, axis=1))):
            raise AttributeError("Provided crossfit folds contain training splits that " +
                                 "don't contain all treatments")
        XW = self._combine(X, W)
        filtered_kwargs = filter_none_kwargs(sample_weight=sample_weight)

        fit_with_groups(self._model_propensity, XW, inverse_onehot(T), groups=groups, **filtered_kwargs)
        fit_with_groups(self._model_regression, np.hstack([XW, T]), Y, groups=groups, **filtered_kwargs)
        return self

    def score(self, Y, T, X=None, W=None, *, sample_weight=None, groups=None):
        XW = self._combine(X, W)
        filtered_kwargs = filter_none_kwargs(sample_weight=sample_weight)

        if hasattr(self._model_propensity, 'score'):
            propensity_score = self._model_propensity.score(XW, inverse_onehot(T), **filtered_kwargs)
        else:
            propensity_score = None
        if hasattr(self._model_regression, 'score'):
            regression_score = self._model_regression.score(np.hstack([XW, T]), Y, **filtered_kwargs)
        else:
            regression_score = None

        return propensity_score, regression_score

    def predict(self, Y, T, X=None, W=None, *, sample_weight=None, groups=None):
        XW = self._combine(X, W)
        propensities = np.maximum(self._model_propensity.predict_proba(XW), self._min_propensity)
        n = T.shape[0]
        Y_pred = np.zeros((T.shape[0], T.shape[1] + 1))
        T_counter = np.zeros(T.shape)
        Y_pred[:, 0] = self._model_regression.predict(np.hstack([XW, T_counter])).reshape(n)
        Y_pred[:, 0] += (Y.reshape(n) - Y_pred[:, 0]) * np.all(T == 0, axis=1) / propensities[:, 0]
        for t in np.arange(T.shape[1]):
            T_counter = np.zeros(T.shape)
            T_counter[:, t] = 1
            Y_pred[:, t + 1] = self._model_regression.predict(np.hstack([XW, T_counter])).reshape(n)
            Y_pred[:, t + 1] += (Y.reshape(n) - Y_pred[:, t + 1]) * (T[:, t] == 1) / propensities[:, t + 1]
        return Y_pred.reshape(Y.shape + (T.shape[1] + 1,))


class _ModelFinal:
    # Coding Remark: The reasoning around the multitask_model_final could have been simplified if
    # we simply wrapped the model_final with a MultiOutputRegressor. However, because we also want
    # to allow even for model_final objects whose fit(X, y) can accept X=None
    # (e.g. the StatsModelsLinearRegression), we cannot take that route, because the MultiOutputRegressor
    # checks that X is 2D array.
    def __init__(self, model_final, featurizer, multitask_model_final):
        self._model_final = clone(model_final, safe=False)
        self._featurizer = clone(featurizer, safe=False)
        self._multitask_model_final = multitask_model_final
        return

    def fit(self, Y, T, X=None, W=None, *, nuisances, sample_weight=None, sample_var=None):
        Y_pred, = nuisances
        self.d_y = Y_pred.shape[1:-1]  # track whether there's a Y dimension (must be a singleton)
        self.d_t = Y_pred.shape[-1] - 1  # track # of treatment (exclude baseline treatment)
        if (X is not None) and (self._featurizer is not None):
            X = self._featurizer.fit_transform(X)
        filtered_kwargs = filter_none_kwargs(sample_weight=sample_weight, sample_var=sample_var)
        if self._multitask_model_final:
            ys = Y_pred[..., 1:] - Y_pred[..., [0]]  # subtract control results from each other arm
            if self.d_y:  # need to squeeze out singleton so that we fit on 2D array
                ys = ys.squeeze(1)
            self.model_cate = self._model_final.fit(X, ys, **filtered_kwargs)
        else:
            self.models_cate = [clone(self._model_final, safe=False).fit(X, Y_pred[..., t] - Y_pred[..., 0],
                                                                         **filtered_kwargs)
                                for t in np.arange(1, Y_pred.shape[-1])]
        return self

    def predict(self, X=None):
        if (X is not None) and (self._featurizer is not None):
            X = self._featurizer.transform(X)
        if self._multitask_model_final:
            pred = self.model_cate.predict(X).reshape((-1, self.d_t))
            if self.d_y:  # need to reintroduce singleton Y dimension
                return pred[:, np.newaxis, :]
            return pred
        else:
            preds = np.array([mdl.predict(X).reshape((-1,) + self.d_y) for mdl in self.models_cate])
            return np.moveaxis(preds, 0, -1)  # move treatment dim to end

    def score(self, Y, T, X=None, W=None, *, nuisances, sample_weight=None, sample_var=None):
        if (X is not None) and (self._featurizer is not None):
            X = self._featurizer.transform(X)
        Y_pred, = nuisances
        if self._multitask_model_final:
            Y_pred_diff = Y_pred[..., 1:] - Y_pred[..., [0]]
            cate_pred = self.model_cate.predict(X).reshape((-1, self.d_t))
            if self.d_y:
                cate_pred = cate_pred[:, np.newaxis, :]
            return np.mean(np.average((Y_pred_diff - cate_pred)**2, weights=sample_weight, axis=0))

        else:
            scores = []
            for t in np.arange(1, Y_pred.shape[-1]):
                # since we only allow single dimensional y, we could flatten the prediction
                Y_pred_diff = (Y_pred[..., t] - Y_pred[..., 0]).flatten()
                cate_pred = self.models_cate[t - 1].predict(X).flatten()
                score = np.average((Y_pred_diff - cate_pred)**2, weights=sample_weight, axis=0)
                scores.append(score)
            return np.mean(scores)


class DRLearner(_OrthoLearner):
    """
    CATE estimator that uses doubly-robust correction techniques to account for
    covariate shift (selection bias) between the treatment arms. The estimator is a special
    case of an :class:`._OrthoLearner` estimator, so it follows the two
    stage process, where a set of nuisance functions are estimated in the first stage in a crossfitting
    manner and a final stage estimates the CATE model. See the documentation of
    :class:`._OrthoLearner` for a description of this two stage process.

    In this estimator, the CATE is estimated by using the following estimating equations. If we let:

    .. math ::
        Y_{i, t}^{DR} = E[Y | X_i, W_i, T_i=t]\
            + \\frac{Y_i - E[Y | X_i, W_i, T_i=t]}{Pr[T_i=t | X_i, W_i]} \\cdot 1\\{T_i=t\\}

    Then the following estimating equation holds:

    .. math ::
        E\\left[Y_{i, t}^{DR} - Y_{i, 0}^{DR} | X_i\\right] = \\theta_t(X_i)

    Thus if we estimate the nuisance functions :math:`h(X, W, T) = E[Y | X, W, T]` and
    :math:`p_t(X, W)=Pr[T=t | X, W]` in the first stage, we can estimate the final stage cate for each
    treatment t, by running a regression, regressing :math:`Y_{i, t}^{DR} - Y_{i, 0}^{DR}` on :math:`X_i`.

    The problem of estimating the nuisance function :math:`p` is a simple multi-class classification
    problem of predicting the label :math:`T` from :math:`X, W`. The :class:`.DRLearner`
    class takes as input the parameter ``model_propensity``, which is an arbitrary scikit-learn
    classifier, that is internally used to solve this classification problem.

    The second nuisance function :math:`h` is a simple regression problem and the :class:`.DRLearner`
    class takes as input the parameter ``model_regressor``, which is an arbitrary scikit-learn regressor that
    is internally used to solve this regression problem.

    The final stage is multi-task regression problem with outcomes the labels :math:`Y_{i, t}^{DR} - Y_{i, 0}^{DR}`
    for each non-baseline treatment t. The :class:`.DRLearner` takes as input parameter
    ``model_final``, which is any scikit-learn regressor that is internally used to solve this multi-task
    regresion problem. If the parameter ``multitask_model_final`` is False, then this model is assumed
    to be a mono-task regressor, and separate clones of it are used to solve each regression target
    separately.

    Parameters
    ----------
    model_propensity : scikit-learn classifier or 'auto', optional (default='auto')
        Estimator for Pr[T=t | X, W]. Trained by regressing treatments on (features, controls) concatenated.
        Must implement `fit` and `predict_proba` methods. The `fit` method must be able to accept X and T,
        where T is a shape (n, ) array.
        If 'auto', :class:`~sklearn.linear_model.LogisticRegressionCV` will be chosen.

    model_regression : scikit-learn regressor or 'auto', optional (default='auto')
        Estimator for E[Y | X, W, T]. Trained by regressing Y on (features, controls, one-hot-encoded treatments)
        concatenated. The one-hot-encoding excludes the baseline treatment. Must implement `fit` and
        `predict` methods. If different models per treatment arm are desired, see the
        :class:`.MultiModelWrapper` helper class.
        If 'auto' :class:`.WeightedLassoCV`/:class:`.WeightedMultiTaskLassoCV` will be chosen.

    model_final :
        estimator for the final cate model. Trained on regressing the doubly robust potential outcomes
        on (features X).

        - If X is None, then the fit method of model_final should be able to handle X=None.
        - If featurizer is not None and X is not None, then it is trained on the outcome of
          featurizer.fit_transform(X).
        - If multitask_model_final is True, then this model must support multitasking
          and it is trained by regressing all doubly robust target outcomes on (featurized) features simultanteously.
        - The output of the predict(X) of the trained model will contain the CATEs for each treatment compared to
          baseline treatment (lexicographically smallest). If multitask_model_final is False, it is assumed to be a
          mono-task model and a separate clone of the model is trained for each outcome. Then predict(X) of the t-th
          clone will be the CATE of the t-th lexicographically ordered treatment compared to the baseline.

    multitask_model_final : bool, optional, default False
        Whether the model_final should be treated as a multi-task model. See description of model_final.

    featurizer : :term:`transformer`, optional, default None
        Must support fit_transform and transform. Used to create composite features in the final CATE regression.
        It is ignored if X is None. The final CATE will be trained on the outcome of featurizer.fit_transform(X).
        If featurizer=None, then CATE is trained on X.

    min_propensity : float, optional, default ``1e-6``
        The minimum propensity at which to clip propensity estimates to avoid dividing by zero.

    categories: 'auto' or list, default 'auto'
        The categories to use when encoding discrete treatments (or 'auto' to use the unique sorted values).
        The first category will be treated as the control treatment.

    cv: int, cross-validation generator or an iterable, optional (default is 2)
        Determines the cross-validation splitting strategy.
        Possible inputs for cv are:

        - None, to use the default 3-fold cross-validation,
        - integer, to specify the number of folds.
        - :term:`CV splitter`
        - An iterable yielding (train, test) splits as arrays of indices.

        For integer/None inputs, if the treatment is discrete
        :class:`~sklearn.model_selection.StratifiedKFold` is used, else,
        :class:`~sklearn.model_selection.KFold` is used
        (with a random shuffle in either case).

        Unless an iterable is used, we call `split(concat[W, X], T)` to generate the splits. If all
        W, X are None, then we call `split(ones((T.shape[0], 1)), T)`.

    mc_iters: int, optional (default=None)
        The number of times to rerun the first stage models to reduce the variance of the nuisances.

    mc_agg: {'mean', 'median'}, optional (default='mean')
        How to aggregate the nuisance value for each sample across the `mc_iters` monte carlo iterations of
        cross-fitting.

    random_state: int, :class:`~numpy.random.mtrand.RandomState` instance or None
        If int, random_state is the seed used by the random number generator;
        If :class:`~numpy.random.mtrand.RandomState` instance, random_state is the random number generator;
        If None, the random number generator is the :class:`~numpy.random.mtrand.RandomState` instance used
        by :mod:`np.random<numpy.random>`.

    Examples
    --------
    A simple example with the default models:

    .. testcode::
        :hide:

        import numpy as np
        import scipy.special
        np.set_printoptions(suppress=True)

    .. testcode::

        from econml.dr import DRLearner

        np.random.seed(123)
        X = np.random.normal(size=(1000, 3))
        T = np.random.binomial(2, scipy.special.expit(X[:, 0]))
        sigma = 0.001
        y = (1 + .5*X[:, 0]) * T + X[:, 0] + np.random.normal(0, sigma, size=(1000,))
        est = DRLearner()
        est.fit(y, T, X=X, W=None)

    >>> est.const_marginal_effect(X[:2])
    array([[0.511640..., 1.144004...],
           [0.378140..., 0.613143...]])
    >>> est.effect(X[:2], T0=0, T1=1)
    array([0.511640..., 0.378140...])
    >>> est.score_
    5.11238581...
    >>> est.score(y, T, X=X)
    5.78673506...
    >>> est.model_cate(T=1).coef_
    array([0.434910..., 0.010226..., 0.047913...])
    >>> est.model_cate(T=2).coef_
    array([ 0.863723...,  0.086946..., -0.022288...])
    >>> est.cate_feature_names()
    ['X0', 'X1', 'X2']
    >>> [mdl.coef_ for mdls in est.models_regression for mdl in mdls]
    [array([ 1.472...,  0.001..., -0.011...,  0.698..., 2.049...]),
     array([ 1.455..., -0.002...,  0.005...,  0.677...,  1.998...])]
    >>> [mdl.coef_ for mdls in est.models_propensity for mdl in mdls]
    [array([[-0.747...,  0.153..., -0.018...],
           [ 0.083..., -0.110..., -0.076...],
           [ 0.663..., -0.043... ,  0.094...]]),
     array([[-1.048...,  0.000...,  0.032...],
           [ 0.019...,  0.124..., -0.081...],
           [ 1.029..., -0.124...,  0.049...]])]

    Beyond default models:

    .. testcode::

        from sklearn.linear_model import LassoCV
        from sklearn.ensemble import RandomForestClassifier, RandomForestRegressor
        from econml.dr import DRLearner

        np.random.seed(123)
        X = np.random.normal(size=(1000, 3))
        T = np.random.binomial(2, scipy.special.expit(X[:, 0]))
        sigma = 0.01
        y = (1 + .5*X[:, 0]) * T + X[:, 0] + np.random.normal(0, sigma, size=(1000,))
        est = DRLearner(model_propensity=RandomForestClassifier(n_estimators=100, min_samples_leaf=10),
                        model_regression=RandomForestRegressor(n_estimators=100, min_samples_leaf=10),
                        model_final=LassoCV(cv=3),
                        featurizer=None)
        est.fit(y, T, X=X, W=None)

    >>> est.score_
    1.7...
    >>> est.const_marginal_effect(X[:3])
    array([[0.68...,  1.10...],
           [0.56...,  0.79...],
           [0.34...,  0.10...]])
    >>> est.model_cate(T=2).coef_
    array([0.74..., 0.        , 0.        ])
    >>> est.model_cate(T=2).intercept_
    1.9...
    >>> est.model_cate(T=1).coef_
    array([0.24..., 0.00..., 0.        ])
    >>> est.model_cate(T=1).intercept_
    0.94...

    Attributes
    ----------
    score_ : float
        The MSE in the final doubly robust potential outcome regressions, i.e.

        .. math::
            \\frac{1}{n_t} \\sum_{t=1}^{n_t} \\frac{1}{n} \\sum_{i=1}^n (Y_{i, t}^{DR} - \\hat{\\theta}_t(X_i))^2

        where n_t is the number of treatments (excluding control).

        If `sample_weight` is not None at fit time, then a weighted average across samples is returned.


    """

    def __init__(self, *,
                 model_propensity='auto',
                 model_regression='auto',
                 model_final=StatsModelsLinearRegression(),
                 multitask_model_final=False,
                 featurizer=None,
                 min_propensity=1e-6,
                 categories='auto',
                 cv=2,
                 mc_iters=None,
                 mc_agg='mean',
                 random_state=None):
        self.model_propensity = clone(model_propensity, safe=False)
        self.model_regression = clone(model_regression, safe=False)
        self.model_final = clone(model_final, safe=False)
        self.multitask_model_final = multitask_model_final
        self.featurizer = clone(featurizer, safe=False)
        self.min_propensity = min_propensity
        super().__init__(cv=cv,
                         mc_iters=mc_iters,
                         mc_agg=mc_agg,
                         discrete_treatment=True,
                         discrete_instrument=False,  # no instrument, so doesn't matter
                         categories=categories,
                         random_state=random_state)

    def _get_inference_options(self):
        options = super()._get_inference_options()
        if not self.multitask_model_final:
            options.update(auto=GenericModelFinalInferenceDiscrete)
        else:
            options.update(auto=lambda: None)
        return options

    def _gen_ortho_learner_model_nuisance(self):
        if self.model_propensity == 'auto':
            model_propensity = LogisticRegressionCV(cv=3, solver='lbfgs', multi_class='auto',
                                                    random_state=self.random_state)
        else:
            model_propensity = clone(self.model_propensity, safe=False)

        if self.model_regression == 'auto':
            model_regression = WeightedLassoCVWrapper(cv=3, random_state=self.random_state)
        else:
            model_regression = clone(self.model_regression, safe=False)

        return _ModelNuisance(model_propensity, model_regression, self.min_propensity)

    def _gen_featurizer(self):
        return clone(self.featurizer, safe=False)

    def _gen_model_final(self):
        return clone(self.model_final, safe=False)

    def _gen_ortho_learner_model_final(self):
        return _ModelFinal(self._gen_model_final(), self._gen_featurizer(), self.multitask_model_final)

    @_deprecate_positional("X and W should be passed by keyword only. In a future release "
                           "we will disallow passing X and W by position.", ['X', 'W'])
    def fit(self, Y, T, X=None, W=None, *, sample_weight=None, sample_var=None, groups=None,
            cache_values=False, inference='auto'):
        """
        Estimate the counterfactual model from data, i.e. estimates function :math:`\\theta(\\cdot)`.

        Parameters
        ----------
        Y: (n,) vector of length n
            Outcomes for each sample
        T: (n,) vector of length n
            Treatments for each sample
        X: optional(n, d_x) matrix or None (Default=None)
            Features for each sample
        W: optional(n, d_w) matrix or None (Default=None)
            Controls for each sample
        sample_weight: optional(n,) vector or None (Default=None)
            Weights for each samples
        sample_var: optional(n,) vector or None (Default=None)
            Sample variance for each sample
        groups: (n,) vector, optional
            All rows corresponding to the same group will be kept together during splitting.
            If groups is not None, the `cv` argument passed to this class's initializer
            must support a 'groups' argument to its split method.
        cache_values: bool, default False
            Whether to cache inputs and first stage results, which will allow refitting a different final model
        inference: string, :class:`.Inference` instance, or None
            Method for performing inference.  This estimator supports 'bootstrap'
            (or an instance of :class:`.BootstrapInference`).

        Returns
        -------
        self: DRLearner instance
        """
        # Replacing fit from _OrthoLearner, to enforce Z=None and improve the docstring
        return super().fit(Y, T, X=X, W=W,
                           sample_weight=sample_weight, sample_var=sample_var, groups=groups,
                           cache_values=cache_values, inference=inference)

    def refit_final(self, *, inference='auto'):
        return super().refit_final(inference=inference)
    refit_final.__doc__ = _OrthoLearner.refit_final.__doc__

    def score(self, Y, T, X=None, W=None):
        """
        Score the fitted CATE model on a new data set. Generates nuisance parameters
        for the new data set based on the fitted residual nuisance models created at fit time.
        It uses the mean prediction of the models fitted by the different crossfit folds.
        Then calculates the MSE of the final residual Y on residual T regression.

        If model_final does not have a score method, then it raises an :exc:`.AttributeError`

        Parameters
        ----------
        Y: (n,) vector of length n
            Outcomes for each sample
        T: (n,) vector of length n
            Treatments for each sample
        X: optional(n, d_x) matrix or None (Default=None)
            Features for each sample
        W: optional(n, d_w) matrix or None (Default=None)
            Controls for each sample

        Returns
        -------
        score: float
            The MSE of the final CATE model on the new data.
        """
        # Replacing score from _OrthoLearner, to enforce Z=None and improve the docstring
        return super().score(Y, T, X=X, W=W)

    @property
    def multitask_model_cate(self):
        """
        Get the fitted final CATE model.

        Returns
        -------
        multitask_model_cate: object of type(`model_final`)
            An instance of the model_final object that was fitted after calling fit which corresponds whose
            vector of outcomes correspond to the CATE model for each treatment, compared to baseline.
            Available only when multitask_model_final=True.
        """
        if not self.ortho_learner_model_final_._multitask_model_final:
            raise AttributeError("Separate CATE models were fitted for each treatment! Use model_cate.")
        return self.ortho_learner_model_final_.model_cate

    def model_cate(self, T=1):
        """
        Get the fitted final CATE model.

        Parameters
        ----------
        T: alphanumeric
            The treatment with respect to which we want the fitted CATE model.

        Returns
        -------
        model_cate: object of type(model_final)
            An instance of the model_final object that was fitted after calling fit which corresponds
            to the CATE model for treatment T=t, compared to baseline. Available when multitask_model_final=False.
        """
        if self.ortho_learner_model_final_._multitask_model_final:
            raise AttributeError("A single multitask model was fitted for all treatments! Use multitask_model_cate.")
        _, T = self._expand_treatments(None, T)
        ind = inverse_onehot(T).item() - 1
        assert ind >= 0, "No model was fitted for the control"
        return self.ortho_learner_model_final_.models_cate[ind]

    @property
    def models_propensity(self):
        """
        Get the fitted propensity models.

        Returns
        -------
        models_propensity: nested list of objects of type(`model_propensity`)
            A nested list of instances of the `model_propensity` object. Number of sublist equals to number of
            monte carlo iterations, each element in the sublist corresponds to a crossfitting
            fold and is the model instance that was fitted for that training fold.
        """
        return [[mdl._model_propensity for mdl in mdls] for mdls in super().models_nuisance_]

    @property
    def models_regression(self):
        """
        Get the fitted regression models.

        Returns
        -------
        model_regression: nested list of objects of type(`model_regression`)
            A nested list of instances of the model_regression object. Number of sublist equals to number of
            monte carlo iterations, each element in the sublist corresponds to a crossfitting
            fold and is the model instance that was fitted for that training fold.
        """
        return [[mdl._model_regression for mdl in mdls] for mdls in super().models_nuisance_]

    @property
    def nuisance_scores_propensity(self):
        """Gets the score for the propensity model on out-of-sample training data"""
        return self.nuisance_scores_[0]

    @property
    def nuisance_scores_regression(self):
        """Gets the score for the regression model on out-of-sample training data"""
        return self.nuisance_scores_[1]

    @property
    def featurizer_(self):
        """
        Get the fitted featurizer.

        Returns
        -------
        featurizer: object of type(`featurizer`)
            An instance of the fitted featurizer that was used to preprocess X in the final CATE model training.
            Available only when featurizer is not None and X is not None.
        """
        return self.ortho_learner_model_final_._featurizer

    def cate_feature_names(self, feature_names=None):
        """
        Get the output feature names.

        Parameters
        ----------
        feature_names: list of strings of length X.shape[1] or None
            The names of the input features. If None and X is a dataframe, it defaults to the column names
            from the dataframe.

        Returns
        -------
        out_feature_names: list of strings or None
            The names of the output features :math:`\\phi(X)`, i.e. the features with respect to which the
            final CATE model for each treatment is linear. It is the names of the features that are associated
            with each entry of the :meth:`coef_` parameter. Available only when the featurizer is not None and has
            a method: `get_feature_names(feature_names)`. Otherwise None is returned.
        """
        if self._d_x is None:
            # Handles the corner case when X=None but featurizer might be not None
            return None
        if feature_names is None:
            feature_names = self._input_names["feature_names"]
        if self.featurizer_ is None:
            return feature_names
        return get_feature_names_or_default(self.featurizer_, feature_names)

    @property
    def model_final_(self):
        return self.ortho_learner_model_final_._model_final

    @property
    def fitted_models_final(self):
        return self.ortho_learner_model_final_.models_cate

    def shap_values(self, X, *, feature_names=None, treatment_names=None, output_names=None, background_samples=100):
        if self.ortho_learner_model_final_._multitask_model_final:
            return _shap_explain_multitask_model_cate(self.const_marginal_effect, self.multitask_model_cate, X,
                                                      self._d_t, self._d_y,
                                                      featurizer=self.featurizer_,
                                                      feature_names=feature_names,
                                                      treatment_names=treatment_names,
                                                      output_names=output_names,
                                                      input_names=self._input_names,
                                                      background_samples=background_samples)
        else:
            return _shap_explain_model_cate(self.const_marginal_effect, self.fitted_models_final,
                                            X, self._d_t, self._d_y,
                                            featurizer=self.featurizer_,
                                            feature_names=feature_names,
                                            treatment_names=treatment_names,
                                            output_names=output_names,
                                            input_names=self._input_names,
                                            background_samples=background_samples)
    shap_values.__doc__ = LinearCateEstimator.shap_values.__doc__


class LinearDRLearner(StatsModelsCateEstimatorDiscreteMixin, DRLearner):
    """
    Special case of the :class:`.DRLearner` where the final stage
    is a Linear Regression on a low dimensional set of features. In this case, inference
    can be performed via the asymptotic normal characterization of the estimated parameters.
    This is computationally faster than bootstrap inference. To do this, just leave the setting ``inference='auto'``
    unchanged, or explicitly set ``inference='statsmodels'`` or alter the covariance type calculation via
    ``inference=StatsModelsInferenceDiscrete(cov_type='HC1)``.

    More concretely, this estimator assumes that the final cate model for each treatment takes a linear form:

    .. math ::
        \\theta_t(X) = \\left\\langle \\theta_t, \\phi(X) \\right\\rangle + \\beta_t

    where :math:`\\phi(X)` is the outcome features of the featurizers, or `X` if featurizer is None. :math:`\\beta_t`
    is a an intercept of the CATE, which is included if ``fit_cate_intercept=True`` (Default). It fits this by
    running a standard ordinary linear regression (OLS), regressing the doubly robust outcome differences on X:

    .. math ::
        \\min_{\\theta_t, \\beta_t}\
        E_n\\left[\\left(Y_{i, t}^{DR} - Y_{i, 0}^{DR}\
            - \\left\\langle \\theta_t, \\phi(X_i) \\right\\rangle - \\beta_t\\right)^2\\right]

    Then inference can be performed via standard approaches for inference of OLS, via asympotic normal approximations
    of the estimated parameters. The default covariance estimator used is heteroskedasticity robust (HC1).
    For other methods see :class:`.StatsModelsInferenceDiscrete`. Use can invoke them by setting:
    ``inference=StatsModelsInferenceDiscrete(cov_type=...)``.

    This approach is valid even if the CATE model is not linear in :math:`\\phi(X)`. In this case it performs
    inference on the best linear approximation of the CATE model.

    Parameters
    ----------
    model_propensity : scikit-learn classifier or 'auto', optional (default='auto')
        Estimator for Pr[T=t | X, W]. Trained by regressing treatments on (features, controls) concatenated.
        Must implement `fit` and `predict_proba` methods. The `fit` method must be able to accept X and T,
        where T is a shape (n, ) array.
        If 'auto', :class:`~sklearn.linear_model.LogisticRegressionCV` will be chosen.

    model_regression : scikit-learn regressor or 'auto', optional (default='auto')
        Estimator for E[Y | X, W, T]. Trained by regressing Y on (features, controls, one-hot-encoded treatments)
        concatenated. The one-hot-encoding excludes the baseline treatment. Must implement `fit` and
        `predict` methods. If different models per treatment arm are desired, see the
        :class:`.MultiModelWrapper` helper class.
        If 'auto' :class:`.WeightedLassoCV`/:class:`.WeightedMultiTaskLassoCV` will be chosen.

    featurizer : :term:`transformer`, optional, default None
        Must support fit_transform and transform. Used to create composite features in the final CATE regression.
        It is ignored if X is None. The final CATE will be trained on the outcome of featurizer.fit_transform(X).
        If featurizer=None, then CATE is trained on X.

    fit_cate_intercept : bool, optional, default True
        Whether the linear CATE model should have a constant term.

    min_propensity : float, optional, default ``1e-6``
        The minimum propensity at which to clip propensity estimates to avoid dividing by zero.

    categories: 'auto' or list, default 'auto'
        The categories to use when encoding discrete treatments (or 'auto' to use the unique sorted values).
        The first category will be treated as the control treatment.

    cv: int, cross-validation generator or an iterable, optional (default is 2)
        Determines the cross-validation splitting strategy.
        Possible inputs for cv are:

        - None, to use the default 3-fold cross-validation,
        - integer, to specify the number of folds.
        - :term:`CV splitter`
        - An iterable yielding (train, test) splits as arrays of indices.

        For integer/None inputs, if the treatment is discrete
        :class:`~sklearn.model_selection.StratifiedKFold` is used, else,
        :class:`~sklearn.model_selection.KFold` is used
        (with a random shuffle in either case).

        Unless an iterable is used, we call `split(X,T)` to generate the splits.

    mc_iters: int, optional (default=None)
        The number of times to rerun the first stage models to reduce the variance of the nuisances.

    mc_agg: {'mean', 'median'}, optional (default='mean')
        How to aggregate the nuisance value for each sample across the `mc_iters` monte carlo iterations of
        cross-fitting.

    random_state: int, :class:`~numpy.random.mtrand.RandomState` instance or None
        If int, random_state is the seed used by the random number generator;
        If :class:`~numpy.random.mtrand.RandomState` instance, random_state is the random number generator;
        If None, the random number generator is the :class:`~numpy.random.mtrand.RandomState` instance used
        by :mod:`np.random<numpy.random>`.

    Examples
    --------
    A simple example with the default models:

    .. testcode::
        :hide:

        import numpy as np
        import scipy.special
        np.set_printoptions(suppress=True)

    .. testcode::

        from econml.dr import DRLearner, LinearDRLearner

        np.random.seed(123)
        X = np.random.normal(size=(1000, 3))
        T = np.random.binomial(2, scipy.special.expit(X[:, 0]))
        y = (1 + .5*X[:, 0]) * T + X[:, 0] + np.random.normal(size=(1000,))
        est = LinearDRLearner()
        est.fit(y, T, X=X, W=None)

    >>> est.effect(X[:3])
    array([ 0.409743...,  0.312604..., -0.127394...])
    >>> est.effect_interval(X[:3])
    (array([ 0.120682..., -0.102543..., -0.663246...]), array([0.698803..., 0.727753..., 0.408458...]))
    >>> est.coef_(T=1)
    array([ 0.450779..., -0.003214... ,  0.063884... ])
    >>> est.coef__interval(T=1)
    (array([ 0.202646..., -0.207195..., -0.104558...]), array([0.698911..., 0.200767..., 0.232326...]))
    >>> est.intercept_(T=1)
    0.88425066...
    >>> est.intercept__interval(T=1)
    (0.68655813..., 1.08194320...)

    Attributes
    ----------
    score_ : float
        The MSE in the final doubly robust potential outcome regressions, i.e.

        .. math::
            \\frac{1}{n_t} \\sum_{t=1}^{n_t} \\frac{1}{n} \\sum_{i=1}^n (Y_{i, t}^{DR} - \\hat{\\theta}_t(X_i))^2

        where n_t is the number of treatments (excluding control).

        If `sample_weight` is not None at fit time, then a weighted average across samples is returned.

    """

    def __init__(self, *,
                 model_propensity='auto',
                 model_regression='auto',
                 featurizer=None,
                 fit_cate_intercept=True,
                 min_propensity=1e-6,
                 categories='auto',
                 cv=2,
                 mc_iters=None,
                 mc_agg='mean',
                 random_state=None):
        self.fit_cate_intercept = fit_cate_intercept
        super().__init__(model_propensity=model_propensity,
                         model_regression=model_regression,
                         model_final=None,
                         featurizer=featurizer,
                         multitask_model_final=False,
                         min_propensity=min_propensity,
                         categories=categories,
                         cv=cv,
                         mc_iters=mc_iters,
                         mc_agg=mc_agg,
                         random_state=random_state)

    def _gen_model_final(self):
        return StatsModelsLinearRegression(fit_intercept=self.fit_cate_intercept)

    def _gen_ortho_learner_model_final(self):
        return _ModelFinal(self._gen_model_final(), self._gen_featurizer(), False)

    @_deprecate_positional("X and W should be passed by keyword only. In a future release "
                           "we will disallow passing X and W by position.", ['X', 'W'])
    def fit(self, Y, T, X=None, W=None, *, sample_weight=None, sample_var=None, groups=None,
            cache_values=False, inference='auto'):
        """
        Estimate the counterfactual model from data, i.e. estimates function :math:`\\theta(\\cdot)`.

        Parameters
        ----------
        Y: (n,) vector of length n
            Outcomes for each sample
        T: (n,) vector of length n
            Treatments for each sample
        X: optional(n, d_x) matrix or None (Default=None)
            Features for each sample
        W: optional(n, d_w) matrix or None (Default=None)
            Controls for each sample
        sample_weight: optional(n,) vector or None (Default=None)
            Weights for each samples
        sample_var: optional(n,) vector or None (Default=None)
            Sample variance for each sample
        groups: (n,) vector, optional
            All rows corresponding to the same group will be kept together during splitting.
            If groups is not None, the `cv` argument passed to this class's initializer
            must support a 'groups' argument to its split method.
        cache_values: bool, default False
            Whether to cache inputs and first stage results, which will allow refitting a different final model
        inference: string, :class:`.Inference` instance, or None
            Method for performing inference.  This estimator supports ``'bootstrap'``
            (or an instance of :class:`.BootstrapInference`) and ``'statsmodels'``
            (or an instance of :class:`.StatsModelsInferenceDiscrete`).

        Returns
        -------
        self: DRLearner instance
        """
        # Replacing fit from DRLearner, to add statsmodels inference in docstring
        return super().fit(Y, T, X=X, W=W,
                           sample_weight=sample_weight, sample_var=sample_var, groups=groups,
                           cache_values=cache_values, inference=inference)

    @property
    def fit_cate_intercept_(self):
        return self.model_final_.fit_intercept

    @property
    def multitask_model_cate(self):
        # Replacing this method which is invalid for this class, so that we make the
        # dosctring empty and not appear in the docs.
        return super().multitask_model_cate

    @property
    def multitask_model_final(self):
        return False

    @multitask_model_final.setter
    def multitask_model_final(self, value):
        if value:
            raise ValueError("Parameter `multitask_model_final` cannot change from `False` for this estimator!")

    @property
    def model_final(self):
        return self._gen_model_final()

    @model_final.setter
    def model_final(self, model):
        if model is not None:
            raise ValueError("Parameter `model_final` cannot be altered for this estimator!")


class SparseLinearDRLearner(DebiasedLassoCateEstimatorDiscreteMixin, DRLearner):
    """
    Special case of the :class:`.DRLearner` where the final stage
    is a Debiased Lasso Regression. In this case, inference can be performed via the debiased lasso approach
    and its asymptotic normal characterization of the estimated parameters. This is computationally
    faster than bootstrap inference. Leave the default ``inference='auto'`` unchanged, or explicitly set
    ``inference='debiasedlasso'`` at fit time to enable inference via asymptotic normality.

    More concretely, this estimator assumes that the final cate model for each treatment takes a linear form:

    .. math ::
        \\theta_t(X) = \\left\\langle \\theta_t, \\phi(X) \\right\\rangle + \\beta_t

    where :math:`\\phi(X)` is the outcome features of the featurizers, or `X` if featurizer is None. :math:`\\beta_t`
    is a an intercept of the CATE, which is included if ``fit_cate_intercept=True`` (Default). It fits this by
    running a debiased lasso regression (i.e. :math:`\\ell_1`-penalized regression with debiasing),
    regressing the doubly robust outcome differences on X: i.e. first solves the penalized square loss problem

    .. math ::
        \\min_{\\theta_t, \\beta_t}\
        E_n\\left[\\left(Y_{i, t}^{DR} - Y_{i, 0}^{DR}\
            - \\left\\langle \\theta_t, \\phi(X_i) \\right\\rangle - \\beta_t\\right)^2\\right]\
                + \\lambda \\left\\lVert \\theta_t \\right\\rVert_1

    and then adds a debiasing correction to the solution. If alpha='auto' (recommended), then the penalty
    weight :math:`\\lambda` is set optimally via cross-validation.

    This approach is valid even if the CATE model is not linear in :math:`\\phi(X)`. In this case it performs
    inference on the best sparse linear approximation of the CATE model.

    Parameters
    ----------
    model_propensity : scikit-learn classifier or 'auto', optional (default='auto')
        Estimator for Pr[T=t | X, W]. Trained by regressing treatments on (features, controls) concatenated.
        Must implement `fit` and `predict_proba` methods. The `fit` method must be able to accept X and T,
        where T is a shape (n, ) array.
        If 'auto', :class:`~sklearn.linear_model.LogisticRegressionCV` will be chosen.

    model_regression : scikit-learn regressor or 'auto', optional (default='auto')
        Estimator for E[Y | X, W, T]. Trained by regressing Y on (features, controls, one-hot-encoded treatments)
        concatenated. The one-hot-encoding excludes the baseline treatment. Must implement `fit` and
        `predict` methods. If different models per treatment arm are desired, see the
        :class:`.MultiModelWrapper` helper class.
        If 'auto' :class:`.WeightedLassoCV`/:class:`.WeightedMultiTaskLassoCV` will be chosen.

    featurizer : :term:`transformer`, optional, default None
        Must support fit_transform and transform. Used to create composite features in the final CATE regression.
        It is ignored if X is None. The final CATE will be trained on the outcome of featurizer.fit_transform(X).
        If featurizer=None, then CATE is trained on X.

    fit_cate_intercept : bool, optional, default True
        Whether the linear CATE model should have a constant term.

    alpha: string | float, optional., default 'auto'.
        CATE L1 regularization applied through the debiased lasso in the final model.
        'auto' corresponds to a CV form of the :class:`DebiasedLasso`.

    n_alphas : int, optional, default 100
        How many alphas to try if alpha='auto'

    alpha_cov : string | float, optional, default 'auto'
        The regularization alpha that is used when constructing the pseudo inverse of
        the covariance matrix Theta used to for correcting the final state lasso coefficient
        in the debiased lasso. Each such regression corresponds to the regression of one feature
        on the remainder of the features.

    n_alphas_cov : int, optional, default 10
        How many alpha_cov to try if alpha_cov='auto'.

    max_iter : int, optional, default 1000
        The maximum number of iterations in the Debiased Lasso

    tol : float, optional, default 1e-4
        The tolerance for the optimization: if the updates are
        smaller than ``tol``, the optimization code checks the
        dual gap for optimality and continues until it is smaller
        than ``tol``.

    n_jobs : int or None, optional (default=None)
        The number of jobs to run in parallel for both `fit` and `predict`.
        ``None`` means 1 unless in a :func:`joblib.parallel_backend` context.
        ``-1`` means using all processors.

    min_propensity : float, optional, default ``1e-6``
        The minimum propensity at which to clip propensity estimates to avoid dividing by zero.

    categories: 'auto' or list, default 'auto'
        The categories to use when encoding discrete treatments (or 'auto' to use the unique sorted values).
        The first category will be treated as the control treatment.

    cv: int, cross-validation generator or an iterable, optional, default 2
        Determines the cross-validation splitting strategy.
        Possible inputs for cv are:

        - None, to use the default 3-fold cross-validation,
        - integer, to specify the number of folds.
        - :term:`CV splitter`
        - An iterable yielding (train, test) splits as arrays of indices.

        For integer/None inputs, if the treatment is discrete
        :class:`~sklearn.model_selection.StratifiedKFold` is used, else,
        :class:`~sklearn.model_selection.KFold` is used
        (with a random shuffle in either case).

        Unless an iterable is used, we call `split(X,T)` to generate the splits.

    mc_iters: int, optional (default=None)
        The number of times to rerun the first stage models to reduce the variance of the nuisances.

    mc_agg: {'mean', 'median'}, optional (default='mean')
        How to aggregate the nuisance value for each sample across the `mc_iters` monte carlo iterations of
        cross-fitting.

    random_state: int, :class:`~numpy.random.mtrand.RandomState` instance or None
        If int, random_state is the seed used by the random number generator;
        If :class:`~numpy.random.mtrand.RandomState` instance, random_state is the random number generator;
        If None, the random number generator is the :class:`~numpy.random.mtrand.RandomState` instance used
        by :mod:`np.random<numpy.random>`.

    Examples
    --------
    A simple example with the default models:

    .. testcode::
        :hide:

        import numpy as np
        import scipy.special
        np.set_printoptions(suppress=True)

    .. testcode::

        from econml.dr import DRLearner, SparseLinearDRLearner

        np.random.seed(123)
        X = np.random.normal(size=(1000, 3))
        T = np.random.binomial(2, scipy.special.expit(X[:, 0]))
        y = (1 + .5*X[:, 0]) * T + X[:, 0] + np.random.normal(size=(1000,))
        est = SparseLinearDRLearner()
        est.fit(y, T, X=X, W=None)

    >>> est.effect(X[:3])
    array([ 0.41...,  0.31..., -0.12...])
    >>> est.effect_interval(X[:3])
    (array([ 0.04..., -0.19..., -0.73...]), array([0.77..., 0.82..., 0.47...]))
    >>> est.coef_(T=1)
    array([ 0.45..., -0.00..., 0.06...])
    >>> est.coef__interval(T=1)
    (array([ 0.24... , -0.19..., -0.13...]), array([0.65..., 0.19..., 0.26...]))
    >>> est.intercept_(T=1)
    0.88...
    >>> est.intercept__interval(T=1)
    (0.68..., 1.08...)

    Attributes
    ----------
    score_ : float
        The MSE in the final doubly robust potential outcome regressions, i.e.

        .. math::
            \\frac{1}{n_t} \\sum_{t=1}^{n_t} \\frac{1}{n} \\sum_{i=1}^n (Y_{i, t}^{DR} - \\hat{\\theta}_t(X_i))^2

        where n_t is the number of treatments (excluding control).

        If `sample_weight` is not None at fit time, then a weighted average across samples is returned.

    """

    def __init__(self, *,
                 model_propensity='auto',
                 model_regression='auto',
                 featurizer=None,
                 fit_cate_intercept=True,
                 alpha='auto',
                 n_alphas=100,
                 alpha_cov='auto',
                 n_alphas_cov=10,
                 max_iter=1000,
                 tol=1e-4,
                 n_jobs=None,
                 min_propensity=1e-6,
                 categories='auto',
                 cv=2,
                 mc_iters=None,
                 mc_agg='mean',
                 random_state=None):
        self.fit_cate_intercept = fit_cate_intercept
        self.alpha = alpha
        self.n_alphas = n_alphas
        self.alpha_cov = alpha_cov
        self.n_alphas_cov = n_alphas_cov
        self.max_iter = max_iter
        self.tol = tol
        self.n_jobs = n_jobs
        super().__init__(model_propensity=model_propensity,
                         model_regression=model_regression,
                         model_final=None,
                         featurizer=featurizer,
                         multitask_model_final=False,
                         min_propensity=min_propensity,
                         categories=categories,
                         cv=cv,
                         mc_iters=mc_iters,
                         mc_agg=mc_agg,
                         random_state=random_state)

    def _gen_model_final(self):
        return DebiasedLasso(alpha=self.alpha,
                             n_alphas=self.n_alphas,
                             alpha_cov=self.alpha_cov,
                             n_alphas_cov=self.n_alphas_cov,
                             fit_intercept=self.fit_cate_intercept,
                             max_iter=self.max_iter,
                             tol=self.tol,
                             n_jobs=self.n_jobs,
                             random_state=self.random_state)

    def _gen_ortho_learner_model_final(self):
        return _ModelFinal(self._gen_model_final(), self._gen_featurizer(), False)

    @_deprecate_positional("X and W should be passed by keyword only. In a future release "
                           "we will disallow passing X and W by position.", ['X', 'W'])
    def fit(self, Y, T, X=None, W=None, *, sample_weight=None, sample_var=None, groups=None,
            cache_values=False, inference='auto'):
        """
        Estimate the counterfactual model from data, i.e. estimates function :math:`\\theta(\\cdot)`.

        Parameters
        ----------
        Y: (n,) vector of length n
            Outcomes for each sample
        T: (n,) vector of length n
            Treatments for each sample
        X: optional(n, d_x) matrix or None (Default=None)
            Features for each sample
        W: optional(n, d_w) matrix or None (Default=None)
            Controls for each sample
        sample_weight: optional(n,) vector or None (Default=None)
            Weights for each samples
        sample_var: optional(n,) vector or None (Default=None)
            Sample variance for each sample
        groups: (n,) vector, optional
            All rows corresponding to the same group will be kept together during splitting.
            If groups is not None, the `cv` argument passed to this class's initializer
            must support a 'groups' argument to its split method.
        cache_values: bool, default False
            Whether to cache inputs and first stage results, which will allow refitting a different final model
        inference: string, :class:`.Inference` instance, or None
            Method for performing inference.  This estimator supports ``'bootstrap'``
            (or an instance of :class:`.BootstrapInference`) and ``'debiasedlasso'``
            (or an instance of :class:`.LinearModelInferenceDiscrete`).

        Returns
        -------
        self: DRLearner instance
        """
        # Replacing fit from DRLearner, to add debiasedlasso inference in docstring
        # TODO: support sample_var
        if sample_weight is not None and inference is not None:
            warn("This estimator does not yet support sample variances and inference does not take "
                 "sample variances into account. This feature will be supported in a future release.")
        check_high_dimensional(X, T, threshold=5, featurizer=self.featurizer,
                               discrete_treatment=self.discrete_treatment,
                               msg="The number of features in the final model (< 5) is too small for a sparse model. "
                               "We recommend using the LinearDRLearner for this low-dimensional setting.")
        return super().fit(Y, T, X=X, W=W,
                           sample_weight=sample_weight, sample_var=None, groups=groups,
                           cache_values=cache_values, inference=inference)

    @property
    def fit_cate_intercept_(self):
        return self.model_final_.fit_intercept

    @property
    def multitask_model_final(self):
        return False

    @multitask_model_final.setter
    def multitask_model_final(self, value):
        if value:
            raise ValueError("Parameter `multitask_model_final` cannot change from `False` for this estimator!")

    @property
    def model_final(self):
        return self._gen_model_final()

    @model_final.setter
    def model_final(self, model):
        if model is not None:
            raise ValueError("Parameter `model_final` cannot be altered for this estimator!")


class ForestDRLearner(ForestModelFinalCateEstimatorDiscreteMixin, DRLearner):
    """ Instance of DRLearner with a :class:`~econml.grf.RegressionForest`
    as a final model, so as to enable non-parametric inference.

    Parameters
    ----------
    model_propensity : scikit-learn classifier
        Estimator for Pr[T=t | X, W]. Trained by regressing treatments on (features, controls) concatenated.
        Must implement `fit` and `predict_proba` methods. The `fit` method must be able to accept X and T,
        where T is a shape (n, ) array.

    model_regression : scikit-learn regressor
        Estimator for E[Y | X, W, T]. Trained by regressing Y on (features, controls, one-hot-encoded treatments)
        concatenated. The one-hot-encoding excludes the baseline treatment. Must implement `fit` and
        `predict` methods. If different models per treatment arm are desired, see the
        :class:`~econml.utilities.MultiModelWrapper` helper class.

    min_propensity : float, optional, default ``1e-6``
        The minimum propensity at which to clip propensity estimates to avoid dividing by zero.

    categories: 'auto' or list, default 'auto'
        The categories to use when encoding discrete treatments (or 'auto' to use the unique sorted values).
        The first category will be treated as the control treatment.

    cv: int, cross-validation generator or an iterable, optional (Default=2)
        Determines the cross-validation splitting strategy.
        Possible inputs for cv are:

        - None, to use the default 3-fold cross-validation,
        - integer, to specify the number of folds.
        - :term:`CV splitter`
        - An iterable yielding (train, test) splits as arrays of indices.

        For integer/None inputs, if the treatment is discrete
        :class:`~sklearn.model_selection.StratifiedKFold` is used, else,
        :class:`~sklearn.model_selection.KFold` is used
        (with a random shuffle in either case).

        Unless an iterable is used, we call `split(concat[W, X], T)` to generate the splits. If all
        W, X are None, then we call `split(ones((T.shape[0], 1)), T)`.

    mc_iters: int, optional (default=None)
        The number of times to rerun the first stage models to reduce the variance of the nuisances.

    mc_agg: {'mean', 'median'}, optional (default='mean')
        How to aggregate the nuisance value for each sample across the `mc_iters` monte carlo iterations of
        cross-fitting.

    n_estimators : integer, optional (default=100)
        The total number of trees in the forest. The forest consists of a
        forest of sqrt(n_estimators) sub-forests, where each sub-forest
        contains sqrt(n_estimators) trees.

    max_depth : integer or None, optional (default=None)
        The maximum depth of the tree. If None, then nodes are expanded until
        all leaves are pure or until all leaves contain less than
        min_samples_split samples.

    min_samples_split : int, float, optional (default=2)
        The minimum number of splitting samples required to split an internal node.

        - If int, then consider `min_samples_split` as the minimum number.
        - If float, then `min_samples_split` is a fraction and
          `ceil(min_samples_split * n_samples)` are the minimum
          number of samples for each split.

    min_samples_leaf : int, float, optional (default=1)
        The minimum number of samples required to be at a leaf node.
        A split point at any depth will only be considered if it leaves at
        least ``min_samples_leaf`` splitting samples in each of the left and
        right branches.  This may have the effect of smoothing the model,
        especially in regression. After construction the tree is also pruned
        so that there are at least min_samples_leaf estimation samples on
        each leaf.

        - If int, then consider `min_samples_leaf` as the minimum number.
        - If float, then `min_samples_leaf` is a fraction and
          `ceil(min_samples_leaf * n_samples)` are the minimum
          number of samples for each node.

    min_weight_fraction_leaf : float, optional (default=0.)
        The minimum weighted fraction of the sum total of weights (of all
        splitting samples) required to be at a leaf node. Samples have
        equal weight when sample_weight is not provided. After construction
        the tree is pruned so that the fraction of the sum total weight
        of the estimation samples contained in each leaf node is at
        least min_weight_fraction_leaf

    max_features : int, float, string or None, optional (default="auto")
        The number of features to consider when looking for the best split:

        - If int, then consider `max_features` features at each split.
        - If float, then `max_features` is a fraction and
          `int(max_features * n_features)` features are considered at each
          split.
        - If "auto", then `max_features=n_features`.
        - If "sqrt", then `max_features=sqrt(n_features)`.
        - If "log2", then `max_features=log2(n_features)`.
        - If None, then `max_features=n_features`.

        Note: the search for a split does not stop until at least one
        valid partition of the node samples is found, even if it requires to
        effectively inspect more than ``max_features`` features.

    min_impurity_decrease : float, optional (default=0.)
        A node will be split if this split induces a decrease of the impurity
        greater than or equal to this value.

        The weighted impurity decrease equation is the following::

            N_t / N * (impurity - N_t_R / N_t * right_impurity
                                - N_t_L / N_t * left_impurity)

        where ``N`` is the total number of split samples, ``N_t`` is the number of
        split samples at the current node, ``N_t_L`` is the number of split samples in the
        left child, and ``N_t_R`` is the number of split samples in the right child.

        ``N``, ``N_t``, ``N_t_R`` and ``N_t_L`` all refer to the weighted sum,
        if ``sample_weight`` is passed.

    max_samples : int or float in (0, .5], default=.45,
        The number of samples to use for each subsample that is used to train each tree:
<<<<<<< HEAD

        - If int, then train each tree on `max_samples` samples, sampled without replacement from all the samples
        - If float, then train each tree on ceil(`max_samples` * `n_samples`), sampled without replacement
          from all the samples.

=======

        - If int, then train each tree on `max_samples` samples, sampled without replacement from all the samples
        - If float, then train each tree on ceil(`max_samples` * `n_samples`), sampled without replacement
          from all the samples.

>>>>>>> 4572bdab
    min_balancedness_tol: float in [0, .5], default=.45
        How imbalanced a split we can tolerate. This enforces that each split leaves at least
        (.5 - min_balancedness_tol) fraction of samples on each side of the split; or fraction
        of the total weight of samples, when sample_weight is not None. Default value, ensures
        that at least 5% of the parent node weight falls in each side of the split. Set it to 0.0 for no
        balancedness and to .5 for perfectly balanced splits. For the formal inference theory
        to be valid, this has to be any positive constant bounded away from zero.

    honest : boolean, optional (default=True)
        Whether to use honest trees, i.e. half of the samples are used for
        creating the tree structure and the other half for the estimation at
        the leafs. If False, then all samples are used for both parts.

    subforest_size : int, default=4,
        The number of trees in each sub-forest that is used in the bootstrap-of-little-bags calculation.
        The parameter `n_estimators` must be divisible by `subforest_size`. Should typically be a small constant.

    n_jobs : int or None, optional (default=-1)
        The number of jobs to run in parallel for both `fit` and `predict`.
        ``None`` means 1 unless in a :func:`joblib.parallel_backend` context.
        ``-1`` means using all processors. See :term:`Glossary <n_jobs>`
        for more details.

    verbose : int, optional (default=0)
        Controls the verbosity when fitting and predicting.

    random_state: int, :class:`~numpy.random.mtrand.RandomState` instance or None, optional (default=None)
        If int, random_state is the seed used by the random number generator;
        If :class:`~numpy.random.mtrand.RandomState` instance, random_state is the random number generator;
        If None, the random number generator is the :class:`~numpy.random.mtrand.RandomState` instance used
        by :mod:`np.random<numpy.random>`.
    """

    def __init__(self, *,
                 model_regression="auto",
                 model_propensity="auto",
                 featurizer=None,
                 min_propensity=1e-6,
                 categories='auto',
                 cv=2,
                 mc_iters=None,
                 mc_agg='mean',
                 n_estimators=1000,
                 max_depth=None,
                 min_samples_split=5,
                 min_samples_leaf=5,
                 min_weight_fraction_leaf=0.,
                 max_features="auto",
                 min_impurity_decrease=0.,
                 max_samples=.45,
                 min_balancedness_tol=.45,
                 honest=True,
                 subforest_size=4,
                 n_jobs=-1,
                 verbose=0,
                 random_state=None):
        self.n_estimators = n_estimators
        self.max_depth = max_depth
        self.min_samples_split = min_samples_split
        self.min_samples_leaf = min_samples_leaf
        self.min_weight_fraction_leaf = min_weight_fraction_leaf
        self.max_features = max_features
        self.min_impurity_decrease = min_impurity_decrease
        self.max_samples = max_samples
        self.min_balancedness_tol = min_balancedness_tol
        self.honest = honest
        self.subforest_size = subforest_size
        self.n_jobs = n_jobs
        self.verbose = verbose
        super().__init__(model_regression=model_regression,
                         model_propensity=model_propensity,
                         model_final=None,
                         featurizer=featurizer,
                         multitask_model_final=False,
                         min_propensity=min_propensity,
                         categories=categories,
                         cv=cv,
                         mc_iters=mc_iters,
                         mc_agg=mc_agg,
                         random_state=random_state)

    def _gen_model_final(self):
        return RegressionForest(n_estimators=self.n_estimators,
                                max_depth=self.max_depth,
                                min_samples_split=self.min_samples_split,
                                min_samples_leaf=self.min_samples_leaf,
                                min_weight_fraction_leaf=self.min_weight_fraction_leaf,
                                max_features=self.max_features,
                                min_impurity_decrease=self.min_impurity_decrease,
                                max_samples=self.max_samples,
                                min_balancedness_tol=self.min_balancedness_tol,
                                honest=self.honest,
                                inference=True,
                                subforest_size=self.subforest_size,
                                n_jobs=self.n_jobs,
                                random_state=self.random_state,
                                verbose=self.verbose,
                                warm_start=False)

    def _gen_ortho_learner_model_final(self):
        return _ModelFinal(self._gen_model_final(), self._gen_featurizer(), False)

    @_deprecate_positional("X and W should be passed by keyword only. In a future release "
                           "we will disallow passing X and W by position.", ['X', 'W'])
    def fit(self, Y, T, X=None, W=None, *, sample_weight=None, sample_var=None, groups=None,
            cache_values=False, inference='auto'):
        """
        Estimate the counterfactual model from data, i.e. estimates functions τ(·,·,·), ∂τ(·,·).

        Parameters
        ----------
        Y: (n × d_y) matrix or vector of length n
            Outcomes for each sample
        T: (n × dₜ) matrix or vector of length n
            Treatments for each sample
        X: optional (n × dₓ) matrix
            Features for each sample
        W: optional (n × d_w) matrix
            Controls for each sample
        sample_weight: optional (n,) vector
            Weights for each row
        sample_var: optional (n, n_y) vector
            Variance of sample, in case it corresponds to summary of many samples. Currently
            not in use by this method (as inference method does not require sample variance info).
        groups: (n,) vector, optional
            All rows corresponding to the same group will be kept together during splitting.
            If groups is not None, the `cv` argument passed to this class's initializer
            must support a 'groups' argument to its split method.
        cache_values: bool, default False
            Whether to cache inputs and first stage results, which will allow refitting a different final model
        inference: string, `Inference` instance, or None
            Method for performing inference.  This estimator supports 'bootstrap'
            (or an instance of :class:`.BootstrapInference`) and 'blb'
            (for Bootstrap-of-Little-Bags based inference)

        Returns
        -------
        self
        """
        return super().fit(Y, T, X=X, W=W,
                           sample_weight=sample_weight, sample_var=None, groups=groups,
                           cache_values=cache_values, inference=inference)

    def multitask_model_cate(self):
        # Replacing to remove docstring
        super().multitask_model_cate()

    @property
    def multitask_model_final(self):
        return False

    @multitask_model_final.setter
    def multitask_model_final(self, value):
        if value:
            raise ValueError("Parameter `multitask_model_final` cannot change from `False` for this estimator!")

    @property
    def model_final(self):
        return self._gen_model_final()

    @model_final.setter
    def model_final(self, model):
        if model is not None:
            raise ValueError("Parameter `model_final` cannot be altered for this estimator!")<|MERGE_RESOLUTION|>--- conflicted
+++ resolved
@@ -1316,19 +1316,11 @@
 
     max_samples : int or float in (0, .5], default=.45,
         The number of samples to use for each subsample that is used to train each tree:
-<<<<<<< HEAD
 
         - If int, then train each tree on `max_samples` samples, sampled without replacement from all the samples
         - If float, then train each tree on ceil(`max_samples` * `n_samples`), sampled without replacement
           from all the samples.
 
-=======
-
-        - If int, then train each tree on `max_samples` samples, sampled without replacement from all the samples
-        - If float, then train each tree on ceil(`max_samples` * `n_samples`), sampled without replacement
-          from all the samples.
-
->>>>>>> 4572bdab
     min_balancedness_tol: float in [0, .5], default=.45
         How imbalanced a split we can tolerate. This enforces that each split leaves at least
         (.5 - min_balancedness_tol) fraction of samples on each side of the split; or fraction
