--- conflicted
+++ resolved
@@ -1428,11 +1428,7 @@
                          categories=categories)
 
     # override only so that we can update the docstring to indicate support for `StatsModelsInference`
-<<<<<<< HEAD
-    def fit(self, Y, T, Z, X=None, W=None, sample_weight=None, sample_var=None, inference='auto'):
-=======
-    def fit(self, Y, T, Z, X=None, W=None, sample_weight=None, sample_var=None, groups=None, inference=None):
->>>>>>> ee255d82
+    def fit(self, Y, T, Z, X=None, W=None, sample_weight=None, sample_var=None, groups=None, inference='auto'):
         """
         Estimate the counterfactual model from data, i.e. estimates function :math:`\\theta(\\cdot)`.
 
